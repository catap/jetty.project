//
//  ========================================================================
//  Copyright (c) 1995-2019 Mort Bay Consulting Pty. Ltd.
//  ------------------------------------------------------------------------
//  All rights reserved. This program and the accompanying materials
//  are made available under the terms of the Eclipse Public License v1.0
//  and Apache License v2.0 which accompanies this distribution.
//
//      The Eclipse Public License is available at
//      http://www.eclipse.org/legal/epl-v10.html
//
//      The Apache License v2.0 is available at
//      http://www.opensource.org/licenses/apache2.0.php
//
//  You may elect to redistribute this code under either of these licenses.
//  ========================================================================
//

package org.eclipse.jetty.util.resource;

import java.io.Closeable;
import java.io.File;
import java.io.FileOutputStream;
import java.io.IOException;
import java.io.InputStream;
import java.io.OutputStream;
import java.net.MalformedURLException;
import java.net.URI;
import java.net.URL;
import java.nio.channels.ReadableByteChannel;
import java.nio.file.Path;
import java.text.DateFormat;
import java.util.ArrayList;
import java.util.Collection;
import java.util.Collections;
import java.util.Date;
import java.util.List;

import org.eclipse.jetty.util.B64Code;
import org.eclipse.jetty.util.IO;
import org.eclipse.jetty.util.Loader;
import org.eclipse.jetty.util.MultiMap;
import org.eclipse.jetty.util.StringUtil;
import org.eclipse.jetty.util.URIUtil;
import org.eclipse.jetty.util.log.Log;
import org.eclipse.jetty.util.log.Logger;


/* ------------------------------------------------------------ */
/** 
 * Abstract resource class.
 * <p>
 * This class provides a resource abstraction, where a resource may be
 * a file, a URL or an entry in a jar file.
 * </p>
 */
public abstract class Resource implements ResourceFactory, Closeable
{
    private static final Logger LOG = Log.getLogger(Resource.class);
    public static boolean __defaultUseCaches = true;
    volatile Object _associate;

    /* ------------------------------------------------------------ */
    /**
     * Change the default setting for url connection caches.
     * Subsequent URLConnections will use this default.
     * @param useCaches true to enable URL connection caches, false otherwise.
     */
    public static void setDefaultUseCaches (boolean useCaches)
    {
        __defaultUseCaches=useCaches;
    }

    /* ------------------------------------------------------------ */
    public static boolean getDefaultUseCaches ()
    {
        return __defaultUseCaches;
    }
    
    /* ------------------------------------------------------------ */
    /** Construct a resource from a uri.
     * @param uri A URI.
     * @return A Resource object.
     * @throws MalformedURLException Problem accessing URI
     */
    public static Resource newResource(URI uri)
        throws MalformedURLException
    {
        return newResource(uri.toURL());
    }
    
    /* ------------------------------------------------------------ */
    /** Construct a resource from a url.
     * @param url A URL.
     * @return A Resource object.
     */
    public static Resource newResource(URL url)
    {
        return newResource(url, __defaultUseCaches);
    }
    
    /* ------------------------------------------------------------ */   
    /**
     * Construct a resource from a url.
     * @param url the url for which to make the resource
     * @param useCaches true enables URLConnection caching if applicable to the type of resource
     * @return
     */
    static Resource newResource(URL url, boolean useCaches)
    {
        if (url==null)
            return null;

        String url_string=url.toExternalForm();
        if( url_string.startsWith( "file:"))
        {
            try
            {
                return new PathResource(url);
            }
            catch(Exception e)
            {
                LOG.warn(e.toString());
                LOG.debug(Log.EXCEPTION,e);
                return new BadResource(url,e.toString());
            }
        }
        else if( url_string.startsWith( "jar:file:"))
        {
            return new JarFileResource(url, useCaches);
        }
        else if( url_string.startsWith( "jar:"))
        {
            return new JarResource(url, useCaches);
        }

        return new URLResource(url,null,useCaches);
    }

    
    
    /* ------------------------------------------------------------ */
    /** Construct a resource from a string.
     * @param resource A URL or filename.
     * @throws MalformedURLException Problem accessing URI
     * @return A Resource object.
     */
    public static Resource newResource(String resource)
        throws MalformedURLException, IOException
    {
        return newResource(resource, __defaultUseCaches);
    }
    
    /* ------------------------------------------------------------ */
    /** Construct a resource from a string.
     * @param resource A URL or filename.
     * @param useCaches controls URLConnection caching
     * @return A Resource object.
     * @throws MalformedURLException Problem accessing URI
     */
    public static Resource newResource(String resource, boolean useCaches)       
        throws MalformedURLException, IOException
    {
        URL url=null;
        try
        {
            // Try to format as a URL?
            url = new URL(resource);
        }
        catch(MalformedURLException e)
        {
            if(!resource.startsWith("ftp:") &&
               !resource.startsWith("file:") &&
               !resource.startsWith("jar:"))
            {
                try
                {
                    // It's a file.
                    if (resource.startsWith("./"))
                        resource=resource.substring(2);
                    File file=new File(resource).getCanonicalFile();
                    return new PathResource(file);
                }
                catch(IOException e2)
                {
                    e2.addSuppressed(e);
                    throw e2;
                }
            }
            else
            {
                LOG.warn("Bad Resource: "+resource);
                throw e;
            }
        }

        return newResource(url, useCaches);
    }

    /* ------------------------------------------------------------ */
    public static Resource newResource(File file)
    {
        return new PathResource(file.toPath());
    }

    /* ------------------------------------------------------------ */
    /**
     * Construct a Resource from provided path
     *
     * @param path the path
     * @return the Resource for the provided path
     * @since 9.4.10
     */
    public static Resource newResource(Path path)
    {
        return new PathResource(path);
    }

    /* ------------------------------------------------------------ */
    /** Construct a system resource from a string.
     * The resource is tried as classloader resource before being
     * treated as a normal resource.
     * @param resource Resource as string representation 
     * @return The new Resource
     * @throws IOException Problem accessing resource.
     */
    public static Resource newSystemResource(String resource)
        throws IOException
    {
        URL url=null;
        // Try to format as a URL?
        ClassLoader loader=Thread.currentThread().getContextClassLoader();
        if (loader!=null)
        {
            try
            {
                url = loader.getResource(resource);
                if (url == null && resource.startsWith("/"))
                    url = loader.getResource(resource.substring(1));
            }
            catch (IllegalArgumentException e)
            {
                LOG.ignore(e);
                // Catches scenario where a bad Windows path like "C:\dev" is
                // improperly escaped, which various downstream classloaders
                // tend to have a problem with
                url = null;
            }
        }
        if (url==null)
        {
            loader=Resource.class.getClassLoader();
            if (loader!=null)
            {
                url=loader.getResource(resource);
                if (url==null && resource.startsWith("/"))
                    url=loader.getResource(resource.substring(1));
            }
        }
        
        if (url==null)
        {
            url=ClassLoader.getSystemResource(resource);
            if (url==null && resource.startsWith("/"))
                url=ClassLoader.getSystemResource(resource.substring(1));
        }
        
        if (url==null)
            return null;
        
        return newResource(url);
    }

    /* ------------------------------------------------------------ */
    /** Find a classpath resource.
     * @param resource the relative name of the resource
     * @return Resource or null
     */
    public static Resource newClassPathResource(String resource)
    {
        return newClassPathResource(resource,true,false);
    }

    /* ------------------------------------------------------------ */
    /** Find a classpath resource.
     * The {@link java.lang.Class#getResource(String)} method is used to lookup the resource. If it is not
     * found, then the {@link Loader#getResource(String)} method is used.
     * If it is still not found, then {@link ClassLoader#getSystemResource(String)} is used.
     * Unlike {@link ClassLoader#getSystemResource(String)} this method does not check for normal resources.
     * @param name The relative name of the resource
     * @param useCaches True if URL caches are to be used.
     * @param checkParents True if forced searching of parent Classloaders is performed to work around 
     * loaders with inverted priorities
     * @return Resource or null
     */
    public static Resource newClassPathResource(String name,boolean useCaches,boolean checkParents)
    {
        URL url=Resource.class.getResource(name);
        
        if (url==null)
            url=Loader.getResource(name);
        if (url==null)
            return null;
        return newResource(url,useCaches);
    }
    
    /* ------------------------------------------------------------ */
    public static boolean isContainedIn (Resource r, Resource containingResource) throws MalformedURLException
    {
        return r.isContainedIn(containingResource);
    }

    /* ------------------------------------------------------------ */
    public abstract boolean isContainedIn (Resource r) throws MalformedURLException;
    
    /* ------------------------------------------------------------ */
    /** Release any temporary resources held by the resource.
     */
    @Override
    public abstract void close();

    /* ------------------------------------------------------------ */
    /**
     * @return true if the represented resource exists.
     */
    public abstract boolean exists();
    

    /* ------------------------------------------------------------ */
    /**
     * @return true if the represented resource is a container/directory.
     * if the resource is not a file, resources ending with "/" are
     * considered directories.
     */
    public abstract boolean isDirectory();

    /* ------------------------------------------------------------ */
    /**
     * Time resource was last modified.
     *
     * @return the last modified time as milliseconds since unix epoch
     */
    public abstract long lastModified();


    /* ------------------------------------------------------------ */
    /**
     * Length of the resource.
     *
     * @return the length of the resource
     */
    public abstract long length();
    
<<<<<<< HEAD
=======

    /* ------------------------------------------------------------ */
    /**
     * URL representing the resource.
     *
     * @return an URL representing the given resource
     * @deprecated use {{@link #getURI()}.toURL() instead.
     */
    @Deprecated
    public abstract URL getURL();

>>>>>>> aa7e9ee0
    /* ------------------------------------------------------------ */
    /**
     * URI representing the resource.
     *
     * @return an URI representing the given resource
     */
    public abstract URI getURI();

    /* ------------------------------------------------------------ */
    /**
     * File representing the given resource.
     *
     * @return an File representing the given resource or NULL if this
     * is not possible.
     * @throws IOException if unable to get the resource due to permissions
     */
    public abstract File getFile()
        throws IOException;
    

    /* ------------------------------------------------------------ */
    /**
     * The name of the resource.
     *
     * @return the name of the resource
     */
    public abstract String getName();
    

    /* ------------------------------------------------------------ */
    /**
     * Input stream to the resource
     *
     * @return an input stream to the resource
     * @throws IOException if unable to open the input stream
     */
    public abstract InputStream getInputStream()
        throws IOException;
    
    /* ------------------------------------------------------------ */
    /**
     * Readable ByteChannel for the resource.
     *
     * @return an readable bytechannel to the resource or null if one is not available.
     * @throws IOException if unable to open the readable bytechannel for the resource.
     */
    public abstract ReadableByteChannel getReadableByteChannel()
        throws IOException;

    /* ------------------------------------------------------------ */
    /**
     * Deletes the given resource
     * @return true if resource was found and successfully deleted, false if resource didn't exist or was unable to
     * be deleted.
     * @throws SecurityException if unable to delete due to permissions
     */
    public abstract boolean delete()
        throws SecurityException;
    
    /* ------------------------------------------------------------ */
    /**
     * Rename the given resource
     * @param dest the destination name for the resource
     * @return true if the resource was renamed, false if the resource didn't exist or was unable to be renamed.
     * @throws SecurityException if unable to rename due to permissions
     */
    public abstract boolean renameTo(Resource dest)
        throws SecurityException;
    
    /* ------------------------------------------------------------ */
    /**
     * list of resource names contained in the given resource.
     * Ordering is unspecified, so callers may wish to sort the return value to ensure deterministic behavior.
     * @return a list of resource names contained in the given resource, or null.
     * Note: The resource names are not URL encoded.
     */
    public abstract String[] list();

    /* ------------------------------------------------------------ */
    /**
     * Returns the resource contained inside the current resource with the
     * given name.
     * @param path The path segment to add, which is not encoded
     * @return the Resource for the resolved path within this Resource.
     * @throws IOException if unable to resolve the path
     * @throws MalformedURLException if the resolution of the path fails because the input path parameter is malformed.
     */
    public abstract Resource addPath(String path)
        throws IOException,MalformedURLException;

    /* ------------------------------------------------------------ */
    /** Get a resource from within this resource.
     * <p>
     * This method is essentially an alias for {@link #addPath(String)}, but without checked exceptions.
     * This method satisfied the {@link ResourceFactory} interface.
     * @see org.eclipse.jetty.util.resource.ResourceFactory#getResource(java.lang.String)
     */
    @Override
    public Resource getResource(String path)
    {
        try
        {
            return addPath(path);
        }
        catch(Exception e)
        {
            LOG.debug(e);
            return null;
        }
    }

    /* ------------------------------------------------------------ */
    // FIXME: this appears to not be used
    @SuppressWarnings("javadoc")
    public Object getAssociate()
    {
        return _associate;
    }

    /* ------------------------------------------------------------ */
    // FIXME: this appear to not be used
    @SuppressWarnings("javadoc")
    public void setAssociate(Object o)
    {
        _associate=o;
    }

    /* ------------------------------------------------------------ */
    /**
     * @return true if this Resource is an alias to another real Resource
     */
    public boolean isAlias()
    {
        return getAlias()!=null;
    }
    
    /* ------------------------------------------------------------ */
    /**
     * @return The canonical Alias of this resource or null if none.
     */
    public URI getAlias()
    {
        return null;
    }
    
    /* ------------------------------------------------------------ */
    /** Get the resource list as a HTML directory listing.
     * @param base The base URL
     * @param parent True if the parent directory should be included
     * @return String of HTML
     * @throws IOException if unable to get the list of resources as HTML
     */
    public String getListHTML(String base, boolean parent) throws IOException
    {
        return getListHTML(base, parent, null);
    }

    /** Get the resource list as a HTML directory listing.
     * @param base The base URL
     * @param parent True if the parent directory should be included
     * @param query query params
     * @return String of HTML
     */
    public String getListHTML(String base, boolean parent, String query) throws IOException
    {
        base=URIUtil.canonicalPath(base);
        if (base==null || !isDirectory())
            return null;

        String[] rawListing = list();
        if (rawListing == null)
        {
            return null;
        }

        boolean sortOrderAscending = true;
        String sortColumn = "N"; // name (or "M" for Last Modified, or "S" for Size)

        // check for query
        if (query != null)
        {
            MultiMap<String> params = new MultiMap<>();
            UrlEncoded.decodeUtf8To(query, 0, query.length(), params);

            String paramO = params.getString("O");
            String paramC = params.getString("C");
            if (StringUtil.isNotBlank(paramO))
            {
                if (paramO.equals("A"))
                {
                    sortOrderAscending = true;
                }
                else if (paramO.equals("D"))
                {
                    sortOrderAscending = false;
                }
            }
            if (StringUtil.isNotBlank(paramC))
            {
                if (paramC.equals("N") || paramC.equals("M") || paramC.equals("S"))
                {
                    sortColumn = paramC;
                }
            }
        }

        // Gather up entries
        List<Resource> items = new ArrayList<>();
        for (String l : rawListing)
        {
            Resource item = addPath(l);
            items.add(item);
        }

        // Perform sort
        if (sortColumn.equals("M"))
        {
            Collections.sort(items, ResourceCollators.byLastModified(sortOrderAscending));
        }
        else if (sortColumn.equals("S"))
        {
            Collections.sort(items, ResourceCollators.bySize(sortOrderAscending));
        }
        else
        {
            Collections.sort(items, ResourceCollators.byName(sortOrderAscending));
        }

        String decodedBase = URIUtil.decodePath(base);
        String title = "Directory: " + deTag(decodedBase);

        StringBuilder buf = new StringBuilder(4096);

        // Doctype Declaration (HTML5)
        buf.append("<!DOCTYPE html>\n");
        buf.append("<html lang=\"en\">\n");

        // HTML Header
        buf.append("<head>\n");
        buf.append("<meta charset=\"utf-8\">\n");
        buf.append("<link href=\"jetty-dir.css\" rel=\"stylesheet\" />\n");
        buf.append("<title>");
        buf.append(title);
        buf.append("</title>\n");
        buf.append("</head>\n");

        // HTML Body
        buf.append("<body>\n");
        buf.append("<h1 class=\"title\">").append(title).append("</h1>\n");

        // HTML Table
        final String ARROW_DOWN = "&nbsp; &#8681;";
        final String ARROW_UP = "&nbsp; &#8679;";
        String arrow;
        String order;

        buf.append("<table class=\"listing\">\n");
        buf.append("<thead>\n");

        arrow = "";
        order = "A";
        if (sortColumn.equals("N"))
        {
            if(sortOrderAscending)
            {
                order = "D";
                arrow = ARROW_UP;
            }
            else
            {
                order = "A";
                arrow = ARROW_DOWN;
            }
        }

        buf.append("<tr><th class=\"name\"><a href=\"?C=N&O=").append(order).append("\">");
        buf.append("Name").append(arrow);
        buf.append("</a></th>");

        arrow = "";
        order = "A";
        if (sortColumn.equals("M"))
        {
            if(sortOrderAscending)
            {
                order = "D";
                arrow = ARROW_UP;
            }
            else
            {
                order = "A";
                arrow = ARROW_DOWN;
            }
        }

        buf.append("<th class=\"lastmodified\"><a href=\"?C=M&O=").append(order).append("\">");
        buf.append("Last Modified").append(arrow);
        buf.append("</a></th>");

        arrow = "";
        order = "A";
        if (sortColumn.equals("S"))
        {
            if(sortOrderAscending)
            {
                order = "D";
                arrow = ARROW_UP;
            }
            else
            {
                order = "A";
                arrow = ARROW_DOWN;
            }
        }
        buf.append("<th class=\"size\"><a href=\"?C=S&O=").append(order).append("\">");
        buf.append("Size").append(arrow);
        buf.append("</a></th></tr>\n");
        buf.append("</thead>\n");

        buf.append("<tbody>\n");

        String encodedBase = hrefEncodeURI(base);
        
        if (parent)
        {
            // Name
            buf.append("<tr><td class=\"name\"><a href=\"");
            buf.append(URIUtil.addPaths(encodedBase,"../"));
            buf.append("\">Parent Directory</a></td>");
            // Last Modified
            buf.append("<td class=\"lastmodified\">-</td>");
            // Size
            buf.append("<td>-</td>");
            buf.append("</tr>\n");
        }

        DateFormat dfmt=DateFormat.getDateTimeInstance(DateFormat.MEDIUM,
                                                       DateFormat.MEDIUM);
        for (Resource item: items)
        {
            String name = item.getName();
            int slashIdx = name.lastIndexOf('/');
            if (slashIdx != -1)
            {
                name = name.substring(slashIdx + 1);
            }
            if (item.isDirectory() && !name.endsWith("/"))
            {
                name += URIUtil.SLASH;
            }

            // Name
            buf.append("<tr><td class=\"name\"><a href=\"");
            String path=URIUtil.addEncodedPaths(encodedBase,URIUtil.encodePath(name));
            buf.append(path);
            buf.append("\">");
            buf.append(deTag(name));
            buf.append("&nbsp;");
            buf.append("</a></td>");

            // Last Modified
            buf.append("<td class=\"lastmodified\">");
            buf.append(dfmt.format(new Date(item.lastModified())));
            buf.append("</td>");

            // Size
            buf.append("<td class=\"size\">");
            buf.append(String.format("%,d", item.length()));
            buf.append(" bytes&nbsp;</td></tr>\n");
        }
        buf.append("</tbody>\n");
        buf.append("</table>\n");
        buf.append("</body></html>\n");

        return buf.toString();
    }
    
    /**
     * Encode any characters that could break the URI string in an HREF.
     * Such as <a href="/path/to;<script>Window.alert("XSS"+'%20'+"here");</script>">Link</a>
     * 
     * The above example would parse incorrectly on various browsers as the "<" or '"' characters
     * would end the href attribute value string prematurely.
     * 
     * @param raw the raw text to encode.
     * @return the defanged text.
     */
    private static String hrefEncodeURI(String raw) 
    {
        StringBuffer buf = null;

        loop:
        for (int i=0;i<raw.length();i++)
        {
            char c=raw.charAt(i);
            switch(c)
            {
                case '\'':
                case '"':
                case '<':
                case '>':
                    buf=new StringBuffer(raw.length()<<1);
                    break loop;
            }
        }
        if (buf==null)
            return raw;

        for (int i=0;i<raw.length();i++)
        {
            char c=raw.charAt(i);       
            switch(c)
            {
              case '"':
                  buf.append("%22");
                  continue;
              case '\'':
                  buf.append("%27");
                  continue;
              case '<':
                  buf.append("%3C");
                  continue;
              case '>':
                  buf.append("%3E");
                  continue;
              default:
                  buf.append(c);
                  continue;
            }
        }

        return buf.toString();
    }
    
    private static String deTag(String raw) 
    {
        return StringUtil.sanitizeXmlString(raw);
    }
    
    /* ------------------------------------------------------------ */
    /** 
     * @param out the output stream to write to 
     * @param start First byte to write
     * @param count Bytes to write or -1 for all of them.
     * @throws IOException if unable to copy the Resource to the output
     */
    public void writeTo(OutputStream out,long start,long count)
        throws IOException
    {
        try (InputStream in = getInputStream())
        {
            in.skip(start);
            if (count<0)
                IO.copy(in,out);
            else
                IO.copy(in,out,count);
        }
    }    
    
    /* ------------------------------------------------------------ */
    /**
     * Copy the Resource to the new destination file.
     * <p>
     * Will not replace existing destination file.
     * 
     * @param destination the destination file to create
     * @throws IOException if unable to copy the resource
     */
    public void copyTo(File destination)
        throws IOException
    {
        if (destination.exists())
            throw new IllegalArgumentException(destination + " exists");
        
        try (OutputStream out = new FileOutputStream(destination))
        {
            writeTo(out,0,-1);
        }
    }

    /* ------------------------------------------------------------ */
    /**
     * Generate a weak ETag reference for this Resource.
     * 
     * @return the weak ETag reference for this resource.
     */
    public String getWeakETag()
    {
        return getWeakETag("");
    }
    
    public String getWeakETag(String suffix)
    {
        try
        {
            StringBuilder b = new StringBuilder(32);
            b.append("W/\"");
            
            String name=getName();
            int length=name.length();
            long lhash=0;
            for (int i=0; i<length;i++)
                lhash=31*lhash+name.charAt(i);
            
            B64Code.encode(lastModified()^lhash,b);
            B64Code.encode(length()^lhash,b);
            b.append(suffix);
            b.append('"');
            return b.toString();
        } 
        catch (IOException e)
        {
            throw new RuntimeException(e);
        }
    }
    
    /* ------------------------------------------------------------ */
    public Collection<Resource> getAllResources()
    {
        try
        {
            ArrayList<Resource> deep=new ArrayList<>();
            {
                String[] list=list();
                if (list!=null)
                {
                    for (String i:list)
                    {
                        Resource r=addPath(i);
                        if (r.isDirectory())
                            deep.addAll(r.getAllResources());
                        else
                            deep.add(r);
                    }
                }
            }
            return deep;
        }
        catch(Exception e)
        {
            throw new IllegalStateException(e);
        }
    }
    
    /* ------------------------------------------------------------ */
    /** Generate a properly encoded URL from a {@link File} instance.
     * @param file Target file. 
     * @return URL of the target file.
     * @throws MalformedURLException if unable to convert File to URL
     */
    public static URL toURL(File file) throws MalformedURLException
    {
        return file.toURI().toURL();
    }
}<|MERGE_RESOLUTION|>--- conflicted
+++ resolved
@@ -32,7 +32,6 @@
 import java.text.DateFormat;
 import java.util.ArrayList;
 import java.util.Collection;
-import java.util.Collections;
 import java.util.Date;
 import java.util.List;
 
@@ -42,6 +41,7 @@
 import org.eclipse.jetty.util.MultiMap;
 import org.eclipse.jetty.util.StringUtil;
 import org.eclipse.jetty.util.URIUtil;
+import org.eclipse.jetty.util.UrlEncoded;
 import org.eclipse.jetty.util.log.Log;
 import org.eclipse.jetty.util.log.Logger;
 
@@ -104,7 +104,7 @@
      * Construct a resource from a url.
      * @param url the url for which to make the resource
      * @param useCaches true enables URLConnection caching if applicable to the type of resource
-     * @return
+     * @return a new resource from the given URL
      */
     static Resource newResource(URL url, boolean useCaches)
     {
@@ -145,8 +145,7 @@
      * @throws MalformedURLException Problem accessing URI
      * @return A Resource object.
      */
-    public static Resource newResource(String resource)
-        throws MalformedURLException, IOException
+    public static Resource newResource(String resource) throws IOException
     {
         return newResource(resource, __defaultUseCaches);
     }
@@ -158,10 +157,9 @@
      * @return A Resource object.
      * @throws MalformedURLException Problem accessing URI
      */
-    public static Resource newResource(String resource, boolean useCaches)       
-        throws MalformedURLException, IOException
-    {
-        URL url=null;
+    public static Resource newResource(String resource, boolean useCaches) throws IOException
+    {
+        URL url;
         try
         {
             // Try to format as a URL?
@@ -224,8 +222,7 @@
      * @return The new Resource
      * @throws IOException Problem accessing resource.
      */
-    public static Resource newSystemResource(String resource)
-        throws IOException
+    public static Resource newSystemResource(String resource) throws IOException
     {
         URL url=null;
         // Try to format as a URL?
@@ -337,7 +334,7 @@
     /* ------------------------------------------------------------ */
     /**
      * Time resource was last modified.
-     *
+     * 
      * @return the last modified time as milliseconds since unix epoch
      */
     public abstract long lastModified();
@@ -346,29 +343,15 @@
     /* ------------------------------------------------------------ */
     /**
      * Length of the resource.
-     *
+     * 
      * @return the length of the resource
      */
     public abstract long length();
     
-<<<<<<< HEAD
-=======
-
-    /* ------------------------------------------------------------ */
-    /**
-     * URL representing the resource.
-     *
-     * @return an URL representing the given resource
-     * @deprecated use {{@link #getURI()}.toURL() instead.
-     */
-    @Deprecated
-    public abstract URL getURL();
-
->>>>>>> aa7e9ee0
     /* ------------------------------------------------------------ */
     /**
      * URI representing the resource.
-     *
+     * 
      * @return an URI representing the given resource
      */
     public abstract URI getURI();
@@ -376,10 +359,10 @@
     /* ------------------------------------------------------------ */
     /**
      * File representing the given resource.
-     *
+     * 
      * @return an File representing the given resource or NULL if this
      * is not possible.
-     * @throws IOException if unable to get the resource due to permissions
+     * @throws IOException if unable to get the resource due to permissions 
      */
     public abstract File getFile()
         throws IOException;
@@ -388,7 +371,7 @@
     /* ------------------------------------------------------------ */
     /**
      * The name of the resource.
-     *
+     * 
      * @return the name of the resource
      */
     public abstract String getName();
@@ -397,7 +380,7 @@
     /* ------------------------------------------------------------ */
     /**
      * Input stream to the resource
-     *
+     * 
      * @return an input stream to the resource
      * @throws IOException if unable to open the input stream
      */
@@ -407,7 +390,7 @@
     /* ------------------------------------------------------------ */
     /**
      * Readable ByteChannel for the resource.
-     *
+     * 
      * @return an readable bytechannel to the resource or null if one is not available.
      * @throws IOException if unable to open the readable bytechannel for the resource.
      */
@@ -419,7 +402,7 @@
      * Deletes the given resource
      * @return true if resource was found and successfully deleted, false if resource didn't exist or was unable to
      * be deleted.
-     * @throws SecurityException if unable to delete due to permissions
+     * @throws SecurityException if unable to delete due to permissions 
      */
     public abstract boolean delete()
         throws SecurityException;
@@ -460,7 +443,6 @@
      * <p>
      * This method is essentially an alias for {@link #addPath(String)}, but without checked exceptions.
      * This method satisfied the {@link ResourceFactory} interface.
-     * @see org.eclipse.jetty.util.resource.ResourceFactory#getResource(java.lang.String)
      */
     @Override
     public Resource getResource(String path)
@@ -582,15 +564,15 @@
         // Perform sort
         if (sortColumn.equals("M"))
         {
-            Collections.sort(items, ResourceCollators.byLastModified(sortOrderAscending));
+            items.sort(ResourceCollators.byLastModified(sortOrderAscending));
         }
         else if (sortColumn.equals("S"))
         {
-            Collections.sort(items, ResourceCollators.bySize(sortOrderAscending));
+            items.sort(ResourceCollators.bySize(sortOrderAscending));
         }
         else
         {
-            Collections.sort(items, ResourceCollators.byName(sortOrderAscending));
+            items.sort(ResourceCollators.byName(sortOrderAscending));
         }
 
         String decodedBase = URIUtil.decodePath(base);
@@ -778,21 +760,21 @@
             char c=raw.charAt(i);       
             switch(c)
             {
-              case '"':
-                  buf.append("%22");
-                  continue;
-              case '\'':
-                  buf.append("%27");
-                  continue;
-              case '<':
-                  buf.append("%3C");
-                  continue;
-              case '>':
-                  buf.append("%3E");
-                  continue;
-              default:
-                  buf.append(c);
-                  continue;
+                case '"':
+                    buf.append("%22");
+                    break;
+                case '\'':
+                    buf.append("%27");
+                    break;
+                case '<':
+                    buf.append("%3C");
+                    break;
+                case '>':
+                    buf.append("%3E");
+                    break;
+                default:
+                    buf.append(c);
+                    break;
             }
         }
 
