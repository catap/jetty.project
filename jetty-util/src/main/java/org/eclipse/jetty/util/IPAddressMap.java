//
//  ========================================================================
//  Copyright (c) 1995-2016 Mort Bay Consulting Pty. Ltd.
//  ------------------------------------------------------------------------
//  All rights reserved. This program and the accompanying materials
//  are made available under the terms of the Eclipse Public License v1.0
//  and Apache License v2.0 which accompanies this distribution.
//
//      The Eclipse Public License is available at
//      http://www.eclipse.org/legal/epl-v10.html
//
//      The Apache License v2.0 is available at
//      http://www.opensource.org/licenses/apache2.0.php
//
//  You may elect to redistribute this code under either of these licenses.
//  ========================================================================
//

package org.eclipse.jetty.util;

import java.util.BitSet;
import java.util.HashMap;
import java.util.Map;
import java.util.StringTokenizer;


/* ------------------------------------------------------------ */
/**
 * Internet address map to object
 * <p>
 * Internet addresses may be specified as absolute address or as a combination of 
 * four octet wildcard specifications (a.b.c.d) that are defined as follows.
 * </p>
 * <pre>
 *     nnn  - an absolute value (0-255)
 * mmm-nnn  - an inclusive range of absolute values, 
 *            with following shorthand notations:
 *              nnn- =&gt; nnn-255
 *             -nnn  =&gt; 0-nnn
 *             -     =&gt; 0-255
 *          a,b,...  - a list of wildcard specifications
 * </pre>
<<<<<<< HEAD
 * @param <TYPE> the Map Entry value type
=======
 * @deprecated
>>>>>>> 0155ae76
 */
@SuppressWarnings("serial")
public class IPAddressMap<TYPE> extends HashMap<String, TYPE>
{
    private final HashMap<String,IPAddrPattern> _patterns = new HashMap<String,IPAddrPattern>();

    /* --------------------------------------------------------------- */
    /** Construct empty IPAddressMap.
     */
    public IPAddressMap()
    {
        super(11);
    }
   
    /* --------------------------------------------------------------- */
    /** Construct empty IPAddressMap.
     * 
     * @param capacity initial capacity
     */
    public IPAddressMap(int capacity)
    {
        super (capacity);
    }

    /* ------------------------------------------------------------ */
    /**
     * Insert a new internet address into map
     * 
     * @see java.util.HashMap#put(java.lang.Object, java.lang.Object)
     */
    @Override
    public TYPE put(String addrSpec, TYPE object)
        throws IllegalArgumentException
    {
        if (addrSpec == null || addrSpec.trim().length() == 0)
            throw new IllegalArgumentException("Invalid IP address pattern: "+addrSpec);
        
        String spec = addrSpec.trim();
        if (_patterns.get(spec) == null)
            _patterns.put(spec,new IPAddrPattern(spec));
        
        return super.put(spec, object);
    }
    
    /* ------------------------------------------------------------ */
    /**
     * Retrieve the object mapped to the specified internet address literal
     * 
     * @see java.util.HashMap#get(java.lang.Object)
     */
    @Override
    public TYPE get(Object key)
    {
        return super.get(key);
    }
    
    /* ------------------------------------------------------------ */
    /**
     * Retrieve the first object that is associated with the specified 
     * internet address by taking into account the wildcard specifications.
     * 
     * @param addr internet address
     * @return associated object
     */
    public TYPE match(String addr)
    {
        Map.Entry<String, TYPE> entry = getMatch(addr);
        return entry==null ? null : entry.getValue();
    }
    
    /* ------------------------------------------------------------ */
    /**
     * Retrieve the first map entry that is associated with the specified 
     * internet address by taking into account the wildcard specifications.
     * 
     * @param addr internet address
     * @return map entry associated
     */
    public Map.Entry<String, TYPE> getMatch(String addr)
    {
        if (addr != null)
        {
            for(Map.Entry<String, TYPE> entry: super.entrySet())
            {
                if (_patterns.get(entry.getKey()).match(addr))
                {
                    return entry;
                }
            }
        }
        return null;
    }
    
    /* ------------------------------------------------------------ */
    /**
     * Retrieve a lazy list of map entries associated with specified
     * internet address by taking into account the wildcard specifications.
     * 
     * @param addr  internet address
     * @return lazy list of map entries
     */
    public Object getLazyMatches(String addr)
    {
        if (addr == null)
            return LazyList.getList(super.entrySet());
        
        Object entries = null;
        for(Map.Entry<String, TYPE> entry: super.entrySet())
        {
            if (_patterns.get(entry.getKey()).match(addr))
            {
                entries = LazyList.add(entries,entry);
            }
        }
        return entries;        
    }
    
    /* ------------------------------------------------------------ */
    /**
     * IPAddrPattern
     * 
     * Represents internet address wildcard. 
     * Matches the wildcard to provided internet address.
     */
    private static class IPAddrPattern
    {
        private final OctetPattern[] _octets = new OctetPattern[4];
        /* ------------------------------------------------------------ */
        /**
         * Create new IPAddrPattern
         * 
         * @param value internet address wildcard specification
         * @throws IllegalArgumentException if wildcard specification is invalid
         */
        public IPAddrPattern(String value)
            throws IllegalArgumentException
        {
            if (value == null || value.trim().length() == 0)
                throw new IllegalArgumentException("Invalid IP address pattern: "+value);
                
            try
            {
                StringTokenizer parts = new StringTokenizer(value, ".");
                
                String part;
                for (int idx=0; idx<4; idx++)
                {
                    part = parts.hasMoreTokens() ? parts.nextToken().trim() : "0-255";
                    
                    int len = part.length();
                    if (len == 0 && parts.hasMoreTokens())
                        throw new IllegalArgumentException("Invalid IP address pattern: "+value);
                    
                    _octets[idx] = new OctetPattern(len==0 ? "0-255" : part);
                }
            }
            catch (IllegalArgumentException ex)
            {
                throw new IllegalArgumentException("Invalid IP address pattern: "+value, ex);
            }
        }
        
        /* ------------------------------------------------------------ */
        /**
         * Match the specified internet address against the wildcard
         * 
         * @param value internet address
         * @return true if specified internet address matches wildcard specification
         * 
         * @throws IllegalArgumentException if specified internet address is invalid
         */
        public boolean match(String value)
            throws IllegalArgumentException
        {
            if (value == null || value.trim().length() == 0)
                throw new IllegalArgumentException("Invalid IP address: "+value);
            
            try
            {
                StringTokenizer parts = new StringTokenizer(value, ".");
                
                boolean result = true;
                for (int idx=0; idx<4; idx++)
                {
                    if (!parts.hasMoreTokens())
                        throw new IllegalArgumentException("Invalid IP address: "+value);
                        
                    if (!(result &= _octets[idx].match(parts.nextToken())))
                        break;
                }
                return result;
            }
            catch (IllegalArgumentException ex)
            {
                throw new IllegalArgumentException("Invalid IP address: "+value, ex);
            }
        }
    }
        
    /* ------------------------------------------------------------ */
    /**
     * OctetPattern
     * 
     * Represents a single octet wildcard.
     * Matches the wildcard to the specified octet value.
     */
    private static class OctetPattern extends BitSet
    {
        private final BitSet _mask = new BitSet(256);
        
        /* ------------------------------------------------------------ */
        /**
         * Create new OctetPattern
         * 
         * @param octetSpec octet wildcard specification
         * @throws IllegalArgumentException if wildcard specification is invalid
         */
        public OctetPattern(String octetSpec)
            throws IllegalArgumentException
        {
            try
            {
                if (octetSpec != null)
                {
                    String spec = octetSpec.trim();
                    if(spec.length() == 0)
                    {
                        _mask.set(0,255);
                    }
                    else
                    {
                        StringTokenizer parts = new StringTokenizer(spec,",");
                        while (parts.hasMoreTokens())
                        {
                            String part = parts.nextToken().trim();
                            if (part.length() > 0)
                            {
                                if (part.indexOf('-') < 0)
                                {
                                    Integer value = Integer.valueOf(part);
                                    _mask.set(value);
                                }
                                else
                                {
                                    int low = 0, high = 255;
                                    
                                    String[] bounds = part.split("-",-2);
                                    if (bounds.length != 2)
                                    {
                                        throw new IllegalArgumentException("Invalid octet spec: "+octetSpec);
                                    }
                                    
                                    if (bounds[0].length() > 0)
                                    {
                                        low = Integer.parseInt(bounds[0]);
                                    }
                                    if (bounds[1].length() > 0)
                                    {
                                        high = Integer.parseInt(bounds[1]);
                                    }
                                    
                                    if (low > high)
                                    {
                                        throw new IllegalArgumentException("Invalid octet spec: "+octetSpec);
                                    }
                                    
                                    _mask.set(low, high+1);
                                }
                            }
                        }
                    }
                }
            }
            catch (NumberFormatException ex)
            {
                throw new IllegalArgumentException("Invalid octet spec: "+octetSpec, ex);
            }
        }
        
        /* ------------------------------------------------------------ */
        /**
         * Match specified octet value against the wildcard
         * 
         * @param value octet value
         * @return true if specified octet value matches the wildcard
         * @throws IllegalArgumentException if specified octet value is invalid
         */
        public boolean match(String value)
            throws IllegalArgumentException
        {
            if (value == null || value.trim().length() == 0)
                throw new IllegalArgumentException("Invalid octet: "+value);

            try
            {
                int number = Integer.parseInt(value);
                return match(number);
            }
            catch (NumberFormatException ex)
            {
                throw new IllegalArgumentException("Invalid octet: "+value);
            }
        }
        
        /* ------------------------------------------------------------ */
        /**
         * Match specified octet value against the wildcard
         * 
         * @param number octet value
         * @return true if specified octet value matches the wildcard
         * @throws IllegalArgumentException if specified octet value is invalid
         */
        public boolean match(int number)
            throws IllegalArgumentException
        {
            if (number < 0 || number > 255)
                throw new IllegalArgumentException("Invalid octet: "+number);
            
            return _mask.get(number);
        }
    }   
}<|MERGE_RESOLUTION|>--- conflicted
+++ resolved
@@ -40,11 +40,8 @@
  *             -     =&gt; 0-255
  *          a,b,...  - a list of wildcard specifications
  * </pre>
-<<<<<<< HEAD
  * @param <TYPE> the Map Entry value type
-=======
  * @deprecated
->>>>>>> 0155ae76
  */
 @SuppressWarnings("serial")
 public class IPAddressMap<TYPE> extends HashMap<String, TYPE>
