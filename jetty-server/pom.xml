<project xmlns="http://maven.apache.org/POM/4.0.0" xmlns:xsi="http://www.w3.org/2001/XMLSchema-instance" xsi:schemaLocation="http://maven.apache.org/POM/4.0.0 http://maven.apache.org/maven-v4_0_0.xsd">
  <parent>
    <groupId>org.eclipse.jetty</groupId>
    <artifactId>jetty-project</artifactId>
<<<<<<< HEAD
    <version>8.1.1-SNAPSHOT</version>
=======
    <version>7.6.1-SNAPSHOT</version>
>>>>>>> b88f5720
  </parent>
  <modelVersion>4.0.0</modelVersion>
  <artifactId>jetty-server</artifactId>
  <name>Jetty :: Server Core</name>
  <description>The core jetty server artifact.</description>
  <properties>
    <bundle-symbolic-name>${project.groupId}.server</bundle-symbolic-name>
  </properties>
  <build>
    <plugins>
      <plugin>
        <groupId>org.apache.felix</groupId>
        <artifactId>maven-bundle-plugin</artifactId>
        <extensions>true</extensions>
        <executions>
          <execution>
            <id>generate-manifest</id>
            <goals>
              <goal>manifest</goal>
            </goals>
            <configuration>
              <instructions>
                <Import-Package>javax.servlet.*;version="2.6.0",org.eclipse.jetty.jmx.*;version="8.0";resolution:=optional,*</Import-Package>
              </instructions>
            </configuration>
          </execution>
        </executions>
      </plugin>
      <plugin>
        <groupId>org.apache.maven.plugins</groupId>
        <artifactId>maven-jar-plugin</artifactId>
        <executions>
          <execution>
            <id>artifact-jar</id>
            <goals>
              <goal>jar</goal>
            </goals>
          </execution>
          <execution>
            <id>test-jar</id>
            <goals>
              <goal>test-jar</goal>
            </goals>
          </execution>
        </executions>
        <configuration>
          <archive>
            <manifestFile>${project.build.outputDirectory}/META-INF/MANIFEST.MF</manifestFile>
          </archive>
        </configuration>
      </plugin>
      <plugin>
        <groupId>org.apache.maven.plugins</groupId>
        <artifactId>maven-assembly-plugin</artifactId>
        <executions>
          <execution>
            <phase>package</phase>
            <goals>
              <goal>single</goal>
            </goals>
            <configuration>
              <descriptorRefs>
                <descriptorRef>config</descriptorRef>
              </descriptorRefs>
            </configuration>
          </execution>
        </executions>
      </plugin>
      <plugin>
        <groupId>org.codehaus.mojo</groupId>
        <artifactId>findbugs-maven-plugin</artifactId>
        <configuration>
          <onlyAnalyze>org.eclipse.jetty.server.*</onlyAnalyze>
        </configuration>
      </plugin>
    </plugins>
  </build>
  <dependencies>
    <dependency>
      <groupId>org.eclipse.jetty.toolchain</groupId>
      <artifactId>jetty-test-helper</artifactId>
      <scope>test</scope>
    </dependency>
    <dependency>
<<<<<<< HEAD
      <groupId>junit</groupId>
      <artifactId>junit</artifactId>
      <scope>test</scope>
=======
      <groupId>org.eclipse.jetty.orbit</groupId>
      <artifactId>javax.servlet</artifactId>
>>>>>>> b88f5720
    </dependency>
      <dependency>
         <groupId>${servlet.spec.groupId}</groupId>
         <artifactId>${servlet.spec.artifactId}</artifactId>
       </dependency>
    <dependency>
      <groupId>org.eclipse.jetty</groupId>
      <artifactId>jetty-continuation</artifactId>
      <version>${project.version}</version>
    </dependency>
    <dependency>
      <groupId>org.eclipse.jetty</groupId>
      <artifactId>jetty-http</artifactId>
      <version>${project.version}</version>
    </dependency>
    <dependency>
      <groupId>org.eclipse.jetty</groupId>
      <artifactId>jetty-jmx</artifactId>
      <version>${project.version}</version>
      <optional>true</optional>
    </dependency>
    <dependency>
      <groupId>org.mockito</groupId>
      <artifactId>mockito-core</artifactId>
      <scope>test</scope>
      </dependency>
  </dependencies>
</project><|MERGE_RESOLUTION|>--- conflicted
+++ resolved
@@ -2,11 +2,7 @@
   <parent>
     <groupId>org.eclipse.jetty</groupId>
     <artifactId>jetty-project</artifactId>
-<<<<<<< HEAD
     <version>8.1.1-SNAPSHOT</version>
-=======
-    <version>7.6.1-SNAPSHOT</version>
->>>>>>> b88f5720
   </parent>
   <modelVersion>4.0.0</modelVersion>
   <artifactId>jetty-server</artifactId>
@@ -91,19 +87,9 @@
       <scope>test</scope>
     </dependency>
     <dependency>
-<<<<<<< HEAD
-      <groupId>junit</groupId>
-      <artifactId>junit</artifactId>
-      <scope>test</scope>
-=======
       <groupId>org.eclipse.jetty.orbit</groupId>
       <artifactId>javax.servlet</artifactId>
->>>>>>> b88f5720
     </dependency>
-      <dependency>
-         <groupId>${servlet.spec.groupId}</groupId>
-         <artifactId>${servlet.spec.artifactId}</artifactId>
-       </dependency>
     <dependency>
       <groupId>org.eclipse.jetty</groupId>
       <artifactId>jetty-continuation</artifactId>
