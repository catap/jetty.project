--- conflicted
+++ resolved
@@ -19,19 +19,9 @@
 package org.eclipse.jetty.server.handler;
 
 import java.io.IOException;
-<<<<<<< HEAD
 import java.util.ArrayList;
 import java.util.Arrays;
 import java.util.List;
-
-=======
-import java.io.OutputStream;
-import java.net.MalformedURLException;
-import java.nio.ByteBuffer;
-import java.nio.channels.ReadableByteChannel;
-import javax.servlet.AsyncContext;
-import javax.servlet.RequestDispatcher;
->>>>>>> 554fc39f
 import javax.servlet.ServletException;
 import javax.servlet.http.HttpServletRequest;
 import javax.servlet.http.HttpServletResponse;
@@ -111,7 +101,7 @@
         return null;
     }
 
-    
+
     /* ------------------------------------------------------------ */
     @Override
     public void doStart() throws Exception
@@ -165,7 +155,7 @@
     /* ------------------------------------------------------------ */
     /**
      * Get the minimum content length for async handling.
-     * 
+     *
      * @return The minimum size in bytes of the content before asynchronous handling is used, or -1 for no async handling or 0 (default) for using
      *         {@link HttpServletResponse#getBufferSize()} as the minimum length.
      */
@@ -178,7 +168,7 @@
     /* ------------------------------------------------------------ */
     /**
      * Get minimum memory mapped file content length.
-     * 
+     *
      * @return the minimum size in bytes of a file resource that will be served using a memory mapped buffer, or -1 (default) for no memory mapped buffers.
      */
     @Deprecated
@@ -265,15 +255,7 @@
     /* ------------------------------------------------------------ */
     public String[] getWelcomeFiles()
     {
-<<<<<<< HEAD
         return _welcomes;
-=======
-        Context scontext = ContextHandler.getCurrentContext();
-        _context = (scontext==null?null:scontext.getContextHandler());
-        _mimeTypes = _context==null?new MimeTypes():_context.getMimeTypes();
-
-        super.doStart();
->>>>>>> 554fc39f
     }
 
     /* ------------------------------------------------------------ */
@@ -320,7 +302,7 @@
     /* ------------------------------------------------------------ */
     /**
      * Get the directory option.
-     * 
+     *
      * @return true if directories are listed.
      */
     public boolean isDirectoriesListed()
@@ -336,7 +318,7 @@
     {
         return _resourceService.isEtags();
     }
-    
+
     /* ------------------------------------------------------------ */
     /**
      * @return If set to true, then static content will be served as gzip content encoded if a matching resource is found ending with ".gz"
@@ -397,7 +379,6 @@
         _baseResource = base;
     }
 
-<<<<<<< HEAD
     /* ------------------------------------------------------------ */
     /**
      * @param cacheControl
@@ -407,20 +388,6 @@
     {
         _resourceService.setCacheControl(new PreEncodedHttpField(HttpHeader.CACHE_CONTROL,cacheControl));
     }
-=======
-        if (path==null || !path.startsWith("/"))
-            return null;
-
-        try
-        {
-            Resource base = _baseResource;
-            if (base==null)
-            {
-                if (_context==null)
-                    return null;
-                return _context.getResource(path);
-            }
->>>>>>> 554fc39f
 
     /* ------------------------------------------------------------ */
     /**
@@ -435,7 +402,7 @@
     /* ------------------------------------------------------------ */
     /**
      * Set the directory.
-     * 
+     *
      * @param directory
      *            true if directories are listed.
      */
@@ -493,7 +460,7 @@
     /* ------------------------------------------------------------ */
     /**
      * Set the minimum content length for async handling.
-     * 
+     *
      * @param minAsyncContentLength
      *            The minimum size in bytes of the content before asynchronous handling is used, or -1 for no async handling or 0 for using
      *            {@link HttpServletResponse#getBufferSize()} as the minimum length.
@@ -506,7 +473,7 @@
     /* ------------------------------------------------------------ */
     /**
      * Set minimum memory mapped file content length.
-     * 
+     *
      * @param minMemoryMappedFileSize
      *            the minimum size in bytes of a file resource that will be served using a memory mapped buffer, or -1 for no memory mapped buffers.
      */
@@ -572,121 +539,18 @@
                 _stylesheet = null;
             }
         }
-<<<<<<< HEAD
         catch (Exception e)
         {
             LOG.warn(e.toString());
             LOG.debug(e);
             throw new IllegalArgumentException(stylesheet);
-=======
-
-        // set the headers
-        String mime=_mimeTypes.getMimeByExtension(resource.toString());
-        if (mime==null)
-            mime=_mimeTypes.getMimeByExtension(request.getPathInfo());
-        doResponseHeaders(response,resource,mime);
-        if (_etags)
-            baseRequest.getResponse().getHttpFields().put(HttpHeader.ETAG,etag);
-        if (last_modified>0)
-            response.setDateHeader(HttpHeader.LAST_MODIFIED.asString(),last_modified);
-
-        if(skipContentBody)
-            return;
-
-        // Send the content
-        OutputStream out =null;
-        try {out = response.getOutputStream();}
-        catch(IllegalStateException e) {out = new WriterOutputStream(response.getWriter());}
-
-        // Has the output been wrapped
-        if (!(out instanceof HttpOutput))
-            // Write content via wrapped output
-            resource.writeTo(out,0,resource.length());
-        else
-        {
-            // select async by size
-            int min_async_size=_minAsyncContentLength==0?response.getBufferSize():_minAsyncContentLength;
-            
-            if (request.isAsyncSupported() && 
-                min_async_size>0 &&
-                resource.length()>=min_async_size)
-            {
-                final AsyncContext async = request.startAsync();
-                async.setTimeout(0);
-                Callback callback = new Callback()
-                {
-                    @Override
-                    public void succeeded()
-                    {
-                        async.complete();
-                    }
-
-                    @Override
-                    public void failed(Throwable x)
-                    {
-                        LOG.warn(x.toString());
-                        LOG.debug(x);
-                        async.complete();
-                    }   
-                };
-
-                // Can we use a memory mapped file?
-                if (_minMemoryMappedContentLength>=0 &&
-                    resource.length()>_minMemoryMappedContentLength &&
-                    resource.length()<Integer.MAX_VALUE &&
-                    resource instanceof PathResource)
-                {
-                    ByteBuffer buffer = BufferUtil.toMappedBuffer(resource.getFile());
-                    ((HttpOutput)out).sendContent(buffer,callback);
-                }
-                else  // Do a blocking write of a channel (if available) or input stream
-                {
-                    // Close of the channel/inputstream is done by the async sendContent
-                    ReadableByteChannel channel= resource.getReadableByteChannel();
-                    if (channel!=null)
-                        ((HttpOutput)out).sendContent(channel,callback);
-                    else
-                        ((HttpOutput)out).sendContent(resource.getInputStream(),callback);
-                }
-            }
-            else
-            {
-                // Can we use a memory mapped file?
-                if (_minMemoryMappedContentLength>0 && 
-                    resource.length()>_minMemoryMappedContentLength &&
-                    resource instanceof PathResource)
-                {
-                    ByteBuffer buffer = BufferUtil.toMappedBuffer(resource.getFile());
-                    ((HttpOutput)out).sendContent(buffer);
-                }
-                else  // Do a blocking write of a channel (if available) or input stream
-                {
-                    ReadableByteChannel channel= resource.getReadableByteChannel();
-                    if (channel!=null)
-                        ((HttpOutput)out).sendContent(channel);
-                    else
-                        ((HttpOutput)out).sendContent(resource.getInputStream());
-                }
-            }
->>>>>>> 554fc39f
         }
     }
 
     /* ------------------------------------------------------------ */
     public void setWelcomeFiles(String[] welcomeFiles)
     {
-<<<<<<< HEAD
         _welcomes = welcomeFiles;
-=======
-        if (_directory)
-        {
-            String listing = resource.getListHTML(request.getRequestURI(),request.getPathInfo().lastIndexOf("/") > 0, request.getQueryString());
-            response.setContentType("text/html;charset=utf-8");
-            response.getWriter().println(listing);
-        }
-        else
-            response.sendError(HttpStatus.FORBIDDEN_403);
->>>>>>> 554fc39f
     }
 
 }