//
//  ========================================================================
//  Copyright (c) 1995-2013 Mort Bay Consulting Pty. Ltd.
//  ------------------------------------------------------------------------
//  All rights reserved. This program and the accompanying materials
//  are made available under the terms of the Eclipse Public License v1.0
//  and Apache License v2.0 which accompanies this distribution.
//
//      The Eclipse Public License is available at
//      http://www.eclipse.org/legal/epl-v10.html
//
//      The Apache License v2.0 is available at
//      http://www.opensource.org/licenses/apache2.0.php
//
//  You may elect to redistribute this code under either of these licenses.
//  ========================================================================
//

package org.eclipse.jetty.server;

import java.io.IOException;
import java.io.OutputStreamWriter;
import java.io.UnsupportedEncodingException;
import java.io.Writer;

/**
 *
 */
public class EncodingHttpWriter extends HttpWriter
{
    final Writer _converter;

    /* ------------------------------------------------------------ */
    public EncodingHttpWriter(HttpOutput out, String encoding)
    {
        super(out);
        try
        {
            _converter = new OutputStreamWriter(_bytes, encoding);
        }
        catch (UnsupportedEncodingException e)
        {
            throw new RuntimeException(e);
        }
    }

    /* ------------------------------------------------------------ */
    @Override
    public void write (char[] s,int offset, int length) throws IOException
    {
        HttpOutput out = _out;
<<<<<<< HEAD
        if (length==0 && out.isAllContentWritten())
        {
            out.close();
            return;
        }

=======
        if (length==0)
        {
            if (_out.isAllContentWritten())
                close();
        }
            
>>>>>>> 3a46498a
        while (length > 0)
        {
            _bytes.reset();
            int chars = length>MAX_OUTPUT_CHARS?MAX_OUTPUT_CHARS:length;

            _converter.write(s, offset, chars);
            _converter.flush();
            _bytes.writeTo(out);
            length-=chars;
            offset+=chars;
        }
    }
}<|MERGE_RESOLUTION|>--- conflicted
+++ resolved
@@ -49,21 +49,12 @@
     public void write (char[] s,int offset, int length) throws IOException
     {
         HttpOutput out = _out;
-<<<<<<< HEAD
         if (length==0 && out.isAllContentWritten())
         {
             out.close();
             return;
         }
-
-=======
-        if (length==0)
-        {
-            if (_out.isAllContentWritten())
-                close();
-        }
             
->>>>>>> 3a46498a
         while (length > 0)
         {
             _bytes.reset();
