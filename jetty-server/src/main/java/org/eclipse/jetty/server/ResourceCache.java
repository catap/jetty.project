//
//  ========================================================================
//  Copyright (c) 1995-2013 Mort Bay Consulting Pty. Ltd.
//  ------------------------------------------------------------------------
//  All rights reserved. This program and the accompanying materials
//  are made available under the terms of the Eclipse Public License v1.0
//  and Apache License v2.0 which accompanies this distribution.
//
//      The Eclipse Public License is available at
//      http://www.eclipse.org/legal/epl-v10.html
//
//      The Apache License v2.0 is available at
//      http://www.opensource.org/licenses/apache2.0.php
//
//  You may elect to redistribute this code under either of these licenses.
//  ========================================================================
//

package org.eclipse.jetty.server;

import java.io.ByteArrayInputStream;
import java.io.IOException;
import java.io.InputStream;
import java.nio.ByteBuffer;
import java.nio.channels.ReadableByteChannel;
import java.util.Comparator;
import java.util.SortedSet;
import java.util.TreeSet;
import java.util.concurrent.ConcurrentHashMap;
import java.util.concurrent.ConcurrentMap;
import java.util.concurrent.atomic.AtomicInteger;
import java.util.concurrent.atomic.AtomicReference;

import org.eclipse.jetty.http.HttpContent;
import org.eclipse.jetty.http.HttpContent.ResourceAsHttpContent;
import org.eclipse.jetty.http.HttpFields;
import org.eclipse.jetty.http.MimeTypes;
import org.eclipse.jetty.util.BufferUtil;
import org.eclipse.jetty.util.log.Log;
import org.eclipse.jetty.util.log.Logger;
import org.eclipse.jetty.util.resource.Resource;
import org.eclipse.jetty.util.resource.ResourceFactory;


/* ------------------------------------------------------------ */
/** 
 * 
 */
public class ResourceCache
{
    private static final Logger LOG = Log.getLogger(ResourceCache.class);

    private final ConcurrentMap<String,Content> _cache;
    private final AtomicInteger _cachedSize;
    private final AtomicInteger _cachedFiles;
    private final ResourceFactory _factory;
    private final ResourceCache _parent;
    private final MimeTypes _mimeTypes;
    private final boolean _etagSupported;

    private boolean  _useFileMappedBuffer=true;
    private int _maxCachedFileSize =4*1024*1024;
    private int _maxCachedFiles=2048;
    private int _maxCacheSize =32*1024*1024;
    
    /* ------------------------------------------------------------ */
    /** Constructor.
     * @param mimeTypes Mimetype to use for meta data
     */
    public ResourceCache(ResourceCache parent, ResourceFactory factory, MimeTypes mimeTypes,boolean useFileMappedBuffer,boolean etags)
    {
        _factory = factory;
        _cache=new ConcurrentHashMap<String,Content>();
        _cachedSize=new AtomicInteger();
        _cachedFiles=new AtomicInteger();
        _mimeTypes=mimeTypes;
        _parent=parent;
<<<<<<< HEAD
        _useFileMappedBuffer=useFileMappedBuffer;
        _etagSupported=etags;
=======
        _etags=etags;
        _useFileMappedBuffer=useFileMappedBuffer;
>>>>>>> db48bce4
    }

    /* ------------------------------------------------------------ */
    public int getCachedSize()
    {
        return _cachedSize.get();
    }
    
    /* ------------------------------------------------------------ */
    public int getCachedFiles()
    {
        return _cachedFiles.get();
    }
    
    /* ------------------------------------------------------------ */
    public int getMaxCachedFileSize()
    {
        return _maxCachedFileSize;
    }

    /* ------------------------------------------------------------ */
    public void setMaxCachedFileSize(int maxCachedFileSize)
    {
        _maxCachedFileSize = maxCachedFileSize;
        shrinkCache();
    }

    /* ------------------------------------------------------------ */
    public int getMaxCacheSize()
    {
        return _maxCacheSize;
    }

    /* ------------------------------------------------------------ */
    public void setMaxCacheSize(int maxCacheSize)
    {
        _maxCacheSize = maxCacheSize;
        shrinkCache();
    }

    /* ------------------------------------------------------------ */
    /**
     * @return Returns the maxCachedFiles.
     */
    public int getMaxCachedFiles()
    {
        return _maxCachedFiles;
    }
    
    /* ------------------------------------------------------------ */
    /**
     * @param maxCachedFiles The maxCachedFiles to set.
     */
    public void setMaxCachedFiles(int maxCachedFiles)
    {
        _maxCachedFiles = maxCachedFiles;
        shrinkCache();
    }

    /* ------------------------------------------------------------ */
    public boolean isUseFileMappedBuffer()
    {
        return _useFileMappedBuffer;
    }

    /* ------------------------------------------------------------ */
    public void setUseFileMappedBuffer(boolean useFileMappedBuffer)
    {
        _useFileMappedBuffer = useFileMappedBuffer;
    }

    /* ------------------------------------------------------------ */
    public void flushCache()
    {
        if (_cache!=null)
        {
            while (_cache.size()>0)
            {
                for (String path : _cache.keySet())
                {
                    Content content = _cache.remove(path);
                    if (content!=null)
                        content.invalidate();
                }
            }
        }
    }

    /* ------------------------------------------------------------ */
    /** Get a Entry from the cache.
     * Get either a valid entry object or create a new one if possible.
     *
     * @param pathInContext The key into the cache
     * @return The entry matching <code>pathInContext</code>, or a new entry 
     * if no matching entry was found. If the content exists but is not cachable, 
     * then a {@link ResourceAsHttpContent} instance is return. If 
     * the resource does not exist, then null is returned.
     * @throws IOException Problem loading the resource
     */
    public HttpContent lookup(String pathInContext)
        throws IOException
    {
        // Is the content in this cache?
        Content content =_cache.get(pathInContext);
        if (content!=null && (content).isValid())
            return content;
       
        // try loading the content from our factory.
        Resource resource=_factory.getResource(pathInContext);
        HttpContent loaded = load(pathInContext,resource);
        if (loaded!=null)
            return loaded;
        
        // Is the content in the parent cache?
        if (_parent!=null)
        {
            HttpContent httpContent=_parent.lookup(pathInContext);
            if (httpContent!=null)
                return httpContent;
        }
        
        return null;
    }
    
    /* ------------------------------------------------------------ */
    /**
     * @param resource
     * @return True if the resource is cacheable. The default implementation tests the cache sizes.
     */
    protected boolean isCacheable(Resource resource)
    {
        long len = resource.length();

        // Will it fit in the cache?
        return  (len>0 && len<_maxCachedFileSize && len<_maxCacheSize);
    }
    
    /* ------------------------------------------------------------ */
    private HttpContent load(String pathInContext, Resource resource)
        throws IOException
    {
        Content content=null;
        
        if (resource==null || !resource.exists())
            return null;
        
        // Will it fit in the cache?
        if (!resource.isDirectory() && isCacheable(resource))
        {   
            // Create the Content (to increment the cache sizes before adding the content 
            content = new Content(pathInContext,resource);

            // reduce the cache to an acceptable size.
            shrinkCache();

            // Add it to the cache.
            Content added = _cache.putIfAbsent(pathInContext,content);
            if (added!=null)
            {
                content.invalidate();
                content=added;
            }

            return content;
        }
        
        return new HttpContent.ResourceAsHttpContent(resource,_mimeTypes.getMimeByExtension(resource.toString()),getMaxCachedFileSize(),_etagSupported);
        
    }
    
    /* ------------------------------------------------------------ */
    private void shrinkCache()
    {
        // While we need to shrink
        while (_cache.size()>0 && (_cachedFiles.get()>_maxCachedFiles || _cachedSize.get()>_maxCacheSize))
        {
            // Scan the entire cache and generate an ordered list by last accessed time.
            SortedSet<Content> sorted= new TreeSet<Content>(
                    new Comparator<Content>()
                    {
                        public int compare(Content c1, Content c2)
                        {
                            if (c1._lastAccessed<c2._lastAccessed)
                                return -1;
                            
                            if (c1._lastAccessed>c2._lastAccessed)
                                return 1;

                            if (c1._length<c2._length)
                                return -1;
                            
                            return c1._key.compareTo(c2._key);
                        }
                    });
            for (Content content : _cache.values())
                sorted.add(content);
            
            // Invalidate least recently used first
            for (Content content : sorted)
            {
                if (_cachedFiles.get()<=_maxCachedFiles && _cachedSize.get()<=_maxCacheSize)
                    break;
                if (content==_cache.remove(content.getKey()))
                    content.invalidate();
            }
        }
    }
    
    /* ------------------------------------------------------------ */
    protected ByteBuffer getIndirectBuffer(Resource resource)
    {
        try
        {
            int len=(int)resource.length();
            if (len<0)
            {
                LOG.warn("invalid resource: "+String.valueOf(resource)+" "+len);
                return null;
            }
            ByteBuffer buffer = BufferUtil.allocate(len);
            int pos=BufferUtil.flipToFill(buffer);
            if (resource.getFile()!=null)
                BufferUtil.readFrom(resource.getFile(),buffer);
            else
            {
                InputStream is = resource.getInputStream();
                BufferUtil.readFrom(is,len,buffer);
                is.close();
            }
            BufferUtil.flipToFlush(buffer,pos);
            return buffer;
        }
        catch(IOException e)
        {
            LOG.warn(e);
            return null;
        }
    }

    /* ------------------------------------------------------------ */
    protected ByteBuffer getDirectBuffer(Resource resource)
    {
        try
        {
            if (_useFileMappedBuffer && resource.getFile()!=null) 
                return BufferUtil.toBuffer(resource.getFile());
            
            int len=(int)resource.length();
            if (len<0)
            {
                LOG.warn("invalid resource: "+String.valueOf(resource)+" "+len);
                return null;
            }
            ByteBuffer buffer = BufferUtil.allocateDirect(len);

            int pos=BufferUtil.flipToFill(buffer);
            if (resource.getFile()!=null)
                BufferUtil.readFrom(resource.getFile(),buffer);
            else
            {
                InputStream is = resource.getInputStream();
                BufferUtil.readFrom(is,len,buffer);
                is.close();
            }
            BufferUtil.flipToFlush(buffer,pos);
            
            return buffer;
        }
        catch(IOException e)
        {
            LOG.warn(e);
            return null;
        }
    }

    /* ------------------------------------------------------------ */
    @Override
    public String toString()
    {
        return "ResourceCache["+_parent+","+_factory+"]@"+hashCode();
    }
    
    /* ------------------------------------------------------------ */
    /* ------------------------------------------------------------ */
    /** MetaData associated with a context Resource.
     */
    public class Content implements HttpContent
    {
        final Resource _resource;
        final int _length;
        final String _key;
        final long _lastModified;
        final ByteBuffer _lastModifiedBytes;
        final ByteBuffer _contentType;
        final String _etag;
        
        volatile long _lastAccessed;
        AtomicReference<ByteBuffer> _indirectBuffer=new AtomicReference<ByteBuffer>();
        AtomicReference<ByteBuffer> _directBuffer=new AtomicReference<ByteBuffer>();

        /* ------------------------------------------------------------ */
        Content(String pathInContext,Resource resource)
        {
            _key=pathInContext;
            _resource=resource;

            String mimeType = _mimeTypes.getMimeByExtension(_resource.toString());
            _contentType=(mimeType==null?null:BufferUtil.toBuffer(mimeType));
            boolean exists=resource.exists();
            _lastModified=exists?resource.lastModified():-1;
            _lastModifiedBytes=_lastModified<0?null:BufferUtil.toBuffer(HttpFields.formatDate(_lastModified));
            
            _length=exists?(int)resource.length():0;
            _cachedSize.addAndGet(_length);
            _cachedFiles.incrementAndGet();
            _lastAccessed=System.currentTimeMillis();
            
            _etag=ResourceCache.this._etagSupported?resource.getWeakETag():null;
        }


        /* ------------------------------------------------------------ */
        public String getKey()
        {
            return _key;
        }

        /* ------------------------------------------------------------ */
        public boolean isCached()
        {
            return _key!=null;
        }
        
        /* ------------------------------------------------------------ */
        public boolean isMiss()
        {
            return false;
        }

        /* ------------------------------------------------------------ */
        @Override
        public Resource getResource()
        {
            return _resource;
        }

        /* ------------------------------------------------------------ */
        @Override
        public String getETag()
        {
            return _etag;
        }
        
        /* ------------------------------------------------------------ */
        boolean isValid()
        {
            if (_lastModified==_resource.lastModified() && _length==_resource.length())
            {
                _lastAccessed=System.currentTimeMillis();
                return true;
            }

            if (this==_cache.remove(_key))
                invalidate();
            return false;
        }

        /* ------------------------------------------------------------ */
        protected void invalidate()
        {
            // Invalidate it
            _cachedSize.addAndGet(-_length);
            _cachedFiles.decrementAndGet();
            _resource.release(); 
        }

        /* ------------------------------------------------------------ */
        @Override
        public String getLastModified()
        {
            return BufferUtil.toString(_lastModifiedBytes);
        }

        /* ------------------------------------------------------------ */
        @Override
        public String getContentType()
        {
            return BufferUtil.toString(_contentType);
        }

        /* ------------------------------------------------------------ */
        @Override
        public void release()
        {
            // don't release while cached. Release when invalidated.
        }

        /* ------------------------------------------------------------ */
        @Override
        public ByteBuffer getIndirectBuffer()
        {
            ByteBuffer buffer = _indirectBuffer.get();
            if (buffer==null)
            {
                ByteBuffer buffer2=ResourceCache.this.getIndirectBuffer(_resource);
                
                if (buffer2==null)
                    LOG.warn("Could not load "+this);
                else if (_indirectBuffer.compareAndSet(null,buffer2))
                    buffer=buffer2;
                else
                    buffer=_indirectBuffer.get();
            }
            if (buffer==null)
                return null;
            return buffer.asReadOnlyBuffer();
        }
        

        /* ------------------------------------------------------------ */
        @Override
        public ByteBuffer getDirectBuffer()
        {
            ByteBuffer buffer = _directBuffer.get();
            if (buffer==null)
            {
                ByteBuffer buffer2=ResourceCache.this.getDirectBuffer(_resource);

                if (buffer2==null)
                    LOG.warn("Could not load "+this);
                else if (_directBuffer.compareAndSet(null,buffer2))
                    buffer=buffer2;
                else
                    buffer=_directBuffer.get();
            }
            if (buffer==null)
                return null;
            return buffer.asReadOnlyBuffer();
        }
        
        /* ------------------------------------------------------------ */
        @Override
        public long getContentLength()
        {
            return _length;
        }

        /* ------------------------------------------------------------ */
        @Override
        public InputStream getInputStream() throws IOException
        {
            ByteBuffer indirect = getIndirectBuffer();
            if (indirect!=null && indirect.hasArray())
                return new ByteArrayInputStream(indirect.array(),indirect.arrayOffset()+indirect.position(),indirect.remaining());
           
            return _resource.getInputStream();
        }   
        
        /* ------------------------------------------------------------ */
        @Override
        public ReadableByteChannel getReadableByteChannel() throws IOException
        {
            return _resource.getReadableByteChannel();
        }


        /* ------------------------------------------------------------ */
        @Override
        public String toString()
        {
            return String.format("%s %s %d %s %s",_resource,_resource.exists(),_resource.lastModified(),_contentType,_lastModifiedBytes);
        }   
    }
}<|MERGE_RESOLUTION|>--- conflicted
+++ resolved
@@ -57,8 +57,8 @@
     private final ResourceCache _parent;
     private final MimeTypes _mimeTypes;
     private final boolean _etagSupported;
-
-    private boolean  _useFileMappedBuffer=true;
+    private final boolean  _useFileMappedBuffer;
+    
     private int _maxCachedFileSize =4*1024*1024;
     private int _maxCachedFiles=2048;
     private int _maxCacheSize =32*1024*1024;
@@ -75,13 +75,8 @@
         _cachedFiles=new AtomicInteger();
         _mimeTypes=mimeTypes;
         _parent=parent;
-<<<<<<< HEAD
         _useFileMappedBuffer=useFileMappedBuffer;
         _etagSupported=etags;
-=======
-        _etags=etags;
-        _useFileMappedBuffer=useFileMappedBuffer;
->>>>>>> db48bce4
     }
 
     /* ------------------------------------------------------------ */
@@ -145,12 +140,6 @@
     public boolean isUseFileMappedBuffer()
     {
         return _useFileMappedBuffer;
-    }
-
-    /* ------------------------------------------------------------ */
-    public void setUseFileMappedBuffer(boolean useFileMappedBuffer)
-    {
-        _useFileMappedBuffer = useFileMappedBuffer;
     }
 
     /* ------------------------------------------------------------ */
