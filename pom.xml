<project xmlns="http://maven.apache.org/POM/4.0.0" xmlns:xsi="http://www.w3.org/2001/XMLSchema-instance" xsi:schemaLocation="http://maven.apache.org/POM/4.0.0 http://maven.apache.org/maven-v4_0_0.xsd">
  <modelVersion>4.0.0</modelVersion>
  <parent>
    <groupId>org.eclipse.jetty</groupId>
    <artifactId>jetty-parent</artifactId>
    <version>19</version>
  </parent>
  <artifactId>jetty-project</artifactId>
<<<<<<< HEAD
  <version>8.1.1-SNAPSHOT</version>
=======
  <version>7.6.1-SNAPSHOT</version>
>>>>>>> b88f5720
  <name>Jetty :: Project</name>
  <url>${jetty.url}</url>
  <packaging>pom</packaging>
  <properties>
<<<<<<< HEAD
    <javax-activation-version>1.1</javax-activation-version>
    <javax-mail-version>1.4.1</javax-mail-version>
    <javax-transaction-version>1.1.1</javax-transaction-version>
    <jetty.url>http://www.eclipse.org/jetty</jetty.url>
    <junit-version>4.8.1</junit-version>
    <project.build.sourceEncoding>UTF-8</project.build.sourceEncoding>
    <slf4j-version>1.6.1</slf4j-version>
    <servlet.spec.groupId>org.mortbay.jetty</servlet.spec.groupId>
    <servlet.spec.artifactId>servlet-api</servlet.spec.artifactId>
    <servlet.spec.version>3.0.20100224</servlet.spec.version>
=======
    <project.build.sourceEncoding>UTF-8</project.build.sourceEncoding>
    <jetty.url>http://www.eclipse.org/jetty</jetty.url>
    <orbit-servlet-api-version>2.5.0.v201103041518</orbit-servlet-api-version>
>>>>>>> b88f5720
    <build-support-version>1.1</build-support-version>
    <slf4j-version>1.6.1</slf4j-version>
    <jetty-test-policy-version>1.2</jetty-test-policy-version>
  </properties>
  <scm>
    <connection>scm:git:http://git.eclipse.org/gitroot/jetty/org.eclipse.jetty.project.git</connection>
    <developerConnection>scm:git:ssh://git.eclipse.org/gitroot/jetty/org.eclipse.jetty.project.git</developerConnection>
    <url>http://git.eclipse.org/c/jetty/org.eclipse.jetty.project.git/tree</url>
  </scm>
  <build>
    <defaultGoal>install</defaultGoal>
    <plugins>
      <plugin>
        <artifactId>maven-compiler-plugin</artifactId>
        <configuration>
          <source>1.6</source>
          <target>1.6</target>
          <verbose>false</verbose>
        </configuration>
      </plugin>
      <plugin>
        <artifactId>maven-release-plugin</artifactId>
        <configuration>
          <autoVersionSubmodules>true</autoVersionSubmodules>
        </configuration>
      </plugin>
      <plugin>
        <groupId>org.apache.maven.plugins</groupId>
        <artifactId>maven-remote-resources-plugin</artifactId>
        <executions>
          <execution>
            <phase>generate-resources</phase>
            <goals>
              <goal>process</goal>
            </goals>
            <configuration>
              <resourceBundles>
                <resourceBundle>org.eclipse.jetty.toolchain:jetty-artifact-remote-resources:1.0</resourceBundle>
              </resourceBundles>
            </configuration>
          </execution>
        </executions>
      </plugin>
      <!-- source maven plugin creates the source bundle and adds manifest -->
      <plugin>
        <inherited>true</inherited>
        <groupId>org.apache.maven.plugins</groupId>
        <artifactId>maven-source-plugin</artifactId>
        <executions>
          <execution>
            <id>attach-sources</id>
            <phase>process-classes</phase>
            <goals>
              <goal>jar</goal>
            </goals>
            <configuration>
              <archive>
                <manifestEntries>
                  <Bundle-ManifestVersion>2</Bundle-ManifestVersion>
                  <Bundle-Name>${project.name}</Bundle-Name>
                  <Bundle-SymbolicName>${bundle-symbolic-name}.source;singleton:=true</Bundle-SymbolicName>
                  <Bundle-Vendor>Eclipse.org - Jetty</Bundle-Vendor>
                  <Bundle-Version>${parsedVersion.osgiVersion}</Bundle-Version>
                  <Eclipse-SourceBundle>${bundle-symbolic-name};version="${parsedVersion.osgiVersion}";roots:="."</Eclipse-SourceBundle>
                </manifestEntries>
              </archive>
            </configuration>
          </execution>
        </executions>
      </plugin>
      <!-- Build helper maven plugin sets the parsedVersion.osgiVersion property -->
      <plugin>
        <groupId>org.codehaus.mojo</groupId>
        <artifactId>build-helper-maven-plugin</artifactId>
        <executions>
          <execution>
            <id>set-osgi-version</id>
            <phase>validate</phase> 
            <goals>
              <goal>parse-version</goal>
            </goals>
          </execution>
        </executions>
      </plugin>
      <plugin>
        <groupId>org.eclipse.jetty.toolchain</groupId>
        <artifactId>jetty-version-maven-plugin</artifactId>
        <executions>
          <execution>
            <id>attach-version</id>
            <phase>process-resources</phase>
            <goals>
              <goal>attach-version-text</goal>
            </goals>
          </execution>
        </executions>
      </plugin>
      <!-- Enforcer Plugin -->
      <plugin>
        <groupId>org.apache.maven.plugins</groupId>
        <artifactId>maven-enforcer-plugin</artifactId>
        <executions>
          <execution>
            <id>enforce-java</id>
            <goals>
              <goal>enforce</goal>
            </goals>
            <configuration>
              <rules>
                <requireMavenVersion>
                  <version>[2.0.6,)</version>
                </requireMavenVersion>
                <requireJavaVersion>
                  <version>[1.5,)</version>
                </requireJavaVersion>
                <versionTxtRule implementation="org.eclipse.jetty.toolchain.enforcer.rules.VersionTxtRule" />
                <versionOsgiRule implementation="org.eclipse.jetty.toolchain.enforcer.rules.RequireOsgiCompatibleVersionRule" />
                <versionRedhatRule implementation="org.eclipse.jetty.toolchain.enforcer.rules.RequireRedhatCompatibleVersionRule" />
                <versionDebianRule implementation="org.eclipse.jetty.toolchain.enforcer.rules.RequireDebianCompatibleVersionRule" />
             </rules>
            </configuration>
          </execution>
          <execution>
            <id>enforce-orbit-deps</id>
            <goals>
              <goal>enforce</goal>
            </goals>
            <configuration>
              <rules>
                <!-- Banned Dependencies (should use Orbit based versions now) -->
                <bannedDependencies>
                  <includes>
                    <include>javax.servlet</include>
                    <include>org.apache.geronimo.specs</include>
                    <include>javax.mail</include>
                    <include>javax.activation</include>
                  </includes>
                  <searchTransitive>true</searchTransitive>
                  <message>This dependency is banned, use the ORBIT provided dependency instead.</message>
                </bannedDependencies>
              </rules>
              <fail>true</fail>
            </configuration>
          </execution>
        </executions>
        <dependencies>
           <dependency>
             <groupId>org.eclipse.jetty.toolchain</groupId>
             <artifactId>jetty-build-support</artifactId>
             <version>${build-support-version}</version>
           </dependency>
        </dependencies>
      </plugin>
      <plugin>
        <groupId>org.apache.maven.plugins</groupId>
        <artifactId>maven-pmd-plugin</artifactId>
        <executions>
          <execution>
            <id>named-logging-enforcement</id>
            <phase>compile</phase>
            <goals>
              <goal>check</goal>
            </goals>
            <configuration>
              <verbose>true</verbose>
            </configuration>
          </execution>
        </executions>
        <configuration>
          <targetJdk>1.6</targetJdk>
          <rulesets>
            <ruleset>jetty/pmd_logging_ruleset.xml</ruleset>
          </rulesets>
        </configuration>
        <dependencies>
          <dependency>
            <groupId>org.eclipse.jetty.toolchain</groupId>
            <artifactId>jetty-build-support</artifactId>
            <version>${build-support-version}</version>
          </dependency>
        </dependencies>
      </plugin>
    </plugins>
    <pluginManagement>
      <plugins>
        <plugin>
          <groupId>org.eclipse.jetty.toolchain</groupId>
          <artifactId>jetty-version-maven-plugin</artifactId>
          <version>1.0.7</version>
        </plugin>
        <plugin>
          <groupId>org.apache.maven.plugins</groupId>
          <artifactId>maven-jar-plugin</artifactId>
          <configuration>
            <archive>
              <manifestEntries>
                <Implementation-Version>${project.version}</Implementation-Version>
                <Implementation-Vendor>Eclipse.org - Jetty</Implementation-Vendor>
                <url>${jetty.url}</url>
              </manifestEntries>
            </archive>
          </configuration>
        </plugin>
        <plugin>
          <groupId>org.apache.maven.plugins</groupId>
          <artifactId>maven-surefire-plugin</artifactId>
          <configuration>
            <failIfNoTests>false</failIfNoTests>
            <!--systemProperties>
              <property>
                <name>org.eclipse.jetty.io.AbstractBuffer.boundsChecking</name>
                <value>true</value>
              </property>
            </systemProperties-->
          </configuration>
        </plugin>
        <plugin>
          <groupId>org.apache.felix</groupId>
          <artifactId>maven-bundle-plugin</artifactId>
          <extensions>true</extensions>
          <configuration>
            <instructions>
              <Bundle-RequiredExecutionEnvironment>J2SE-1.5</Bundle-RequiredExecutionEnvironment>
              <Bundle-DocURL>${jetty.url}</Bundle-DocURL>
              <Bundle-Vendor>Eclipse Jetty Project</Bundle-Vendor>
              <Bundle-Localization>plugin</Bundle-Localization>
              <Bundle-Classpath>.</Bundle-Classpath>
              <Export-Package>${bundle-symbolic-name}.*;version="${parsedVersion.majorVersion}.${parsedVersion.minorVersion}.${parsedVersion.incrementalVersion}"</Export-Package>
              <Bundle-Copyright>Copyright (c) 2008-2009 Mort Bay Consulting Pty. Ltd.</Bundle-Copyright>
              <_versionpolicy>[$(version;==;$(@)),$(version;+;$(@)))</_versionpolicy>
            </instructions>
          </configuration>
        </plugin>
        <plugin>
          <groupId>org.apache.maven.plugins</groupId>
          <artifactId>maven-assembly-plugin</artifactId>
          <dependencies>
            <dependency>
              <groupId>org.eclipse.jetty.toolchain</groupId>
              <artifactId>jetty-assembly-descriptors</artifactId>
              <version>1.0</version>
            </dependency>
          </dependencies>
        </plugin>
        <plugin>
          <groupId>org.codehaus.mojo</groupId>
          <artifactId>findbugs-maven-plugin</artifactId>
          <configuration>
            <findbugsXmlOutput>true</findbugsXmlOutput>
            <xmlOutput>true</xmlOutput>
            <effort>Max</effort>
            <onlyAnalyze>org.eclipse.jetty.*</onlyAnalyze>
          </configuration>
        </plugin>
        <plugin>
          <groupId>org.apache.maven.plugins</groupId>
          <artifactId>maven-dependency-plugin</artifactId>
        </plugin>
        <plugin>
          <groupId>org.apache.maven.plugins</groupId>
          <artifactId>maven-jxr-plugin</artifactId>
        </plugin>
        <plugin>
          <groupId>org.apache.maven.plugins</groupId>
          <artifactId>maven-javadoc-plugin</artifactId>
          <configuration>
            <docfilessubdirs>true</docfilessubdirs>
            <detectLinks>true</detectLinks>
            <detectJavaApiLink>true</detectJavaApiLink>
          </configuration>
        </plugin>
        <plugin>
          <groupId>org.apache.maven.plugins</groupId>
          <artifactId>maven-pmd-plugin</artifactId>
        </plugin>
      </plugins>
    </pluginManagement>
  </build>
  <reporting>   
    <plugins>
      <plugin>
        <groupId>org.apache.maven.plugins</groupId>
        <artifactId>maven-jxr-plugin</artifactId>
        <version>2.1</version>
      </plugin>
      <plugin>
        <groupId>org.apache.maven.plugins</groupId>
        <artifactId>maven-javadoc-plugin</artifactId>
        <version>2.8</version>
        <configuration>
          <maxmemory>512m</maxmemory>
          <docfilessubdirs>true</docfilessubdirs>
          <detectLinks>true</detectLinks>
          <detectJavaApiLink>true</detectJavaApiLink>
        </configuration>
      </plugin>
      <plugin>
        <groupId>org.apache.maven.plugins</groupId>
        <artifactId>maven-pmd-plugin</artifactId>
        <version>2.5</version>
        <configuration>
          <targetJdk>1.5</targetJdk>
          <rulesets>
            <ruleset>jetty/pmd_ruleset.xml</ruleset>
          </rulesets>
        </configuration>
      </plugin>
      <plugin>
        <groupId>org.codehaus.mojo</groupId>
        <artifactId>findbugs-maven-plugin</artifactId>
        <version>2.3.2</version>
      </plugin>
    </plugins>
  </reporting>
<!--
  <repositories>
    <repository>
      <snapshots>
        <enabled>true</enabled>
      </snapshots>
      <id>sonatype-snapshots</id>
      <name>Sonatype Jetty Snapshots</name>
      <url>http://oss.sonatype.org/content/groups/jetty</url>
    </repository>
  </repositories>
-->
  <modules>
    <module>jetty-util</module>
    <module>jetty-jmx</module>
    <module>jetty-io</module>
    <module>jetty-http</module>
    <module>jetty-websocket</module>
    <module>jetty-continuation</module>
    <module>jetty-server</module>
    <module>jetty-client</module>
    <module>jetty-xml</module>
    <module>jetty-security</module>
    <module>jetty-jaspi</module>
    <module>jetty-servlet</module>
    <module>jetty-webapp</module>
    <module>jetty-servlets</module>
    <module>jetty-deploy</module>
    <module>jetty-ajp</module>
    <module>jetty-jndi</module>
    <module>jetty-annotations</module>
    <module>jetty-plus</module>
    <module>jetty-rewrite</module>
    <module>jetty-policy</module>
    <module>jetty-monitor</module>
    <module>jetty-start</module>
    <module>jetty-nested</module>
    <module>jetty-overlay-deployer</module>
    <module>jetty-osgi</module>
    <module>jetty-nosql</module>
    <module>jetty-http-spi</module>
    <module>jetty-jsp</module>
    <module>jetty-distribution</module>
    <module>test-continuation</module>
    <!--module>test-continuation-jetty6</module-->
    <module>test-jetty-servlet</module>
    <module>test-jetty-webapp</module>
    <module>test-jetty-nested</module>
    <module>example-jetty-embedded</module>
    <module>example-async-rest</module>
    <module>tests</module>
  </modules>
  <dependencyManagement>
    <dependencies>
      <!-- Orbit Deps -->
      <dependency>
<<<<<<< HEAD
         <groupId>${servlet.spec.groupId}</groupId>
         <artifactId>${servlet.spec.artifactId}</artifactId>
         <version>${servlet.spec.version}</version>
       </dependency>
=======
        <groupId>org.eclipse.jetty.orbit</groupId>
        <artifactId>javax.servlet</artifactId>
        <version>${orbit-servlet-api-version}</version>
      </dependency>
      <dependency>
        <groupId>org.eclipse.jetty.orbit</groupId>
        <artifactId>javax.annotation</artifactId>
        <version>1.1.0.v201108011116</version>
      </dependency>
      <dependency>
        <groupId>org.eclipse.jetty.orbit</groupId>
        <artifactId>org.objectweb.asm</artifactId>
        <version>3.1.0.v200803061910</version>
      </dependency>
      <dependency>
        <groupId>org.eclipse.jetty.orbit</groupId>
        <artifactId>javax.activation</artifactId>
        <version>1.1.0.v201105071233</version>
      </dependency>
      <dependency>
        <groupId>org.eclipse.jetty.orbit</groupId>
        <artifactId>javax.mail.glassfish</artifactId>
        <version>1.4.1.v201005082020</version>
      </dependency>
      <dependency>
        <groupId>org.eclipse.jetty.orbit</groupId>
        <artifactId>javax.transaction</artifactId>
        <version>1.1.1.v201105210645</version>
      </dependency>
      <dependency>
        <groupId>org.eclipse.jetty.orbit</groupId>
        <artifactId>javax.security.auth.message</artifactId>
        <version>1.0.0.v201108011116</version>
      </dependency>
      <!--
      <dependency>
        <groupId>org.eclipse.jetty.orbit</groupId>
        <artifactId>javax.servlet.jsp</artifactId>
        <version>2.1.0.v201105211820</version>
      </dependency>
      <dependency>
        <groupId>org.eclipse.jetty.orbit</groupId>
        <artifactId>javax.servlet.jsp.jstl</artifactId>
        <version>1.2.0.v201105211821</version>
      </dependency>
      <dependency>
        <groupId>org.eclipse.jetty.orbit</groupId>
        <artifactId>javax.el</artifactId>
        <version>2.1.0.v201105211819</version>
      </dependency>
      <dependency>
        <groupId>org.eclipse.jetty.orbit</groupId>
        <artifactId>com.sun.el</artifactId>
        <version>1.0.0.v201105211818</version>
      </dependency>
      <dependency>
        <groupId>org.eclipse.jetty.orbit</groupId>
        <artifactId>org.apache.jasper.glassfish</artifactId>
        <version>2.1.0.v201110031002</version>
      </dependency>
      <dependency>
        <groupId>org.eclipse.jetty.orbit</groupId>
        <artifactId>org.apache.taglibs.standard.glassfish</artifactId>
        <version>1.2.0.v201112081803</version>
      </dependency>
      <dependency>
        <groupId>org.eclipse.jetty.orbit</groupId>
        <artifactId>org.eclipse.jdt.core</artifactId>
        <version>3.7.1</version>
      </dependency>
        -->

      <!-- Old Deps -->
>>>>>>> b88f5720
      <dependency>
        <groupId>org.apache.maven</groupId>
        <artifactId>maven-plugin-tools-api</artifactId>
        <version>2.0</version>
      </dependency>
      <dependency>
        <groupId>org.eclipse.jetty.toolchain</groupId>
        <artifactId>jetty-test-helper</artifactId>
        <version>1.6.1</version>
      </dependency>
      <dependency>
        <groupId>org.slf4j</groupId>
        <artifactId>jcl104-over-slf4j</artifactId>
        <version>${slf4j-version}</version>
      </dependency>
      <dependency>
        <groupId>org.slf4j</groupId>
        <artifactId>log4j-over-slf4j</artifactId>
        <version>${slf4j-version}</version>
      </dependency>
      <dependency>
        <groupId>org.slf4j</groupId>
        <artifactId>slf4j-api</artifactId>
        <version>${slf4j-version}</version>
      </dependency>
      <dependency>
        <groupId>junit</groupId>
        <artifactId>junit</artifactId>
        <version>4.8.1</version>
      </dependency>
      <dependency>
        <groupId>org.mockito</groupId>
        <artifactId>mockito-core</artifactId>
        <version>1.8.5</version>
      </dependency>
    </dependencies>
  </dependencyManagement>
  <!--
    Usage:
    configure settings.xml for jetty.eclipse.website server entry
    > mvn -Paggregate-site javadoc:aggregate jxr:jxr
    > mvn -N site:deploy
    or
    > mvn -N site:sshdeploy     (for ssh users w/passphrase and ssh-agent)
   -->
  <profiles>
    <profile>
      <!--
        Moves the jetty-aggregate build tree to a profile called 'aggregates'.
        It is active by default, but being in a profile allows it to be
        disabled via the "-P-aggregates" command line on maven.
        (Useful for running site plugin with deep reporting and avoiding
         duplicate hits on aggregated classes) -->
      <id>aggregates</id>
      <activation>
        <activeByDefault>true</activeByDefault>
        <file>
          <exists>${basedir}/pom.xml</exists>
        </file>
      </activation>
      <modules>
        <module>jetty-aggregate</module>
      </modules>
    </profile>
    <profile>
      <!--
        Moves the jetty-osgi build tree to a profile called 'osgi'.
        It is active by default, but being in a profile allows it to be
        disabled via the "-P-osgi" command line on maven (if need be).
        -->
      <id>osgi</id>
      <activation>
        <activeByDefault>true</activeByDefault>
        <file>
          <exists>${basedir}/pom.xml</exists>
        </file>
      </activation>
      <modules>
        <module>jetty-osgi</module>
      </modules>
    </profile>
    <profile>
      <id>update-version</id>
      <build>
        <plugins>
          <plugin>
            <groupId>org.eclipse.jetty.toolchain</groupId>
            <artifactId>jetty-version-maven-plugin</artifactId>
            <executions>
              <execution>
                <id>gen-versiontxt</id>
                <phase>generate-resources</phase>
                <goals>
                  <goal>update-version-text</goal>
                </goals>
                <configuration>
                  <refreshTags>true</refreshTags>
                  <copyGenerated>true</copyGenerated>
                  <attachArtifact>false</attachArtifact>
                  <updateDate>true</updateDate>
                </configuration>
              </execution>
            </executions>
          </plugin>
        </plugins>
      </build>
    </profile>
    <profile>
      <id>cobertura</id>
      <reporting>
        <plugins>
          <plugin>
            <groupId>org.codehaus.mojo</groupId>
            <artifactId>cobertura-maven-plugin</artifactId>
            <configuration>
              <maxmem>512m</maxmem>
            </configuration>
          </plugin>
          <plugin>
            <groupId>org.apache.maven.plugins</groupId>
            <artifactId>maven-javadoc-plugin</artifactId>
            <reportSets>
              <reportSet>
                <id>just-javadoc-no-aggregate</id>
                <reports>
                  <report>javadoc</report>
                </reports>
                <inherited>true</inherited>
                <configuration>
                  <minmemory>256m</minmemory>
                  <maxmemory>1g</maxmemory>
                  <excludePackageNames>com.acme</excludePackageNames>
                  <links>
                    <link>http://java.sun.com/j2se/1.5.0/docs/api</link>
                    <link>http://java.sun.com/javaee/5/docs/api</link>
                    <link>http://junit.sourceforge.net/javadoc/</link>
                  </links>
                  <tags>
                    <tag>
                      <name>org.apache.xbean.XBean</name>
                      <placement>X</placement>
                      <head />
                    </tag>
                  </tags>
                </configuration>
              </reportSet>
            </reportSets>
          </plugin>
         </plugins>
      </reporting>
      <build>
        <pluginManagement>
          <plugins>
            <plugin>
              <groupId>org.apache.maven.plugins</groupId>
              <artifactId>maven-surefire-plugin</artifactId>
              <configuration>
                <testFailureIgnore>true</testFailureIgnore>
              </configuration>
            </plugin>
          </plugins>
        </pluginManagement>
      </build>
    </profile>
    <profile>
      <id>maven-3</id>
      <activation>
        <file>
          <!--  This employs that the basedir expression is only recognized by Maven 3.x (see MNG-2363) -->
          <exists>${basedir}</exists>
        </file>
      </activation>
      <build>
        <plugins>
          <plugin>
            <artifactId>maven-site-plugin</artifactId>
            <executions>
              <execution>
                <id>attach-descriptor</id>
                <goals>
                  <goal>attach-descriptor</goal>
                </goals>
              </execution>
            </executions>
          </plugin>
        </plugins>
      </build>
    </profile>
    <profile>
      <id>aggregate-site</id>
      <build>
        <plugins>
          <plugin>
            <groupId>org.apache.maven.plugins</groupId>
            <artifactId>maven-jxr-plugin</artifactId>
            <configuration>
              <aggregate>true</aggregate>
            </configuration>
          </plugin>
          <plugin>
            <groupId>org.apache.maven.plugins</groupId>
            <artifactId>maven-javadoc-plugin</artifactId>
            <configuration>
              <excludePackageNames>com.acme</excludePackageNames>
              <links>
                <link>http://java.sun.com/javase/6/docs/api/</link>
                <link>http://java.sun.com/javaee/6/docs/api</link>
                <link>http://junit.sourceforge.net/javadoc/</link>
              </links>
              <tags>
                <tag>
                  <name>org.apache.xbean.XBean</name>
                  <placement>X</placement>
                  <head />
                </tag>
              </tags>
            </configuration>
          </plugin>
        </plugins>
      </build>
    </profile>
  </profiles>
</project><|MERGE_RESOLUTION|>--- conflicted
+++ resolved
@@ -6,31 +6,14 @@
     <version>19</version>
   </parent>
   <artifactId>jetty-project</artifactId>
-<<<<<<< HEAD
   <version>8.1.1-SNAPSHOT</version>
-=======
-  <version>7.6.1-SNAPSHOT</version>
->>>>>>> b88f5720
   <name>Jetty :: Project</name>
   <url>${jetty.url}</url>
   <packaging>pom</packaging>
   <properties>
-<<<<<<< HEAD
-    <javax-activation-version>1.1</javax-activation-version>
-    <javax-mail-version>1.4.1</javax-mail-version>
-    <javax-transaction-version>1.1.1</javax-transaction-version>
-    <jetty.url>http://www.eclipse.org/jetty</jetty.url>
-    <junit-version>4.8.1</junit-version>
-    <project.build.sourceEncoding>UTF-8</project.build.sourceEncoding>
-    <slf4j-version>1.6.1</slf4j-version>
-    <servlet.spec.groupId>org.mortbay.jetty</servlet.spec.groupId>
-    <servlet.spec.artifactId>servlet-api</servlet.spec.artifactId>
-    <servlet.spec.version>3.0.20100224</servlet.spec.version>
-=======
     <project.build.sourceEncoding>UTF-8</project.build.sourceEncoding>
     <jetty.url>http://www.eclipse.org/jetty</jetty.url>
     <orbit-servlet-api-version>2.5.0.v201103041518</orbit-servlet-api-version>
->>>>>>> b88f5720
     <build-support-version>1.1</build-support-version>
     <slf4j-version>1.6.1</slf4j-version>
     <jetty-test-policy-version>1.2</jetty-test-policy-version>
@@ -401,16 +384,10 @@
     <dependencies>
       <!-- Orbit Deps -->
       <dependency>
-<<<<<<< HEAD
-         <groupId>${servlet.spec.groupId}</groupId>
-         <artifactId>${servlet.spec.artifactId}</artifactId>
-         <version>${servlet.spec.version}</version>
+         <groupId>javax.servlet</groupId>
+         <artifactId>servlet-api</artifactId>
+         <version>2.5</version>
        </dependency>
-=======
-        <groupId>org.eclipse.jetty.orbit</groupId>
-        <artifactId>javax.servlet</artifactId>
-        <version>${orbit-servlet-api-version}</version>
-      </dependency>
       <dependency>
         <groupId>org.eclipse.jetty.orbit</groupId>
         <artifactId>javax.annotation</artifactId>
@@ -480,7 +457,6 @@
         -->
 
       <!-- Old Deps -->
->>>>>>> b88f5720
       <dependency>
         <groupId>org.apache.maven</groupId>
         <artifactId>maven-plugin-tools-api</artifactId>
