--- conflicted
+++ resolved
@@ -1,15 +1,8 @@
-<<<<<<< HEAD
 [description]
 Enables the jetty-rewrite handler.  Specific rewrite
 rules must be added to etc/jetty-rewrite.xml
-
-=======
-#
-# Jetty Rewrite module
-#
 # Install rewrite rules as a handler applied to all requests on a server
 #
->>>>>>> b087e6db
 [depend]
 server
 
