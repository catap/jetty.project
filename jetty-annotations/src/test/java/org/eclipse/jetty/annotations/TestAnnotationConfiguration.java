--- conflicted
+++ resolved
@@ -121,36 +121,11 @@
         File web25 = MavenTestingUtils.getTestResourceFile("web25.xml");
         File web31false = MavenTestingUtils.getTestResourceFile("web31false.xml");
         File web31true = MavenTestingUtils.getTestResourceFile("web31true.xml");
-<<<<<<< HEAD
-        Set<String> sciNames = new HashSet<>(Arrays.asList("org.eclipse.jetty.annotations.ServerServletContainerInitializer", "com.acme.initializer.FooInitializer"));
-=======
->>>>>>> 28533d4c
 
         //prepare an sci that will be on the webapp's classpath
         File jarDir = new File(MavenTestingUtils.getTestResourcesDir().getParentFile(), "jar");
         File testSciJar = new File(jarDir, "test-sci.jar");
         assertTrue(testSciJar.exists());
-<<<<<<< HEAD
-        URLClassLoader webAppLoader = new URLClassLoader(new URL[]{testSciJar.toURI().toURL()}, Thread.currentThread().getContextClassLoader());
-
-        ClassLoader orig = Thread.currentThread().getContextClassLoader();
-        try
-        {
-            //test 3.1 webapp loads both server and app scis
-            AnnotationConfiguration config = new AnnotationConfiguration();
-            WebAppContext context = new WebAppContext();
-            context.setClassLoader(webAppLoader);
-            context.getMetaData().setWebXml(Resource.newResource(web31true));
-            context.getServletContext().setEffectiveMajorVersion(3);
-            context.getServletContext().setEffectiveMinorVersion(1);
-            Thread.currentThread().setContextClassLoader(webAppLoader);
-            List<ServletContainerInitializer> scis = config.getNonExcludedInitializers(context);
-
-            assertNotNull(scis);
-            assertEquals(2, scis.size());
-            assertTrue(sciNames.contains(scis.get(0).getClass().getName()));
-            assertTrue(sciNames.contains(scis.get(1).getClass().getName()));
-=======
 
         File testContainerSciJar = new File(jarDir, "test-sci-for-container-path.jar");
         URLClassLoader containerLoader = new URLClassLoader(new URL[] {testContainerSciJar.toURI().toURL()}, Thread.currentThread().getContextClassLoader());
@@ -179,15 +154,12 @@
             assertEquals("com.acme.ServerServletContainerInitializer", scis.get(0).getClass().getName()); //container path
             assertEquals("org.eclipse.jetty.annotations.WebInfClassServletContainerInitializer", scis.get(1).getClass().getName()); //web-inf classes
             assertEquals("com.acme.initializer.FooInitializer", scis.get(2).getClass().getName()); //web-inf jar no web-fragment
->>>>>>> 28533d4c
 
             //test a 3.1 webapp with metadata-complete=false loads both server and webapp scis
             config = new AnnotationConfiguration();
             context = new WebAppContext();
             context.setClassLoader(webAppLoader);
             context.getMetaData().setWebXml(Resource.newResource(web31false));
-<<<<<<< HEAD
-=======
             context.getMetaData().setWebInfClassesDirs(Collections.singletonList(targetClasses));
             context.getMetaData().addWebInfJar(Resource.newResource(testSciJar.toURI().toURL()));
             context.getServletContext().setEffectiveMajorVersion(3);
@@ -214,17 +186,10 @@
             context.getMetaData().addWebInfJar(Resource.newResource(testSciJar.toURI().toURL()));
             context.getMetaData().setWebInfClassesDirs(Collections.singletonList(targetClasses));
             context.getMetaData().orderFragments();
->>>>>>> 28533d4c
-            context.getServletContext().setEffectiveMajorVersion(3);
-            context.getServletContext().setEffectiveMinorVersion(1);
-            scis = config.getNonExcludedInitializers(context);
-            assertNotNull(scis);
-<<<<<<< HEAD
-            assertEquals(2, scis.size());
-            assertTrue(sciNames.contains(scis.get(0).getClass().getName()));
-            assertTrue(sciNames.contains(scis.get(1).getClass().getName()));
-
-=======
+            context.getServletContext().setEffectiveMajorVersion(3);
+            context.getServletContext().setEffectiveMinorVersion(1);
+            scis = config.getNonExcludedInitializers(context);
+            assertNotNull(scis);
             assertEquals(4, scis.size());
             assertEquals("com.acme.ServerServletContainerInitializer", scis.get(0).getClass().getName()); //container path
             assertEquals("org.eclipse.jetty.annotations.WebInfClassServletContainerInitializer", scis.get(1).getClass().getName()); //web-inf classes
@@ -252,25 +217,17 @@
             
             
             
->>>>>>> 28533d4c
             //test 2.5 webapp with configurationDiscovered=false loads only server scis
             config = new AnnotationConfiguration();
             context = new WebAppContext();
             context.setClassLoader(webAppLoader);
             context.getMetaData().setWebXml(Resource.newResource(web25));
-<<<<<<< HEAD
-=======
-            context.getMetaData().setWebInfClassesDirs(Collections.singletonList(targetClasses));
-            context.getMetaData().addWebInfJar(Resource.newResource(testSciJar.toURI().toURL()));
->>>>>>> 28533d4c
+            context.getMetaData().setWebInfClassesDirs(Collections.singletonList(targetClasses));
+            context.getMetaData().addWebInfJar(Resource.newResource(testSciJar.toURI().toURL()));
             context.getServletContext().setEffectiveMajorVersion(2);
             context.getServletContext().setEffectiveMinorVersion(5);
             scis = config.getNonExcludedInitializers(context);
             assertNotNull(scis);
-<<<<<<< HEAD
-            assertEquals(1, scis.size());
-            assertTrue("org.eclipse.jetty.annotations.ServerServletContainerInitializer".equals(scis.get(0).getClass().getName()));
-=======
             for (ServletContainerInitializer s:scis)
             {
                 //should not have any of the web-inf lib scis in here
@@ -281,7 +238,6 @@
                 //NOT be loaded by the webapp's classloader, but rather by the junit classloader, so
                 //it looks as if it is a container class.
             }
->>>>>>> 28533d4c
 
             //test 2.5 webapp with configurationDiscovered=true loads both server and webapp scis
             config = new AnnotationConfiguration();
@@ -289,27 +245,12 @@
             context.setConfigurationDiscovered(true);
             context.setClassLoader(webAppLoader);
             context.getMetaData().setWebXml(Resource.newResource(web25));
-<<<<<<< HEAD
-=======
-            context.getMetaData().setWebInfClassesDirs(Collections.singletonList(targetClasses));
-            context.getMetaData().addWebInfJar(Resource.newResource(testSciJar.toURI().toURL()));
->>>>>>> 28533d4c
+            context.getMetaData().setWebInfClassesDirs(Collections.singletonList(targetClasses));
+            context.getMetaData().addWebInfJar(Resource.newResource(testSciJar.toURI().toURL()));
             context.getServletContext().setEffectiveMajorVersion(2);
             context.getServletContext().setEffectiveMinorVersion(5);
             scis = config.getNonExcludedInitializers(context);
             assertNotNull(scis);
-<<<<<<< HEAD
-            assertEquals(2, scis.size());
-            assertTrue(sciNames.contains(scis.get(0).getClass().getName()));
-            assertTrue(sciNames.contains(scis.get(1).getClass().getName()));
-        }
-        finally
-        {
-            Thread.currentThread().setContextClassLoader(orig);
-        }
-    }
-
-=======
             assertEquals(3, scis.size());
             assertEquals("com.acme.ServerServletContainerInitializer", scis.get(0).getClass().getName()); //container path
             assertEquals("org.eclipse.jetty.annotations.WebInfClassServletContainerInitializer", scis.get(1).getClass().getName()); //web-inf classes
@@ -323,7 +264,6 @@
     }
 
     
->>>>>>> 28533d4c
     @Test
     public void testGetFragmentFromJar() throws Exception
     {
