<<<<<<< HEAD
=======
jetty-7.1.0.RC1-SNAPSHOT
 + 308848 Update test suite to JUnit4 - Module jetty-ajp
 + 308869 Update test suite to JUnit4 - Module jetty-xml
 + 308868 Update test suite to JUnit4 - Module jetty-websocket
 + 308861 Update test suite to JUnit4 - Module jetty-security
 
>>>>>>> 7b085124
jetty-7.1.0.RC0 27 April 2010
 + 294563 Websocket client connection
 + 297104 Improve handling of CONNECT method
 + 306349 ProxyServlet does not work unless deployed at /
 + 307294 Add AbstractLifeCycle.AbstractLifeCycleListener implementation
 + 307847 Fixed combining mime type parameters
 + 307898 Handle large/async websocket messages
 + 308009 ObjectMBean incorrectly casts getTargetException() to Exception
 + 308420 convert jetty-plus.xml to use DeploymentManager
 + 308925 Protect the test webapp from remote access
 + 309466 Removed synchronization from StdErrLog
 + 309765 Added JSP module
 + 310051 _configurationClasses now defaults to null in WebAppContext
 + 310094 Improved start.jar usage and config files
 + 310431 Default ErrorHandler as server Bean
 + JETTY-903 Stop both caches
 + JETTY-1200 SSL NIO Endpoint wraps non NIO buffers
 + JETTY-1202 Use platform default algorithm for SecureRandom
 + JETTY-1212 handle long content lengths
 + JETTY-1214 avoid ISE when scavenging invalid session
 + Fix jetty-plus.xml reference to addLifeCycle
 + Add AnnotationConfiguration to jetty-plus.xml
 + 310467 Allow SocketConnector to create generic Connection objects
 + 310603 Make Logger interface consistent
 + 310605 Make a clean room implementation of the JSP logger bridge

jetty-7.0.2.v20100331 31 March 2010
 + 297552 Don't call Continuation timeouts from acceptor tick
 + 298236 Additional unit tests for jetty-client
 + 306783 NPE in StdErrLog when Throwable is null
 + 306840 Suppress content-length in requests with no content
 + 306880 Support for UPGRADE in HttpClient
 + 306884 Suspend with timeout <=0 never expires
 + 306782 httpbis interpretation of 100 continues. Body never skipped
 + 307589 updated servlet 3.0 continuations for final API
 + Take excess logging statements out of startup
 + Ensure webapps with no WEB-INF don't scan WEB-INF/lib
 + Allow Configuration array to be set on Server instance for all web apps

jetty-6.1.24 21 April 2010
 + JETTY-903 Stop both caches
 + JETTY-1198 reset idle timeout on request body chunks
 + JETTY-1200 SSL NIO Endpoint wraps non NIO buffers
 + JETTY-1211 SetUID loadlibrary name and debug
 + 308925 Protect the test webapp from remote access
 + COMETD-99 ClientImpl logs exceptions in listeners with "debug" level
 + COMETD-100 ClientImpl logs "null" as clientId
 + COMETD-107 Reloading the application with reload extension does not fire /meta/connect handlers until long poll timeout expires
 + Upgraded to cometd 1.1.1 client

jetty-6.1.23 2 April 2010
 + JSON parses NaN as null
 + Updated JSP to 2.1.v20091210
 + COMETD-28 Improved concurrency usage in Bayeux and channel handling
 + COMETD-46 reset ContentExchange content on resend
 + COMETD-58 Extension.rcv() return null causes NPE in AbstractBayeux.PublishHandler.publish
 + COMETD-59 AcknowledgeExtension does not handle null channel in Message
 + COMETD-62 Delay add listeners until after client construction
 + 296569 removeLifeCycleListener() has no effect
 + 292800 ContextDeployer - recursive setting is undone by FilenameFilter
 + 300178 HttpClients opens too many connections that are immediately closed
 + 304658 Inconsistent Expires date format in Set-Cookie headers with maxAge=0
 + 304698 org.eclipse.jetty.http.HttpFields$DateGenerator.formatCookieDate() uses wrong (?) date format
 + 306331 Session manager is kept after call to doScope
 + 306840 suppress content-length in requests without content
 + Remove references to old content in HttpClient client tests for www.sun.com
 + JETTY-875 Allow setting of advice field in response to Handshake
 + JETTY-983 Range handling cleanup
 + JETTY-1133 Handle multiple URL ; parameters
 + JETTY-1134 BayeuxClient: Connect msg should be sent as array
 + JETTY-1149 transient should be volatile in AbstractLifeCycle
 + JETTY-1153 System property for UrlEncoded charset
 + JETTY-1155 HttpConnection.close notifies HttpExchange
 + JETTY-1156 SSL blocking close with JVM Bug busy key fix
 + JETTY-1157 Don't hold array passed in write(byte[])
 + JETTY-1158 NPE in StdErrLog when Throwable is null
 + JETTY-1161 An Extension that measures round-trip delay for cometd messages.
 + JETTY-1162 Add support for async/sync message delivery to BayeuxClient
 + JETTY-1163 AJP13 forces 8859-1 encoding
 + JETTY-1168 Don't hold sessionIdManager lock when invalidating sessions
 + JETTY-1170 NPE on client when server-side extension returns null
 + JETTY-1174 Close rather than finish Gzipstreams to avoid JVM leak
 + JETTY-1174 Memory leak in ChannelImpl/ContinuationClient
 + JETTY-1175 NPE in TimesyncExtension
 + JETTY-1176 NPE in StatisticsExtension if client is null
 + JETTY-1177 Allow error handler to set cacheControl
 + JETTY-1178 Make continuation servlet to log the incoming JSON in case of parsing errors
 + JETTY-1180 Extension methods are wrongly called
 + JETTY-1182 COMETD-76 do not lock client while sending messages.
 + JETTY-1182 Reduce synchronization in ContinuationCometdServlet
 + JETTY-1183 AcknowledgedMessagesClientExtension does not handle correctly message resend when client long polls again
 + JETTY-1186 Better document JMX setup in jetty-jmx.xml
 + JETTY-1188 Null old jobs in QueuedThreadPool
 + JETTY-1191 Limit size of ChannelId cache
 + JETTY-1192 Fixed Digested POST and HttpExchange onRetry
 + JETTY-1193 Exception details are lost in AbstractCometdServlet.getMessages
 + JETTY-1195 Coalesce buffers in ChannelEndPoint.flush()
 + JETTY-1196 Enable TCP_NODELAY by default in client connectors
 + JETTY-1197 SetUID module test fails when using Java 1.6 to build
 + JETTY-1199 FindBugs cleanups
 + JETTY-1205 Memory leak in browser-to-client mapping
 + JETTY-1207 NPE protection in FormAuthenticator
 + JETTY-1202 Use platfrom default algorithm for SecureRandom

jetty-7.0.2.RC0
 + JSON parses NaN as null
 + 290765 Reset input for HttpExchange retry.
 + 292799 WebAppDeployer - start a started context?
 + 292800 ContextDeployer - recursive setting is undone by FilenameFilter
 + 294799 when configuring a webapp, don't look for WEB-INF/jetty6-web.xml
 + 296569 removeLifeCycleListener() has no effect
 + 296765 JMX Connector Server and ShutdownThread
 + 297421 Hide server/system classes from WebAppClassLoader.getResources
 + 297783 Handle HEAD reponses in HttpClient
 + 298144 Unit test for jetty-client connecting to a server that uses Basic Auth
 + 298145 Reorganized test harness to separate the HTTP PUT and HTTP GET test URLs
 + 298234 Unit test for jetty-client handling different HTTP error codes
 + 298667 DeploymentManager uses ContextProvider and WebAppProvider
 + 299455 Enum support in JSONPojoConvertor
 + 300178 HttpClients opens too many connections that are immediately closed
 + 300733 Jars from lib/ext are not visible for my web application
 + 300933 AbstractConnector uses concurrent objects for stats
 + 301089 Improve statistics available in StatisticsHandler and AbstractConnector
 + 302018 Improve statistics available in AbstractSessionHandler
 + 302198 Rename HttpClient authorization classes to Authentication
 + 302244 invalid configuration boolean conversion in FormAuthenticator
 + 302246 redirect loop using form authenticator
 + 302556 CrossOriginFilter does not work correctly when Access-Control-Request-Headers header is not present
 + 302669 WebInfConfiguration.unpack() unpacks WEB-INF/* from a ResourceCollection, breaking JSP reloading with ResourceCollections
 + 303526 Added include cyphers
 + 304307 Handle ;jsessionid in FROM Auth
 + 304532 Skip some tests on IBM JVMs until resolved
 + 304658 Inconsistent Expires date format in Set-Cookie headers with maxAge=0
 + 304698 org.eclipse.jetty.http.HttpFields$DateGenerator.formatCookieDate() uses wrong (?) date format
 + 304781 Reset HttpExchange timeout on slow request content.
 + 304801 SSL connections FULL fix
 + 306330 Flush filter chain cache after Invoker servlet
 + 306331 Session manager is kept after call to doScope
 + JETTY-776 Make new session-tests module to concentrate all reusable session clustering test code
 + JETTY-910 Allow request listeners to access session
 + JETTY-983 Range handling cleanup
 + JETTY-1151 JETTY-1098 allow UTF-8 with 0 carry bits
 + JETTY-1153 System property for UrlEncoded charset
 + JETTY-1155 HttpConnection.close notifies HttpExchange
 + JETTY-1156 SSL blocking close with JVM Bug busy key fix
 + JETTY-1157 Don't hold array passed in write(byte[])
 + JETTY-1163 AJP13 forces 8859-1 encoding
 + JETTY-1177 Allow error handler to set cacheControl
 + JETTY-1179 Persistant session tables created on MySQL use wrong datatype
 + JETTY-1184 shrink thread pool even with frequent small jobs
 + JETTY-1133 Handle multiple URL ; parameters
 + JETTY-1174 Close rather than finish Gzipstreams to avoid JVM leak
 + JETTY-1192 Fixed Digested POST
 + JETTY-1199 FindBugs cleanups
 + COMETD-46 reset ContentExchange response content on resend
 + Added IPAccessHandler
 + Updated Servlet3Continuation to final 3.0.20100224
 + 305997 Coalesce buffers in ChannelEndPoint.flush()
 + 306028 Enable TCP_NODELAY by default in client connectors

jetty-7.0.1.v20091125 25 November 2009
 + 274251 DefaultServlet supports exact match mode.
 + 288401 HttpExchange.cancel() Method Unimplemented
 + 289027 deobfuscate HttpClient SSL passwords
 + 289265 Test harness for async input
 + 289959 Improved ContextDeployer configuration
 + 289960 start.jar assumes command line args are configs
 + 291019 Fix default DEBUG option; "-D.DEBUG=true" now works
 + 291340 Race condition in onException() notifications
 + 291543 make bin/*.sh scripts executable in distribution
 + 291589 Update jetty-rewrite demo
 + 292642 Fix errors in embedded Jetty examples
 + 292825 Continuations ISE rather than ignore bad transitions
 + 292546 Proactively enforce HttpClient idle timeout
 + 293222 Improved StatisticsHandler for async
 + 293506 Unable to use jconsole with Jetty when running with security manager
 + 293557 Add "jad" mime mapping
 + 294154 Patched jetty-osgi
 + 294224 HttpClient timeout setting has no effect when connecting to host
 + 294345 Support for HTTP/301 + HTTP/302 response codes
 + 294563 Initial websocket implementation
 + JETTY-937 More JVM bug work arounds. Insert pause if all else fails
 + JETTY-983 Send content-length with multipart ranges
 + JETTY-1114 unsynchronised WebAppClassloader.getResource(String)
 + JETTY-1121 Merge Multipart query parameters
 + JETTY-1122 Handle multi-byte utf that causes buffer overflow
 + JETTY-1125 TransparentProxy incorrectly configured for test webapp
 + JETTY-1129 Filter control characters out of StdErrLog
 + JETTY-1135 Handle connection closed before accepted during JVM bug work around
 + JETTY-1144 fixed multi-byte character overflow
 + JETTY-1148 Reset partially read request reader.
 + COMETD-34 Support Baeyux MBean
 + Fixed XSS issue in CookieDump demo servlet.
 + Improved start.jar usage text for properties
 + Promoted Jetty Centralized Logging from Sandbox
 + Promoted Jetty WebApp Verifier from Sandbox
 + Refactored continuation test harnessess
 + Fixed client abort asocciation
 + CQ-3581 jetty OSGi contribution
 + Moved centralized logging and verifier back to sandbox
 + 294345 Support for HTTP/301 + HTTP/302 response codes
 + CVE-2009-3555 Prevent SSL renegotiate for SSL vulnerability
 + 295421 Cannot reset() a newly created HttpExchange: IllegalStateException 0 => 0
 + 295562 CrossOriginFilter does not work with default values in Chrome and Safari

jetty-7.0.0.v20091005 5 October 2009
291340 Race condition in onException() notifications

jetty-6.1.21 22 September 2009
 + JETTY-719 Document state machine of jetty http client
 + JETTY-933 State == HEADER in client
 + JETTY-936 Improved servlet matching and optimized
 + JETTY-1038 ChannelId.isParentOf returns the wrong result
 + JETTY-1061 Catch exceptions from cometd listeners
 + JETTY-1072 maven plugin handles context path not as documented
 + JETTY-1080 modified previous fix for windows
 + JETTY-1084 HEAD command not setting content-type in response under certain circumstances
 + JETTY-1090 resolve inifinte loop condition for webdav listener
 + JETTY-1092 MultiPartFilter can be pushed into infinite loop
 + JETTY-1093 Request.toString throws exception when size exceeds 4k
 + JETTY-1098 Default form encoding is UTF8
 + JETTY-1099 Improve cookie handling in BayeuxClient
 + JETTY-1100 extend setuid feature to allow setting max open file descriptors
 + JETTY-1102 Wrong usage of deliver() in private chat messages
 + JETTY-1108 SSL EOF detection
 + JETTY-1109 Improper handling of cookies in Terracotta tests
 + JETTY-1112 Response fails if header exceeds buffer size
 + JETTY-1113 IllegalStateException when adding servlet filters programmatically
 + JETTY-1114 Unsynchronize webapp classloader getResource
 + 282543 HttpClient SSL buffer size fix
 + 288055 fix jetty-client for failed listener state machine
 + 288153 reset exchange when resending
 + 288182 PUT request fails during retry
 + Fix DefaultServletTest for windows
 + Update Jetty implementation of com.sun.net.httpserver.*
 + Include tmp directory sweeper in build
 + Streamline jetty-jboss build, update sar to QueuedThreadPool

jetty-7.0.0.RC6 September 21 2009
 + Fixed XSS issue in CookieDump demo servlet.
 + 289958 StatisticsServlet incorrectly adds StatisticsHandler
 + 289960 start.jar assumes command line args are configs
 + 290081 Eager consume LF after CR
 + 290761 HttpExchange isDone handles intercepted events.
 + JETTY-719 Document state machine of jetty http client
 + JETTY-780 CNFE during startup of webapp with spring-context >= 2.5.1
 + JETTY-936 274251 Improved servlet matching and optimized'
 + JETTY-1080 modify previous fix to work on windows
 + JETTY-1084 HEAD command not setting content-type in response under certain circumstances
 + JETTY-1086 Use UncheckedPrintWriter & cleaned up HttpStatus.Code usage
 + JETTY-1090 resolve potential infinite loop with webdav listener
 + JETTY-1092 MultiPartFilter can be pushed into infinite loop
 + JETTY-1093 Request.toString throws exception when size exceeds 4k
 + JETTY-1098 Default form encoding is UTF8
 + JETTY-1101 Updated servlet3 continuation constructor
 + JETTY-1105 Custom error pages aren't working
 + JETTY-1108 SSL EOF detection
 + JETTY-1112 Response fails if header exceeds buffer size
 + JETTY-1113 IllegalStateException when adding servlet filters programmatically
 + 280723 Add non blocking statistics handler
 + 282543 HttpClient SSL buffer size fix
 + 283357 org.eclipse.jetty.server.HttpConnectionTest exceptions
 + 288055 jetty-client fails to resolve failed resolution attempts correctly
 + 288153 jetty-client resend doesn't reset exchange
 + 288466 LocalConnector is not thread safe
 + 288514 AbstractConnector does not handle InterruptedExceptions on shutdown
 + 288772 Failure to connect does not set status to EXCEPTED
 + 289146 formalize reload policy functionality
 + 289156 jetty-client: no longer throw runtime exception for bad authn details
 + 288182 PUT request fails during retry
 + 289221 HttpExchange does not timeout when using blocking connector
 + 289285 org.eclipse.jetty.continuation 7.0.0.RC5 imports the org.mortbay.util.ajax package
 + 289686 HttpExchange.setStatus() has too coarse synchronization
 + Tweak DefaultServletTest under windows
 + Copy VERSION.txt to distro
 + Remove printlns from jetty-plus

jetty-6.1.20 27 August 2009
 + JETTY-838 Don't log and throw
 + JETTY-874 Better error on full header.
 + JETTY-960 Support ldaps
 + JETTY-1046 maven-jetty-jspc-plugin keepSources takes affect only in packageRoot
 + JETTY-1057 XSS error page
 + JETTY-1065 Add RedirectRegexRule to provide match/replace/group redirect support
 + JETTY-1066 Send 400 error for request URI parse exceptions
 + JETTY-1068 Avoid busy flush of async SSL
 + JETTY-1069 Adjust Bayeux Java client backoff algorithm
 + JETTY-1070 Java Bayeux Client not sending /meta/disconnect on stop
 + JETTY-1074 JMX thread manipulation
 + JETTY-1077 HashSSORealm shares Principals between UserRealms
 + JETTY-1078 Automatic JSON Pojo Conversion
 + JETTY-1079 ResourceCollection.toString() can throw IllegalStateException
 + JETTY-1080 Ignore files that would be extracted outside the destination directory when unpacking WARs
 + JETTY-1081 Handle null content type in GzipFilter
 + JETTY-1084 Disable GzipFilter for HEAD requests
 + JETTY-1085 Allow url sessionID if cookie invalid
 + JETTY-1086 Added UncheckedPrintWriter to avoid ignored EOFs
 + JETTY-1087 Chunked SSL non blocking input
 + JETTY-1098 Upgrade jsp to SJSAS-9_1_1-B60F-07_Jan_2009
 + 283513 Check endp.isOpen when blocking read
 + 283818 fixed merge of forward parameters
 + 285006 Fixed NPE in AbstractConnector during shutdown
 + 286535 ContentExchange status code
 + 286911 Clean out cache when recycling HTTP fields
 + COMETD-7 max latency config for lazy messages
 + Added getSubscriptions to cometd client
 + Made unSubscribeAll public on cometd client
 + Removed clearing of queue in unSubscribeAll for cometd client
 + Update test-jndi and test-annotation examples for atomikos 3.5.5
 + Clarified cometd interval timeout and allow per client intervals
 + Update Main.main method to call setWar
 + Added DebugHandler

jetty-7.0.0.RC5 27 August 2009
 + 286911 Clean out cache when recycling HTTP fields
 + JETTY-838 Don't log and throw
 + JETTY-874 Better header full warnings
 + JETTY-960 Support for ldaps
 + JETTY-1081 Handle null content type in GzipFilter
 + JETTY-1084 Disable GzipFilter for HEAD requests
 + JETTY-1085 Allow url sessionID if cookie invalid
 + JETTY-1086 Added UncheckedPrintWriter to avoid ignored EOFs
 + JETTY-1087 Chunked SSL non blocking input
 + 287496 Use start.ini always and added --exec
 + 287632 FilterContinuations for blocking jetty6

jetty-6.1.19 1 July 2009
 + JETTY-799 shell script for jetty on cygwin
 + JETTY-863 Non blocking stats handler
 + JETTY-937 Further Improvements for sun JVM selector bugs
 + JETTY-970 BayeuxLoadGenerator latency handling
 + JETTY-1011 Grizzly uses queued thread pool
 + JETTY-1028 jetty:run plugin should check for the web.xml from the overlays if not found in src/main/webapp/WEB-INF/
 + JETTY-1029 Handle quoted cookie paths
 + JETTY-1031 Handle large pipeline
 + JETTY-1033 jetty-plus compiled with jdk1.5
 + JETTY-1034 Cookie parsing
 + JETTY-1037 reimplemented channel doRemove
 + JETTY-1040 jetty.client.HttpConnection does not handle non IOExceptions
 + JETTY-1042 Avoid cookie reuse on shared connection
 + JETTY-1044 add commons-daemon support as contrib/start-daemon module
 + JETTY-1045 Handle the case where request.PathInfo() should be "/*"
 + JETTY-1046 maven-jetty-jspc-plugin keepSources takes affect only in packageRoot
 + JETTY-1047 Cometd client can grow cookie headers
 + JETTY-1048 Default servlet can handle partially filtered large static content
 + JETTY-1049 Improved transparent proxy usability
 + JETTY-1054 Avoid double deploys
 + JETTY-1055 Cookie quoting
 + JETTY-1057 Error page stack trace XSS
 + JETTY-1058 Handle trailing / with aliases on
 + JETTY-1062 Don't filter cometd message without data

jetty-7.0.0.RC4 18 August 2009
 + 286185 Implement ability for JSON implementation to automatically register convertors
 + Added discoverable start options
 + 286535 ContentExchange status code
 + 285891 SessionAuthentication is serializable
 + JETTY-1079 ResourceCollection.toString
 + 279820 Fixed HotSwapHandler
 + JETTY-1080 Ignore files that would be extracted outside the destination directory when unpacking WARs
 + JETTY-1057 XSS error page

jetty-7.0.0.RC3 7 August 2009
 + 277403 remove system properties
 + JETTY-1074 JMX thread manipulation
 + Improved deferred authentication handling
 + 285697 extract parameters if dispatch has query
 + 282447 concurrent destinations in HttpClient
 + 283172 fix Windows build, broken on directory creation with the DefaultServlet
 + 283375 additional error-checking on SSL connector passwords to prevent NPE
 + 283513 Check endp.isOpen when blocking read

jetty-7.0.0.RC2 29 June 2009
 + 283844 Webapp / TLD errors are not clear
 + 283375 improved extensibility of SSL connectors
 + 283818 fixed merge of forward parameters
 + backport jetty-8 annotation parsing to jetty-7
 + Disassociate method on IdentityService
 + 284510 Enhance jetty-start for diagnosis and unit testing
 + 284475 update jetty.sh for new OPTIONS syntax
 + Added DebugHandler
 + Added JavaUtilLog for Jetty logging to java.util.logging framework
 + 284981 Implement a cross-origin filter
 + Improved handling of overlays and resourceCollections
 + 285006 fix AbstractConnector NPE during shutdown.

jetty-7.0.0.RC1 15 June 2009
 + JETTY-1066 283357 400 response for bad URIs
 + JETTY-1068 Avoid busy flush of async SSL
 + 283344 Startup on windows is broken

jetty-7.0.0.RC0 8 June 2009
 + JETTY-967 create standalone build for PKCS12Import at codehaus
 + JETTY-1056 update jetty-ant module for Jetty 7 at codehaus trunk
 + JETTY-1058 Handle trailing / with aliases
 + 280843 Buffer pool uses isHeader
 + 271535 Adding integration tests, and enabling RFC2616 tests
 + 281287 Handle date headers before 1 Jan 1970
 + 282807 Better handling of 100 continues if response committed.
 + 282807 283049 282543 Improved handling of timeouts and complete. More debug

jetty-7.0.0.M4 1 June 2009
 + 281059 NPE in QTP with debug on
 + JETTY-799 shell script for jetty on cygwin
 + JETTY-1031 Handle large pipeline
 + JETTY-1034 Cookie parsing
 + JETTY-1042 Prevent cookie leak between shared connection
 + JETTY-1048 Fix for large partially filtered static content
 + JETTY-1049 Improved transparent proxy usability
 + JETTY-1054 Avoid double deploys
 + JETTY-1055 Cookie quoting
 + JETTY-1057 Error page stack trace XSS

jetty-7.0.0.M3 20 June 2009
 + fixed race with expired async listeners
 + refactored configuration mechanism
 + added WebAppContext.setConfigurationDiscovered for servlet 3.0 features
 + 274251 Allow dispatch to welcome files that are servlets (configurable)
 + 277403 Cleanup system property usage.
 + 277798 Denial of Service Filter
 + Portable continuations for jetty6 and servlet3
 + Refactored continuations to only support response wrapping
 + Added ContinuationThrowable
 + 276545 Quoted cookie paths
 + 279725 Support 100 and 102 expectations
 + Refactored AbstractBuffers to HttpBuffers for performance
 + Numerous cleanups from static code analysis
 + 280707 client.HttpConnection does not catch and handle non-IOExceptions
 + 281470 Handle the case where request.PathInfo() should be "/*"

jetty-7.0.0.M2 18 May 2009
 + JETTY-937 Work around Sun JVM bugs
 + JETTY-941 Linux chkconfig hint
 + JETTY-959 CGI servlet doesn't kill the CGI in case the client disconnects
 + JETTY-980 Fixed ResourceHandler ? handling, and bad URI creation in listings
 + JETTY-996 Make start-stop-daemon optional
 + 273767 Update to use geronimo annotations spec 1.1.1
 + JETTY-1003 java.lang.IllegalArgumentException: timeout can't be negative
 + JETTY-1004 CERT VU#402580 Canonical path handling includes ? in path segment
 + JETTY-1013 MySql Error with JDBCUserRealm
 + JETTY-1014 Enable start-stop-daemon by default on jetty.sh (START_STOP_DAEMON=1)
 + JETTY-1015 Reduce BayeuxClient and HttpClient lock contention
 + JETTY-1020 ZipException in org.mortbay.jetty.webapp.TagLibConfiguration prevents all contexts from being loaded
 + 275396 Added ScopedHandler to set servlet scope before security handler
 + 275396 Added Authentication.Wrapped to allow JSAPI wrapping

jetty-6.1.18 16 May 2009
 + JETTY-937 Improved work around sun JVM selector bugs
 + JETTY-1004 CERT VU#402580 Canonical path handling includes ? in path segment
 + JETTY-1008 ContinuationBayeux destroy is called
 + JETTY-1013 MySql Error with JDBCUserRealm
 + JETTY-1014 Enable start-stop-daemon by default on jetty.sh (START_STOP_DAEMON=1)
 + JETTY-1015 Reduce BayeuxClient and HttpClient lock contention
 + JETTY-1017 HttpDestination has too coarse locking
 + JETTY-1018 Denial of Service Filter
 + JETTY-1020 ZipException in org.mortbay.jetty.webapp.TagLibConfiguration prevents all contexts from being loaded
 + JETTY-1022 Removed several 1.5isms

Jetty-5.1.15 - 18 May 2009
 + JETTY-418 synchronized load class
 + JETTY-1004 CERT VU402580 Canonical path handling includes ? in path segment
 + Fixes for CERT438616-CERT237888-CERT21284

jetty-6.1.17 30 April 2009
 + JETTY-936 Make optional dispatching to welcome files as servlets
 + JETTY-937 Work around sun JVM selector bugs
 + JETTY-941 Linux chkconfig hint
 + JETTY-957 Reduce hardcoded versions
 + JETTY-980 Security / Directory Listing XSS present
 + JETTY-982 Make test-jaas-webapp run with jetty:run
 + JETTY-983 Default Servlet sets accept-ranges for cached/gzipped content
 + JETTY-988 X-Forwarded-Host has precedence over X-Forwarded-Server
 + JETTY-989 GzipFilter handles addHeader
 + JETTY-990 Async HttpClient connect
 + JETTY-992 URIUtil.encodePath encodes markup characters
 + JETTY-996 Make start-stop-daemon optional
 + JETTY-997 Remove jpackage-utils dependency on rpm install
 + JETTY-980 Fixed ResourceHandler ? handling, and bad URI creation in listings
 + JETTY-985 Allow listeners to implement both interfaces
 + JETTY-1000 Avoided needless 1.5 dependency
 + JETTY-1002 cometd-api to 1.0.beta8
 + JETTY-1003 java.lang.IllegalArgumentException: timeout can't be negative
 + JETTY-1004 CERT VU#402580 Canonical path handling includes ? in path segment
 + JETTY-1006 Resume meta connect on all XD messages

jetty-7.0.0.M1 22 April 2009
 + 271258 FORM Authentication dispatch handling avoids caching
 + Initial support for LoginService.logout
 + Removed HTTPConnection specifics from connection dispatching
 + JETTY-695 Handler dump
 + Reworked authentication for deferred authentication
 + Reworked JMX for new layout
 + JETTY-983 DefaultServlet generates accept-ranges for cached/gzip content
 + 273011 JETTY-980 JETTY-992 Security / Directory Listing XSS present
 + 271536 Add support to IO for quietly closing Readers / Writers
 + 273101 Fix DefaultServletTest XSS test case
 + 273153 Test for Nested references in DispatchServlet

jetty-6.1.16 1 April 2009
 + JETTY-702 Create "jetty-tasks.xml" for the Ant plugin
 + JETTY-899 Standardize location for configuration files which go into etc
 + JETTY-936 Allow dispatch to welcome files that are servlets
 + JETTY-944 Lazy messages don't prevent long polls waiting
 + JETTY-946 Redeploys with maven jetty plugin of webapps with overlays don't work
 + JETTY-947 Exception stops terracotta session scavenger
 + JETTY-948 ConcurrentModificationException in TerracottaSessionManager scavenger
 + JETTY-949 Move cometd source to cometd.org project
 + JETTY-953 SSL keystore file input stream is not being closed directly
 + JETTY-956 SslSelectChannelConnector - password should be the default value of keyPassword if not specified
 + JETTY-959 CGI servlet doesn't kill the CGI in case the client disconnects
 + JETTY-964 Typo in Jetty 6.1.15 Manifest - Bundle-RequiredExcutionEnvironment
 + JETTY-972 Move cometd code back from cometd.org project (temporarily)
 + JETTY-973 Deliver same message to a collection of cometd Clients

jetty-7.0.0.M0 27 March 2009
 + JETTY-496 Support inetd/xinetd through use of System.inheritedChannel()
 + JETTY-540 Merged 3.0 Public Review changes
 + JETTY-567 Delay in initial TLS Handshake With FireFox 3 beta5 and SslSelectChannelConnector
 + JETTY-600 Automated tests of WADI integration + upgrade to WADI 2.0
 + JETTY-691 System.getProperty() calls ... wrap them in doPrivileged
 + JETTY-713 Expose additional AbstractConnector methods via MBean
 + JETTY-731 Completed DeliverListener for cometd
 + JETTY-748 RandomAccessFileBuffer for hadoop optimization
 + JETTY-748 Reduced retries on async writes
 + JETTY-749 Improved ArrayQueue
 + JETTY-765 ensure stop mojo works for all execution phases
 + JETTY-774 Improved caching of mime types with charsets
 + JETTY-775 AbstractSessionTest remove timing related test
 + JETTY-778 handle granular windows timer in lifecycle test
 + JETTY-779 Fixed line feed in request log
 + JETTY-781 Add "mvn jetty:deploy-war" for deploying a pre-assembled war
 + JETTY-782 Implement interval advice for BayeuxClient
 + JETTY-783 Update jetty self-signed certificate
 + JETTY-784 TerracottaSessionManager leaks sessions scavenged in other nodes
 + JETTY-786 Allow DataSourceUserRealm to create tables
 + JETTY-787 Handle MSIE7 mixed encoding
 + JETTY-788 Fix jotm for scoped jndi naming
 + JETTY-790 WaitingContinuations can change mutex if not pending
 + JETTY-792 TerracottaSessionManager does not unlock new session with requested id
 + JETTY-793 Fixed DataCache millisecond rounding
 + JETTY-794 WADI integration tests fail intermittently.
 + JETTY-795 NullPointerException in SocketConnector.java
 + JETTY-801 Bring back 2 arg EnvEntry constructor
 + JETTY-802 Modify the default error pages to make association with Jetty clearer
 + JETTY-804 HttpClient timeout does not always work
 + JETTY-805 Fix jetty-jaas.xml for new UserRealm package
 + JETTY-806 Timeout related Deadlocks in HTTP Client
 + JETTY-807 HttpTester to handle charsets
 + JETTY-808 cometd client demo run.sh
 + JETTY-809 Need a way to customize WEB-INF/lib file extensions that are added to the classpath
 + JETTY-811 Allow configuration of system properties for the maven plugin using a file
 + JETTY-813 Simplify NCSARequestLog.java
 + JETTY-814 Add org.eclipse.jetty.client.Address.toString()
 + JETTY-816 Implement reconnect on java bayeux client
 + JETTY-817 Aborted SSL connections may cause jetty to hang with full cpu
 + JETTY-818 Support javax.servlet.request.ssl_session_id
 + JETTY-821 Allow lazy loading of persistent sessions
 + JETTY-822 Commit when autocommit=true causes error with mysql
 + JETTY-823 Extend start.config profiles
 + JETTY-824 Access to inbound byte statistics
 + JETTY-825 URL decoding of spaces (+) fails for encoding not utf8
 + JETTY-830 Add ability to reserve connections on http client
 + JETTY-831 Add ability to stop java bayeux client
 + JETTY-832 More UrlDecoded handling in relation to JETTY-825
 + JETTY-834 Configure DTD does not allow <Map> children
 + JETTY-837 Response headers set via filter are ignored for static resources
 + JETTY-840 add default mime types to *.htc and *.pps
 + JETTY-841 Duplicate messages when sending private message to yourself with cometd chat demo
 + JETTY-842 NPE in jetty client when no path component
 + JETTY-843 META-INF/MANIFEST.MF is not present in unpacked webapp
 + JETTY-844 Replace reflection with direct invocation in Slf4jLog
 + JETTY-848 Temporary folder not fully cleanup after stop (via Sweeper)
 + JETTY-854 JNDI scope does not work with applications in a .war
 + JETTY-859 MultiPartFilter ignores the query string parameters
 + JETTY-861 switched buffer pools to ThreadLocal implementation
 + JETTY-862 EncodedHttpURI ignores given encoding in constructor
 + JETTY-866 jetty-client test case fix
 + JETTY-869 NCSARequestLog locale config
 + JETTY-870 NullPointerException in Response when performing redirect to wrong relative URL
 + JETTY-871 jetty-client expires() NPE race condition fixed
 + JETTY-876 Added new BlockingArrayQueue and new QueuedThreadPool
 + JETTY-894 Add android .apk to mime types
 + JETTY-897 Remove swing dependency in GzipFilter
 + JETTY-898 Allow jetty debs to start with custom java args provided by users
 + JETTY-899 Standardize location and build process for configuration files which go into etc
 + JETTY-890 merge jaspi branch to trunk
 + JETTY-909 Update useragents cache
 + JETTY-917 Change for JETTY-811 breaks systemProperties config parameter in maven-jetty-plugin
 + JETTY-922 Fixed NPE on getRemoteHost when socket closed
 + JETTY-923 Client supports attributes
 + JETTY-926 default location for generatedClasses of jspc plugin is incorrect
 + JETTY-939 NPE in AbstractConfiguration.callPreDestroyCallbacks
 + JETTY-938 Deadlock in the TerracottaSessionManager
 + JETTY-946 Redeploys with maven jetty plugin of webapps with overlays don't work
 + JETTY-950 Fix double-printing of request URI in request log
 + JETTY-953 SSL keystore file input stream is not being closed directly
 + JETTY-956 SslSelectChannelConnector - password should be the default value of keyPassword if not specified
 + moved to org.eclipse packages
 + simplified HandlerContainer API

jetty-6.1.15 4 March 2009
 + JETTY-931 Fix issue with jetty-rewrite.xml
 + JETTY-934 fixed stop/start of Bayeux Client
 + JETTY-938 Deadlock in the TerracottaSessionManager
 + JETTY-939 NPE in AbstractConfiguration.callPreDestroyCallbacks
 + JETTY-923 BayeuxClient uses message pools to reduce memory footprint
 + JETTY-924 Improved BayeuxClient disconnect handling
 + JETTY-925 Lazy bayeux messages
 + JETTY-926 default location for generatedClasses of jspc plugin is incorrect

jetty-6.1.15 2 March 2009
 + JETTY-923 BayeuxClient uses message pools to reduce memory footprint
 + JETTY-924 Improved BayeuxClient disconnect handling
 + JETTY-925 Lazy bayeux messages
 + JETTY-926 default location for generatedClasses of jspc plugin is incorrect

jetty-6.1.15.rc4 19 February 2009
 + JETTY-496 Support inetd/xinetd through use of System.inheritedChannel()
 + JETTY-713 Expose additional AbstractConnector methods via MBean
 + JETTY-749 Improved ack extension
 + JETTY-811 Allow configuration of system properties for the maven plugin using a file
 + JETTY-840 add default mime types to *.htc and *.pps
 + JETTY-848 Temporary folder not fully cleanup after stop (via Sweeper)
 + JETTY-872 Handshake handler calls wrong extension callback
 + JETTY-879 Support extra properties in jQuery comet implementation
 + JETTY-802 Modify the default error pages to make association with Jetty clearer
 + JETTY-869 NCSARequestLog locale config
 + JETTY-870 NullPointerException in Response when performing redirect to wrong relative URL
 + JETTY-878 Removed printStackTrace from WaitingContinuation
 + JETTY-882 ChannelBayeuxListener called too many times
 + JETTY-884 Use hashcode for threadpool ID
 + JETTY-815 Add comet support to jQuery javascript library
 + JETTY-887 Split configuration and handshaking in jquery comet
 + JETTY-888 Fix abort in case of multiple outstanding connections
 + JETTY-894 Add android .apk to mime types
 + JETTY-898 Allow jetty debs to start with custom java args provided by users
 + JETTY-909 Update useragents cache


jetty-6.1.15.rc3 28 January 2009
 + JETTY-691 System.getProperty() calls ... wrap them in doPrivileged
 + JETTY-844 Replace reflection with direct invocation in Slf4jLog
 + JETTY-861 switched buffer pools to ThreadLocal implementation
 + JETTY-866 jetty-client test case fix

jetty-6.1.15.rc2 23 January 2009
 + adjustment to jetty-client assembly packaging
 + JETTY-567 Delay in initial TLS Handshake With FireFox 3 beta5 and SslSelectChannelConnector

jetty-6.1.15.pre0 20 January 2009
 + JETTY-600 Automated tests of WADI integration + upgrade to WADI 2.0
 + JETTY-749 Reliable message delivery
 + JETTY-794 WADI integration tests fail intermittently.
 + JETTY-781 Add "mvn jetty:deploy-war" for deploying a pre-assembled war
 + JETTY-795 NullPointerException in SocketConnector.java
 + JETTY-798 Jboss session manager incompatible with LifeCycle.Listener
 + JETTY-801 Bring back 2 arg EnvEntry constructor
 + JETTY-802 Modify the default error pages to make association with Jetty very clear
 + JETTY-804 HttpClient timeout does not always work
 + JETTY-806 Timeout related Deadlocks in HTTP Client
 + JETTY-807 HttpTester to handle charsets
 + JETTY-808 cometd client demo run.sh
 + JETTY-809 Need a way to customize WEB-INF/lib file extensions that are added to the classpath
 + JETTY-814 Add org.eclipse.jetty.client.Address.toString()
 + JETTY-816 Implement reconnect on java bayeux client
 + JETTY-817 Aborted SSL connections may cause jetty to hang with full cpu
 + JETTY-819 Jetty Plus no more jre 1.4
 + JETTY-821 Allow lazy loading of persistent sessions
 + JETTY-824 Access to inbound byte statistics
 + JETTY-825 URL decoding of spaces (+) fails for encoding not utf8
 + JETTY-827 Externalize servlet api
 + JETTY-830 Add ability to reserve connections on http client
 + JETTY-831 Add ability to stop java bayeux client
 + JETTY-832 More UrlDecoded handling in relation to JETTY-825
 + JETTY-833 Update debian and rpm packages for new jsp-2.1-glassfish jars and servlet-api jar
 + JETTY-834 Configure DTD does not allow <Map> children
 + JETTY-837 Response headers set via filter are ignored for static resources
 + JETTY-841 Duplicate messages when sending private message to yourself with cometd chat demo
 + JETTY-842 NPE in jetty client when no path component
 + JETTY-843 META-INF/MANIFEST.MF is not present in unpacked webapp
 + JETTY-852 Ensure handshake and connect retried on failure for jquery-cometd
 + JETTY-854 JNDI scope does not work with applications in a .war
 + JETTY-855 jetty-client uber assembly support
 + JETTY-858 ContentExchange provides bytes
 + JETTY-859 MultiPartFilter ignores the query string parameters
 + JETTY-862 EncodedHttpURI ignores given encoding in constructor

jetty-6.1.14 14 November 2008
 + JETTY-630 jetty6-plus rpm is missing the jetty6-plus jar
 + JETTY-748 Reduced flushing of large content
 + JETTY-765 ensure stop mojo works for all execution phases
 + JETTY-777 include util5 on the jetty debs
 + JETTY-778 handle granular windows timer in lifecycle test
 + JETTY-779 Fixed line feed in request log
 + JETTY-782 Implement interval advice for BayeuxClient
 + JETTY-783 Update jetty self-signed certificate
 + JETTY-784 TerracottaSessionManager leaks sessions scavenged in other nodes
 + JETTY-787 Handle MSIE7 mixed encoding
 + JETTY-788 Fix jotm for new scoped jndi
 + JETTY-790 WaitingContinuations can change mutex if not pending
 + JETTY-791 Ensure jdk1.4 compatibility for jetty-6
 + JETTY-792 TerracottaSessionManager does not unlock new session with requested id
 + JETTY-793 Fixed DataCache millisecond rounding

jetty-6.1.12 4 November 2008
 + JETTY-731 Completed DeliverListener for cometd
 + JETTY-772 Increased default threadpool size to 250
 + JETTY-774 Cached text/json content type
 + JETTY-775 fix port of openspaces to jetty-6

jetty-7.0.0.pre5 30 Oct 2008
 + JETTY-766 Fix npe
 + JETTY-767 Fixed SSL Client no progress handshake bug
 + JETTY-768 Remove EnvEntry overloaded constructors
 + JETTY-769 jquery example error
 + JETTY-771 Ensure NamingEntryUtil is jdk1.4 compliant
 + JETTY-772 Increased default threadpool size to 250

jetty-6.1.12.rc5 30 October 2008
 + JETTY-703 maxStopTimeMs added to QueuedThreadPool
 + JETTY-762 improved QueuedThreadPool idle death handling
 + JETTY-763 Fixed AJP13 constructor
 + JETTY-766 Ensure SystemProperties set early on jetty-maven-plugin
 + JETTY-767 Fixed SSL Client no progress handshake bug
 + JETTY-768 Remove EnvEntry overloaded constructors
 + JETTY-771 Ensure NamingEntryUtil jdk1.4 compliant

jetty-7.0.0.pre4 28 Oct 2008
 + JETTY-241 Support for web application overlays in rapid application development (jetty:run)
 + JETTY-319 improved passing of exception when webapp unavailable
 + JETTY-331 SecureRandom hangs on systems with low entropy (connectors slow to start)
 + JETTY-591 No server classes for jetty-web.xml
 + JETTY-604 AbstractSession.setSessionURL
 + JETTY-670 $JETTY_HOME/bin/jetty.sh not worked in Solaris, because of /usr/bin/which has no error-code
 + JETTY-676 ResourceHandler doesn't support HTTP HEAD requests
 + JETTY-677 GWT serialization issue
 + JETTY-680 Can't configure the ResourceCollection with maven
 + JETTY-681 JETTY-692 MultiPartFilter is slow for file uploads
 + JETTY-682 Added listeners and queue methods to cometd
 + JETTY-686 LifeCycle.Listener
 + JETTY-687 Issue with servlet-mapping in dynamic servlet invoker
 + JETTY-688 Cookie causes NumberFormatException
 + JETTY-689 processing of non-servlet related annotations
 + JETTY-690 Updated XBean dependencies to XBean version 3.4.3 and Spring 2.0.5.
 + JETTY-696 jetty.sh restart not working
 + JETTY-698 org.eclipse.resource.JarResource.extract does not close JarInputStream jin
 + JETTY-699 Optimized cometd sending of 1 message to many many clients
 + JETTY-700 unit test for unread request data
 + JETTY-703 maxStopTimeMs added to QueuedThreadPool
 + JETTY-708 allow 3 scopes for jndi resources: jvm, server or webapp
 + JETTY-709 Jetty plugin's WebAppConfig configured properties gets overridden by AbstractJettyRunMojo even when already set
 + JETTY-710 Worked around poor implementation of File.toURL()
 + JETTY-711 DataSourceUserRealm implementation
 + JETTY-712 HttpClient does not handle request complete after response complete
 + JETTY-715 AJP Key size as Integer
 + JETTY-716 Fixed NPE on empty cometd message
 + JETTY-718 during ssl unwrap, return true if some bytes were read, even if underflow
 + JETTY-720 fix HttpExchange.waitForStatus
 + JETTY-721 Support wildcard in VirtualHosts configuration
 + JETTY-723 jetty.sh does not check if TMP already is set
 + JETTY-724 better handle EBCDIC default JVM encoding
 + JETTY-728 Improve Terracotta integration and performances
 + JETTY-730 Set SAX parse features to defaults
 + JETTY-731 DeliverListener for cometd
 + JETTY-732 Case Sensitive Basic Authentication Response Header Implementations
 + JETTY-733 Expose ssl connectors with xbean
 + JETTY-735 Wrong default jndi name on DataSourceUserRealm
 + JETTY-736 Client Specific cometd advice
 + JETTY-737 refactored jetty.jar into jetty, xml, security, ssl, webapp and deploy jars
 + JETTY-738 If jetty.sh finds a pid file is does not check to see if a process with that pid is still running
 + JETTY-739 Race in QueuedThreadPool
 + JETTY-741 HttpClient connects slowly due to reverse address lookup by InetAddress.getHostName()
 + JETTY-742 Private messages in cometd chat demo
 + JETTY-747 Handle HttpClient exceptions better
 + JETTY-755 Optimized HttpParser and buffers for few busy connections
 + JETTY-757 Unhide JAAS classes
 + JETTY-758 Update JSP to glassfish tag SJSAS-9_1_1-B51-18_Sept_2008
 + JETTY-759 Fixed JSON small negative real numbers
 + JETTY-760 Handle wildcard VirtualHost and normalize hostname in ContextHandlerCollection
 + JETTY-762 improved QueuedThreadPool idle death handling
 + JETTY-763 Fixed AJP13 constructor
 + JETTY-766 Ensure SystemProperties set early on jetty-maven-plugin

jetty-6.1.12.rc4 21 October 2008
 + JETTY-319 improved passing of exception when webapp unavailable
 + JETTY-729 Backport Terracotta integration to Jetty6.1 branch
 + JETTY-744 Backport of JETTY-741: HttpClient connects slowly due to reverse address lookup by InetAddress.getHostName()
 + JETTY-747 Handle exceptions better in HttpClient
 + JETTY-755 Optimized HttpParser and buffers for few busy connections
 + JETTY-758 Update JSP 2.1 to glassfish tag SJSAS-9_1_1-B51-18_Sept_2008
 + JETTY-759 Fixed JSON small negative real numbers
 + JETTY-760 Handle wildcard VirtualHost and normalize hostname in ContextHandlerCollection

jetty-6.1.12.rc3 10 October 2008
 + JETTY-241 Support for web application overlays in rapid application development (jetty:run)
 + JETTY-686 LifeCycle.Listener
 + JETTY-715 AJP key size
 + JETTY-716 NPE for empty cometd message
 + JETTY-718 during ssl unwrap, return true if some bytes were read, even if underflow
 + JETTY-720 fix HttpExchange.waitForStatus
 + JETTY-721 Support wildcard in VirtualHosts configuration
 + JETTY-722 jndi related threadlocal not cleared after deploying webapp
 + JETTY-723 jetty.sh does not check if TMP already is set
 + JETTY-725 port JETTY-708 (jndi scoping) to jetty-6
 + JETTY-730 set SAX parser features to defaults
 + JETTY-731 DeliverListener for cometd
 + JETTY-732 Case Sensitive Basic Authentication Response Header Implementations
 + JETTY-736 Client Specific cometd advice
 + JETTY-738 If jetty.sh finds a pid file is does not check to see if a process with that pid is still running
 + JETTY-739 Race in QueuedThreadPool
 + JETTY-742 Private messages in cometd chat demo

jetty-6.1.12rc2 12 September 2008
 + JETTY-282 Support manually-triggered reloading
 + JETTY-331 SecureRandom hangs on systems with low entropy (connectors slow to startup)
 + JETTY-591 No server classes for jetty-web.xml
 + JETTY-670 $JETTY_HOME/bin/jetty.sh not worked in Solaris, because of /usr/bin/which has no error-code
 + JETTY-671 Configure DTD does not allow <Property> children
 + JETTY-672 Utf8StringBuffer doesn't properly handle null characters (char with byte value 0)
 + JETTY-676 ResourceHandler doesn't support HTTP HEAD requests
 + JETTY-677 GWT serialization issue
 + JETTY-680 Can't configure the ResourceCollection with maven
 + JETTY-681 JETTY-692 MultiPartFilter is slow for file uploads
 + JETTY-682 Added listeners and queue methods to cometd
 + JETTY-683 ResourceCollection works for jsp files but does not work for static resources under DefaultServlet
 + JETTY-687 Issue with servlet-mapping in dynamic servlet invoker
 + JETTY-688 Cookie causes NumberFormatException
 + JETTY-696 ./jetty.sh restart not working
 + JETTY-698 org.eclipse.resource.JarResource.extract does not close JarInputStream jin
 + JETTY-699 Optimize cometd sending of 1 message to many many clients
 + JETTY-709 Jetty plugin's WebAppConfig configured properties gets overridden by AbstractJettyRunMojo even when already set
 + JETTY-710 Worked around poor implementation of File.toURL()
 + JETTY-712 HttpClient does not handle request complete after response complete


jetty-7.0.0pre3 - 6 August 2008
 + Upgrade jsp 2.1 to SJSAS-9_1_02-B04-11_Apr_2008
 + JETTY-30  Externalize servlet-api to own project
 + JETTY-182 Support setting explicit system classpath for jasper Jsr199JavaCompiler
 + JETTY-319 Get unavailable exception and added startWithUnavailable option
 + JETTY-381 JETTY-622 Multiple Web Application Source Directory
 + JETTY-442 Accessors for mimeType on ResourceHandler
 + JETTY-502 forward of an include should hide include attributes
 + JETTY-562 RewriteHandler support for virtual hosts
 + JETTY-563 JETTY-482 OpenRemoteServiceServlet for GWT1.5M2+
 + JETTY-564 Consider optionally importing org.apache.jasper.servlet
 + JETTY-571 SelectChannelConnector throws Exception on close on Windows
 + JETTY-608 Suspend/Resume/Complete request listeners
 + JETTY-621 Improved LazyList javadoc
 + JETTY-626 Null protect reading the dtd resource from classloader
 + JETTY-628 Rewrite rule for rewriting scheme
 + JETTY-629 Don't hold timeout lock during expiry call.
 + JETTY-632 OSGi tags for Jetty client
 + JETTY-633 Default form encoding 8859_1 rather than utf-8
 + JETTY-635 Correctly merge request parameters when doing forward
 + JETTY-636 Separate lifeycle of jsp build
 + JETTY-637 empty date headers throw IllegalArgumentException
 + JETTY-641 JDBC Realm purge cache problem
 + JETTY-642 NPE in LdapLoginModule
 + JETTY-644 LdapLoginModule uses proper filters when searching
 + JETTY-645 Do not provide jetty-util to the webapps
 + JETTY-646 Should set Cache-Control header when sending errors to avoid caching
 + JETTY-647 suspended POSTs with binary data do too many resumes
 + JETTY-650 Parse "*" URI for HTTP OPTIONS request
 + JETTY-651 Release resources during destroy
 + JETTY-653 Upgrade jta api specs to more recent version
 + JETTY-654 Allow Cometd Bayeux object to be JMX manageable
 + JETTY-655 Support parsing application/x-www-form-urlencoded parameters via http PUT
 + JETTY-656 HttpClient defaults to async mode
 + JETTY-659 ContentExchange and missing headers in HttpClient
 + JETTY-663 AbstractDatabaseLoginModule handle not found UserInfo and userName
 + JETTY-665 Support merging class directories
 + JETTY-666 scanTargetPatterns override the values already being set by scanTarget
 + JETTY-667 HttpClient handles chunked content
 + JETTY-669 Http methods other than GET and POST should not have error page content
 + JETTY-671 Configure DTD does not allow <Property> children
 + JETTY-672 Utf8StringBuffer doesn't properly handle null characters (char with byte value 0)
 + JETTY-675 ServletContext.getRealPath("") returns null instead of returning the root dir of the webapp

jetty-6.1.12rc1 1 August 2008
 + Upgrade jsp 2.1 to SJSAS-9_1_02-B04-11_Apr_2008
 + JETTY-319 Get unavailable exception and added startWithUnavailable option
 + JETTY-381 JETTY-622 Multiple Web Application Source Directory
 + JETTY-442 Accessors for mimeType on ResourceHandler
 + JETTY-502 forward of an include should hide include attributes
 + JETTY-562 RewriteHandler support for virtual hosts
 + JETTY-563 GWT OpenRemoteServiceServlet GWT1.5M2+
 + JETTY-564 Consider optionally importing org.apache.jasper.servlet
 + JETTY-571 SelectChannelConnector throws Exception on close on Windows
 + JETTY-596 Proxy authorization support in HttpClient
 + JETTY-599 handle buffers consistently handle invalid index for poke
 + JETTY-603 Handle IPv6 in HttpURI
 + JETTY-605 Added optional threadpool to BayeuxService
 + JETTY-606 better writeTo impl for BIO
 + JETTY-607 Add GigaSpaces session clustering
 + JETTY-610 jetty.class.path not being interpreted
 + JETTY-613 website module now generates site-component for jetty-site
 + JETTY-614 scanner allocated hashmap on every scan
 + JETTY-623 ServletContext.getServerInfo() non compliant
 + JETTY-626 Null protect reading the dtd resource from classloader
 + JETTY-628 Rewrite rule for rewriting scheme
 + JETTY-629 Don't hold timeout lock during expiry call.
 + JETTY-632 OSGi tags for Jetty client
 + JETTY-633 Default form encoding 8859_1 rather than utf-8
 + JETTY-635 Correctly merge request parameters when doing forward
 + JETTY-637 empty date headers throw IllegalArgumentException
 + JETTY-641 JDBC Realm purge cache problem
 + JETTY-642 NPE in LdapLoginModule
 + JETTY-644 LdapLoginModule uses proper filters when searching
 + JETTY-646 Should set Cache-Control header when sending errors to avoid caching
 + JETTY-647 suspended POSTs with binary data do too many resumes
 + JETTY-650 Parse "*" URI for HTTP OPTIONS request
 + JETTY-651 Release resources during destroy
 + JETTY-654 Allow Cometd Bayeux object to be JMX manageable
 + JETTY-655 Support parsing application/x-www-form-urlencoded parameters via http PUT
 + JETTY-656 HttpClient defaults to async mode
 + JETTY-657 Backport jetty-7 sslengine
 + JETTY-658 backport latest HttpClient from jetty-7 to jetty-6
 + JETTY-659 ContentExchange and missing headers in HttpClient
 + JETTY-660 Backported QoSFilter
 + JETTY-663 AbstractDatabaseLoginModule handle not found UserInfo and userName
 + JETTY-665 Support merging class directories
 + JETTY-666 scanTargetPatterns override the values already being set by scanTarget
 + JETTY-667 HttpClient handles chunked content
 + JETTY-669 Http methods other than GET and POST should not have error page content

jetty-7.0.0pre2 - 30 June 2008
 + JETTY-336 413 error for header buffer full
 + JETTY-425 race in stopping SelectManager
 + JETTY-568 Avoid freeing DirectBuffers. New locking NIO ResourceCache.
 + JETTY-569 Stats for suspending requests
 + JETTY-576 servlet dtds and xsds not being loaded locally
 + JETTY-572 Unique cometd client ID
 + JETTY-578 OSGI Bundle-RequiredExcutionEnvironment set to J2SE-1.5
 + JETTY-579 OSGI resolved management and servlet.resources import error
 + JETTY-580 Fixed SSL shutdown
 + JETTY-581 ContextPath constructor
 + JETTY-582 final ISO_8859_1
 + JETTY-584 handle null contextPath
 + JETTY-587 persist sessions to database
 + JETTY-588 handle Retry in ServletException
 + JETTY-589 Added Statistics Servlet
 + JETTY-590 Digest auth domain for root context
 + JETTY-592 expired timeout callback without synchronization
 + JETTY-595 SessionHandler only deals with base request session
 + JETTY-596 proxy support in HttpClient
 + JETTY-598 Added more reliable cometd message flush option
 + JETTY-599 handle buffers consistently handle invalid index for poke
 + JETTY-603 Handle IPv6 in HttpURI
 + JETTY-605 Added optional threadpool to BayeuxService
 + JETTY-606 better writeTo impl for BIO
 + JETTY-607 Add GigaSpaces session clustering
 + JETTY-609 jetty-client improvements for http conversations
 + JETTY-610 jetty.class.path not being interpreted
 + JETTY-611 make general purpose jar scanning mechanism
 + JETTY-612 scan for web.xml fragments
 + JETTY-613 various distribution related changes
 + JETTY-614 scanner allocates hashmap on every iteration
 + JETTY-615 Replaced CDDL servlet.jar with Apache-2.0 licensed version
 + JETTY-623 ServletContext.getServerInfo() non compliant

jetty-6.1.11 6 June 2008
 + JETTY-336 413 error for full header buffer
 + JETTY-425 race in stopping SelectManager
 + JETTY-580 Fixed SSL shutdown
 + JETTY-581 ContextPath constructor
 + JETTY-582 final ISO_8859_1
 + JETTY-584 handle null contextPath
 + JETTY-588 handle Retry in ServletException
 + JETTY-590 Digest auth domain for root context
 + JETTY-592 expired timeout callback without synchronization
 + JETTY-595 SessionHandler only deals with base request session
 + JETTY-596 Proxy support in HttpClient
 + JETTY-598 Added more reliable cometd message flush option

jetty-6.1.10 20 May 2008
 + Use QueuedThreadPool as default
 + JETTY-440 allow file name patterns for jsp compilation for jspc plugin
 + JETTY-529 CNFE when deserializing Array from session resolved
 + JETTY-537 JSON handles Locales
 + JETTY-547 Shutdown SocketEndpoint output before close
 + JETTY-550 Reading 0 bytes corrupts ServletInputStream
 + JETTY-551 Upgraded to Wadi 2.0-M10
 + JETTY-556 Encode all URI fragments
 + JETTY-557 Allow ServletContext.setAttribute before start
 + JETTY-558 optional handling of X-Forwarded-For/Host/Server
 + JETTY-566 allow for non-blocking behavior in jetty maven plugin
 + JETTY-572 unique cometd client ID
 + JETTY-579 osgi fixes with management and servlet resources

jetty-7.0.0pre1 - 3 May 2008
 + Allow annotations example to be built regularly, copy to contexts-available
 + Make annotations example consistent with servlet 3.0
 + Refactor JNDI impl to simplify
 + Improved suspend examples
 + address osgi bundling issue relating to build resources
 + JETTY-529 CNFE when deserializing Array from session resolved
 + JETTY-558 optional handling of X-Forwarded-For/Host/Server
 + JETTY-559 ignore unsupported shutdownOutput
 + JETTY-566 allow for non-blocking behavior in jetty maven plugin
 + JETTY-440 allow file name patterns for jsp compilation for jspc plugin

jetty-7.0.0pre0 - 21 April 2008
 + Jetty-6.1.8 Changes
 + Refactor of Continuation towards servlet 3.0 proposal
 + JETTY-282 Support manually-triggered reloading by maven plugin
 + QueuedThreadPool default
 + RetryRequest exception now extends ThreadDeath
 + Added option to dispatch to suspended requests.
 + Delay 100 continues until getInputStream
 + HttpClient supports pipelined request
 + BayeuxClient use a single connection for polling
 + Make javax.servlet.jsp optional osgi import for jetty module
 + Ensure Jotm tx mgr can be found in jetty-env.xml
 + Renamed modules management and naming to jmx and jndi.
 + JETTY-282 Support manually-triggered reloading by maven plugin
 + JETTY-341 100-Continues sent only after getInputStream called.
 + JETTY-386 backout fix and replaced with ContextHandler.setCompactPath(boolean)
 + JETTY-399 update OpenRemoteServiceServlet to gwt 1.4
 + JETTY-467 allow URL rewriting to be disabled.
 + JETTY-468 unique holder names for addServletWithMapping
 + JETTY-471 LDAP JAAS Realm
 + JETTY-474 Fixed case sensitivity issue with HttpFields
 + JETTY-475 AJP connector in RPMs
 + JETTY-486 Improved jetty.sh script
 + JETTY-487 Handle empty chunked request
 + JETTY-494 Client side session replication
 + JETTY-519 HttpClient does not recycle closed connection.
 + JETTY-522 Add build profile for macos for setuid
 + JETTY-523 Default servlet uses ServletContext.getResource
 + JETTY-524 Don't synchronize session event listener calls
 + JETTY-525 Fixed decoding for long strings
 + JETTY-526 Fixed MMBean fields on JMX MBeans
 + JETTY-528 Factor our cookie parsing to CookieCutter
 + JETTY-530 Improved JMX MBeanContainer lifecycle
 + JETTY-531 Optional expires on MovedContextHandler
 + JETTY-532 MBean properties for QueuedThreadPool
 + JETTY-535 Fixed Bayeux server side client memory leak
 + JETTY-537 JSON handles Locales
 + JETTY-538 test harness fix for windows
 + JETTY-540 Servlet-3.0 & java5 support (work in progress)
 + JETTY-543 Atomic batch get and put of files.
 + JETTY-545 Rewrite handler
 + JETTY-546 Webapp runner. All in one jar to run a webapps
 + JETTY-547 Shutdown SocketEndpoint output before close
 + JETTY-550 Reading 0 bytes corrupts ServletInputStream
 + JETTY-551 Wadi 2.0-M10
 + JETTY-553 Fixed customize override
 + JETTY-556 Encode all URI fragments
 + JETTY-557 Allow ServletContext.setAttribute before start
 + JETTY-560 Allow decoupling of jndi names in web.xml

jetty-6.1.9 26 March 2008
 + Make javax.servlet.jsp optional osgi import for jetty module
 + Ensure Jotm tx mgr can be found in jetty-env.xml
 + JETTY-399 update OpenRemoteServiceServlet to gwt 1.4
 + JETTY-471 LDAP JAAS Realm
 + JETTY-475 AJP connector in RPMs
 + JETTY-482 update to JETTY-399
 + JETTY-519 HttpClient does not recycle closed connection.
 + JETTY-522 Add build profile for macos for setuid
 + JETTY-525 Fixed decoding for long strings
 + JETTY-526 Fixed MMBean fields on JMX MBeans
 + JETTY-532 MBean properties for QueuedThreadPool
 + JETTY-535 Fixed Bayeux server side client memory leak
 + JETTY-538 test harness fix for windows
 + JETTY-541 Cometd per client timeouts

jetty-6.1.8 28 February 2008
 + Added QueuedThreadPool
 + Optimized QuotedStringTokenizer.quote()
 + further Optimizations and improvements of Cometd
 + Optimizations and improvements of Cometd, more pooled objects
 + Improved Cometd timeout handling
 + Added BayeuxService
 + Cookie support in BayeuxClient
 + Improved Bayeux API
 + add removeHandler(Handler) method to HandlerContainer interface
 + Added JSON.Convertor and non static JSON instances
 + Long cache for JSON
 + Fixed JSON negative numbers
 + JSON unquotes /
 + Add "mvn jetty:stop"
 + allow sessions to be periodically persisted to disk
 + grizzly fixed for posts
 + Add removeHandler(Handler) method to HandlerContainer interface
 + Remove duplicate commons-logging jars and include sslengine in jboss sar
 + Allow code ranges on ErrorPageErrorHandler
 + AJP handles bad mod_jk methods
 + JETTY-350 log ssl errors on SslSocketConnector
 + JETTY-417 JETTY_LOGS environment variable not queried by jetty.sh
 + JETTY-433 ContextDeployer constructor fails unnecessarily when using a security manager if jetty.home not set
 + JETTY-434 ContextDeployer scanning of sub-directories should be optional
 + JETTY-481 Handle empty Bayeux response
 + JETTY-489 Improve doco on the jetty.port property for plugin
 + JETTY-490 Fixed JSONEnumConvertor
 + JETTY-491 opendocument mime types
 + JETTY-492 Null pointer in HashSSORealm
 + JETTY-493 JSON handles BigDecimals
 + JETTY-498 Improved cookie parsing
 + JETTY-507 Fixed encoding from JETTY-388 and test case
 + JETTY-508 Extensible cometd handlers
 + JETTY-509 Fixed JSONP transport for changing callback names
 + JETTY-511 jetty.sh mishandled JETTY_HOME when launched from a relative path
 + JETTY-512 add slf4j as optional to manifest
 + JETTY-513 Terracotta session replication does not work when the initial page on each server does not set any attributes
 + JETTY-515 Timer is missing scavenging Task in HashSessionManager


jetty-6.1.7 - 22 December 2007
 + Added BayeuxService
 + Added JSON.Convertor and non static JSON instances
 + Add "mvn jetty:stop"
 + allow sessions to be periodically persisted to disk
 + Cookie support in BayeuxClient
 + grizzly fixed for posts
 + jetty-6.1 branch created from 6.1.6 and r593 of jetty-contrib trunk
 + Optimizations and improvements of Cometd, more pooled objects
 + Update java5 patch
 + JETTY-386 CERT-553235. backout fix and replaced with ContextHandler.setCompactPath(boolean)
 + JETTY-467 allow URL rewriting to be disabled.
 + JETTY-468 unique holder names for addServletWithMapping
 + JETTY-474 Fixed case sensitivity issue with HttpFields
 + JETTY-486 Improved jetty.sh script
 + JETTY-487 Handle empty chunked request

jetty-6.1.6 - 18 November 2007
 + rudimentary debian packaging
 + updated grizzly connector to 1.6.1
 + JETTY-455 Optional cometd id
 + JETTY-459 Unable to deploy from Eclipse into the root context
 + JETTY-461 fixed cometd unknown channel
 + JETTY-464 typo in ErrorHandler
 + JETTY-465 System.exit() in constructor exception for MultiPartOutputStream

jetty-6.1.6rc1 - 5 November 2007
 + Upgrade jsp 2.1 to SJSAS-9_1-B58G-FCS-08_Sept_2007
 + Housekeeping on poms
 + CERT VU#38616 handle single quotes in cookie names.
 + Improved JSON parsing from Readers
 + Moved some impl classes from jsp-api-2.1 to jsp-2.1
 + Added configuration file for capturing stderr and stdout
 + Updated for dojo 1.0(rc) cometd
 + Give bayeux timer name
 + Give Terracotta session scavenger a name
 + Jetty Eclipse Plugin 1.0.1: force copy of context file on redeploy
 + JETTY-388 Handle utf-16 and other multibyte non-utf-8 form content.
 + JETTY-409 String params that denote files changed to File
 + JETTY-438 handle trailing . in vhosts
 + JETTY-439 Fixed 100 continues clash with Connection:close
 + JETTY-451 Concurrent modification of session during invalidate
 + JETTY-443 windows bug causes Acceptor thread to die
 + JETTY-445 removed test code
 + JETTY-448 added setReuseAddress on AbstractConnector
 + JETTY-450 Bad request for response sent to server
 + JETTY-452 CERT VU#237888 Dump Servlet - prevent cross site scripting
 + JETTY-453 updated Wadi to 2.0-M7
 + JETTY-454 handle exceptions with themselves as root cause
 + JETTY-456 allow null keystore for osX
 + JETTY-457 AJP certificate chains

jetty-6.1.6rc0 - 3 October 2007
 + Added jetty.lib system property to start.config
 + AJP13 Fix on chunked post
 + Fix cached header optimization for extra characters
 + SetUID option to support setgid
 + Make mx4j used only if runtime uses jdk<1.5
 + Moved Grizzly to contrib
 + Give deployment file Scanner threads a unique name
 + Fix Host header for async client
 + Fix typo in async client onResponsetHeader method name
 + Tweak OSGi manifests to remove unneeded imports
 + Allow scan interval to be set after Scanner started
 + Add jetty.host system property
 + Allow properties files on the XmlConfiguration command line.
 + Prevent infinite loop on stopping with temp dir
 + Ensure session is completed only when leaving context.
 + Update terracotta to 2.4.1 and exclude ssl classes
 + Update jasper2.1 to tag SJSAS-9_1-B58C-FCS-22_Aug_2007
 + Removal of unneeded dependencies from management, maven-plugin, naming &  plus poms
 + Adding setUsername,setGroupname to setuid and mavenizing native build
 + UTF-8 for bayeux client
 + CVE-2007-5615 CERT21284 Added protection for response splitting with bad headers.
 + Cached user agents strings in the /org/eclipse/jetty/useragents resource
 + Make default time format for RequestLog match NCSA default
 + Use terracotta repo for build; make jetty a terracotta module
 + Fix patch for java5 to include cometd module
 + Added ConcatServlet to combine javascript and css
 + Add ability to persist sessions with HashSessionManager
 + Avoid FULL exception in window between blockForOutput and remote close
 + Added JPackage RPM support
 + Added JSON.Convertable
 + Updated README, test index.html file and jetty-plus.xml file
 + JETTY-259 SystemRoot set for windows CGI
 + JETTY-311 avoid json keywords
 + JETTY-376 allow anything but CRLF in reason string
 + JETTY-398 Allow same WADI Dispatcher to be used across multiple web-app contexts
 + JETTY-400 consume CGI stderr
 + JETTY-402 keep HashUserRealm in sync with file
 + JETTY-403 Allow long content length for range requests
 + JETTY-404 WebAppDeployer sometimes deploys duplicate webapp
 + JETTY-405 Default date formate for reqest log
 + JETTY-407 AJP handles unknown content length
 + JETTY-413 Make rolloveroutputstream timer daemon
 + JETTY-422 Allow <Property> values to be null in config files
 + JETTY-423 Ensure javax.servlet.forward parameters are latched on first forward
 + JETTY-425 Handle duplicate stop calls better
 + JETTY-430 improved cometd logging
 + JETTY-431 HttpClient soTimeout

jetty-6.1.5 - 19 Jul 2007
 + Upgrade to Jasper 2.1 tag SJSAS-9_1-B50G-BETA3-27_June_2007
 + Fixed GzipFilter for dispatchers
 + Fixed reset of reason
 + JETTY-392 - updated LikeJettyXml example

jetty-6.1.5rc0 - 15 Jul 2007
 + update terracotta session clustering to terracotta 2.4
 + SetUID option to only open connectors before setUID.
 + Protect SslSelectChannelConnector from exceptions during close
 + Improved Request log configuration options
 + Added GzipFilter and UserAgentFilter
 + make OSGi manifests for jetty jars
 + update terracotta configs for tc 2.4 stable1
 + remove call to open connectors in jetty.xml
 + update links on website
 + make jetty plus example webapps use ContextDeployer
 + Dispatch SslEngine expiry (non atomic)
 + Make SLF4JLog impl public, add mbean descriptors
 + SPR-3682 - dont hide forward attr in include.
 + Upgrade to Jasper 2.1 tag SJSAS-9_1-B50G-BETA3-27_June_2007
 + JETTY-253 - Improved graceful shutdown
 + JETTY-373 - Stop all dependent lifecycles
 + JETTY-374 - HttpTesters handles large requests/responses
 + JETTY-375 - IllegalStateException when committed.
 + JETTY-376 - allow spaces in reason string
 + JETTY-377 - allow sessions to be wrapped with AbstractSesssionManager.SessionIf
 + JETTY-378 - handle JVMs with non ISO/UTF default encodings
 + JETTY-380 - handle pipelines of more than 4 requests!
 + JETTY-385 - EncodeURL for new sessions from dispatch
 + JETTY-386 - Allow // in file resources


jetty-6.1.4 - 15 Jun 2007
 + fixed early open() call in NIO connectors
 + JETTY-370 ensure maxIdleTime<=0 means connections never expire
 + JETTY-371 Fixed chunked HEAD response
 + JETTY-372 make test for cookie caching more rigorous

jetty-6.1.4rc1 - 10 Jun 2007
 + Work around IBM JVM socket close issue
 + moved documentation for jetty and jspc maven plugins to wiki
 + async client improvements
 + fixed handling of large streamed files
 + Fixed synchronization conflict SslSelectChannel and SelectChannel
 + Optional static content cache
 + JETTY-310 better exception when no filter file for cometd servlet
 + JETTY-323 handle htaccess without a user realm
 + JETTY-346 add wildcard support to extra scan targets for maven plugin
 + JETTY-355 extensible SslSelectChannelConnector
 + JETTY-357 cleaned up ssl buffering
 + JETTY-360 allow connectors, userRealms to be added from a <jettyConfig> for maven plugin
 + JETTY-361 prevent url encoding of dir listings for non-link text
 + JETTY-362 More object locks
 + JETTY-365 make needClientAuth work on SslSelectChannelConnector
 + JETTY-366 JETTY-368 Improved bayeux disconnect

jetty-6.1.4rc0 - 1 Jun 2007
 + Reorganized import of contrib modules
 + Unified JMX configuration
 + Updated slf4j version to 1.3.1
 + Updated junit to 3.8.2
 + Allow XmlConfiguration properties to be configured
 + Add (commented out) jspc precompile to test-webapp
 + Add slf4j-api for upgraded version
 + Change scope of fields for Session
 + Add ability to run cometd webapps to maven plugin
 + Delay ssl handshake until after dispatch in sslSocketConnector
 + Set so_timeout during ssl handshake as an option on SslSocketConnector
 + Optional send Date header. Server.setSendDateHeader(boolean)
 + update etc/jetty-ssl.xml with new handshake timeout setting
 + fixed JSP close handling
 + improved date header handling
 + fixed waiting continuation reset
 + JETTY-257 fixed comet cross domain
 + JETTY-309 fix applied to sslEngine
 + JETTY-317 rollback inclusion of cometd jar for maven plugin
 + JETTY-318 Prevent meta channels being created
 + JETTY-330 Allow dependencies with scope provided for jspc plugin
 + JETTY-335 SslEngine overflow fix
 + JETTY-337 deprecated get/setCipherSuites and added get/setExcludeCipherSuites
 + JETTY-338 protect isMoreInBuffer from destroy
 + JETTY-339 MultiPartFiler deletes temp files on IOException
 + JETTY-340 FormAuthentication works with null response
 + JETTY-344 gready fill in ByteArrayBuffer.readFrom
 + JETTY-345 fixed lost content with blocked NIO.
 + JETTY-347 Fixed type util init
 + JETTY-352 Object locks

jetty-6.1.3 - 4 May 2007
 + Handle CRLF for content in header optimization
 + JETTY-309 don't clear writable status until dispatch
 + JETTY-315 suppressed warning
 + JETTY-322 AJP13 cping and keep alive

jetty-6.1.2 - 1 May 2007
 + Improved unavailabile handling
 + sendError resets output state
 + Fixed session invalidation error in WadiSessionManager
 + Updated Wadi to version 2.0-M3
 + Added static member definition in WadiSessionManager
 + JETTY-322 fix ajp cpong response and close handling
 + JETTY-324 fix ant plugin
 + JETTY-328 updated jboss

jetty-6.1.2rc5 - 24 April 2007
 + set default keystore for SslSocketConnector
 + removed some compile warnings
 + Allow jsp-file to be / or /*
 + JETTY-305 delayed connection destroy
 + JETTY-309 handle close in multivalue connection fields.
 + JETTY-309 force writable status of endpoints.
 + JETTY-314 fix for possible NPE in Request.isRequestedSessionIdValid

jetty-6.1.2rc4 - 19 April 2007
 + JETTY-294 Fixed authentication reset
 + JETTY-299 handle win32 paths for object naming
 + JETTY-300 removed synchronized on dispatch
 + JETTY-302 correctly parse quoted content encodings
 + JETTY-303 fixed dual reset of generator
 + JETTY-304 Fixed authentication reset

jetty-6.1.2rc3 - 16 April 2007
 + Improved performance and exclusions for TLD scanning
 + MBean properties assume writeable unless marked RO
 + refactor of SessionManager and SessionIdManager for clustering
 + Improvements to allow simple setting of Cache-Control headers
 + AJP redirects https requests correctly
 + Fixed writes of unencoded char arrays.
 + JETTY-283 Parse 206 and 304 responses in client
 + JETTY-285 enable jndi for mvn jetty:run-war and jetty:run-exploded
 + JETTY-289 fixed javax.net.ssl.SSLException on binary file upload
 + JETTY-292 Fixed error page handler error pages
 + JETTY-293 fixed NPE on fast init
 + JETTY-294 Response.reset() resets headers as well as content
 + JETTY-295 Optional support of authenticated welcome files
 + JETTY-296 Close direct content inputstreams
 + JETTY-297 Recreate tmp dir on stop/start
 + JETTY-298 Names in JMX ObjectNames for context, servlets and filters

jetty-6.1.2rc2 - 27 March 2007
 + Enable the SharedStoreContextualiser for the WadiSessionManager(Database store for clustering)
 + AJP13 CPING request and CPONG response implemented
 + AJP13 Shutdown Request from peer implemented
 + AJP13 remoteUser, contextPath, servletPath requests implemented
 + Change some JNDI logging to debug level instead of info
 + Update jasper to glassfish tag SJSAS-9_1-B39-RC-14_Mar_2007
 + Optimized multi threaded init on startup servlets
 + Removed unneeded specialized TagLibConfiguration class from maven plugin
 + Refactor Scanner to increase code reuse with maven/ant plugins
 + Added RestFilter for PUT and DELETE from Aleksi Kallio
 + Make annotations work for maven plugin
 + JETTY-125 maven plugin: ensure test dependencies on classpath for <useTestClasspath>
 + JETTY-246 path encode cookies rather than quote
 + JETTY-254 prevent close of jar entry by bad JVMs
 + JETTY-256 fixed isResumed and work around JVM bug
 + JETTY-258 duplicate log message in ServletHandler
 + JETTY-260 Close connector before stop
 + JETTY-262 Allow acceptor thread priority to be adjusted
 + JETTY-263 Added implementation for authorizationType Packets
 + JETTY-265 Only quote cookie values if needed
 + JETTY-266 Fix deadlock with shutdown
 + JETTY-271 ResourceHandler uses resource for MimeType mapping
 + JETTY-272 Activate and Passivate events for sessions
 + JETTY-274 Improve flushing at end of request for blocking
 + JETTY-276 Partial fix for reset/close race
 + JETTY-277 Improved ContextHandlerCollection
 + JETTY-278 Session invalidation delay until no requests
 + JETTY-278 Only unwrap one layer of ServletExceptions
 + JETTY-280 Fixed deadlock with two flushing threads
 + JETTY-284 Fixed stop connector race
 + JETTY-286 isIntegral and isConfidential methods overridden in SslSelectChannelConnector

jetty-6.1.2rc1 - 8 March 2007
 + TagLibConfiguration uses resource input stream
 + Improved handling of early close in AJP
 + add ajp connector jar to jetty-jboss sar
 + Improved Context setters for wadi support
 + fix Dump servlet to handle primitive array types
 + handle comma separated values for the Connection: header
 + Added option to allow null pathInfo within context
 + BoundedThreadPool queues rather than blocks excess jobs.
 + Support null pathInfo option for webservices deployed to jetty/jboss
 + Workaround to call SecurityAssocation.clear() for jboss webservices calls to ejbs
 + Ensure jetty/jboss uses servlet-spec classloading order
 + call preDestroy() after servlet/filter destroy()
 + Fix constructor for Constraint to detect wildcard role
 + Added support for lowResourcesIdleTime to SelectChannelConnector
 + JETTY-157 make CGI handle binary data
 + JETTY-175 JDBCUserRealm use getInt instead of getObject
 + JETTY-188 Use timer for session scavaging
 + JETTY-235 default realm name
 + JETTY-242 fix race condition with scavenging sessions when stopping
 + JETTY-243 FULL
 + JETTY-244 Fixed UTF-8 buffer overflow
 + JETTY-245 Client API improvements
 + JETTY-246 spaces in cookies
 + JETTY-248 setContentLength after content written
 + JETTY-250 protect attribute enumerations from modification
 + JETTY-252 Fixed stats handling of close connection
 + JETTY-254 prevent close of jar file by bad JVMs

jetty-6.1.2rc0 - 15 February 2007
 + JETTY-223 Fix disassociate of UserPrincipal on dispatches
 + JETTY-226 Fixed SSLEngine close issue
 + JETTY-232 Fixed use of override web.xml
 + JETTY-236 Buffer leak
 + JETTY-237 AJPParser Buffer Data Handling
 + JETTY-238 prevent form truncation
 + Patches from sybase for ClientCertAuthenticator
 + Coma separated cookies
 + Cometd timeout clients

jetty-6.1.2pre1 5 Feb 2007
 + JETTY-224 run build up to process-test before invoking jetty:run
 + Added error handling for incorrect keystore/truststore password in SslSelectChannelConnector
 + fixed bug with virtual host handling in ContextHandlerCollection
 + added win32service to standard build
 + refactored cometd to be continuation independent
 + allow ResourceHandler to use resource base from an enclosing ContextHandler

jetty-6.1.2pre0 1 Feb 2007
 + Fixed 1.4 method in jetty plus
 + Fixed generation of errors during jsp compilation for jsp-2.1
 + Added cometd jsonp transport from aabeling
 + Added terracotta cluster support for cometd
 + JETTY-213 request.isUserInRole(String) fixed
 + JETTY-215 exclude more transitive dependencies from tomcat jars for jsp-2.0
 + JETTY-216 handle AJP packet fragmentation
 + JETTY-218 handle AJP ssl key size and integer
 + JETTY-219 fixed trailing encoded chars in cookies
 + JETTY-220 fixed AJP content
 + JETTY-222 fix problem parsing faces-config.xml
 + add support for Annotations in servlet, filter and listener sources
 + improved writer buffering
 + moved JSON parser to util to support reuse
 + handle virtual hosts in ContextHandlerCollection
 + enable SslSelectChannelConnector to modify the SslEngine's client authentication settings

jetty-6.1.1 - 15 Jan 2007
jetty-6.1.1rc1 - 12 Jan 2007
 + Use timers for Rollover logs and scanner
 + JETTY-210 Build jsp-api-2.0 for java 1.4

jetty-6.1.1rc0 - 10 Jan 2007
 + Fixed unpacking WAR
 + extras/win32service download only if no JavaServiceWrapper exist
 + MultiPartFilter deleteFiles option
 + CGI servlet fails without exception
 + JETTY-209 Added ServletTester.createSocketConnector
 + JETTY-210 Build servlet-api-2.5 for java 1.4
 + JETTY-211 fixed jboss build
 + ensure response headers on AjaxFilter messsages turn off caching
 + start webapps on deployment with jboss, use isDistributed() method from WebAppContext
 + simplified chat demo

jetty-6.1.0 - 9 Jan 2007
 + Fixed unpacking WAR
jetty-6.1.0 - 5 Jan 2007
 + Improved config of java5 threadpool
 + Protect context deployer from Errors
 + Added WebAppContext.setCopyWebDir to avoid JVM jar caching issues.
 + GERONIMO-2677 refactor of session id handling for clustering
 + ServletTester sets content length
 + Added extras/win32service
 + JETTY-206 fixed AJP getServerPort and getRemotePort

jetty-6.1.0rc3 - 2 Jan 2007
 + JETTY-195 fixed ajp ssl_cert handling
 + JETTY-197 fixed getRemoteHost
 + JETTY-203 initialize ServletHandler if no Context instance
 + JETTY-204 setuid fix
 + setLocale does not use default content type
 + Use standard releases of servlet and jsp APIs.
 + implement resource injection and lifecycle callbacks declared in web.xml
 + extras/servlet-tester

jetty-6.1.0rc2 - 20 December 2006
 + AJP13Parser, throw IllegalStateException on unimplemented AJP13 Requests
 + ContextHandlerCollection is noop with no handlers
 + ensure servlets initialized if only using ServletHandler
 + fixed Jetty-197 AJP13 getRemoteHost()
 + Refactored AbstractSessionManager for ehcache
 + ensure classpath passed to jspc contains file paths not urls
 + JETTY-194 doubles slashes are significant in URIs
 + JETTY-167 cometd refactor
 + remove code to remove SecurityHandler if no constraints present
 + JETTY-201 make run-as work for both web container and ejb container in jboss
 + ensure com.sun.el.Messages.properties included in jsp-2.1 jar

jetty-6.1.0rc1 - 14 December 2006
 + simplified idle timeout handling
 + JETTY-193 MailSessionReference without authentication
 + JETTY-199 newClassPathResource
 + ensure unique name for ServletHolder instances
 + added cache session manager(pre-alpha)

jetty-6.1.0rc0 - 8 December 2006
 + JETTY-181 Allow injection of a java:comp Context
 + JETTY-182 Optionally set JSP classpath initparameter
 + Dispatcher does not protect javax.servlet attributes
 + DefaultHandler links virtual hosts.
 + Fixed cachesize on invalidate
 + Optimization of writers
 + ServletHandler allows non REQUEST exceptions to propogate
 + TCK fixes from Sybase:
   * Handle request content encodings
   * forward query attribute fix
   * session attribute listener
   * Servlet role ref
   * flush if content-length written
   * 403 for BASIC authorization failure
   * null for unknown named dispatches
 + JETTY-184 cometd connect non blocking
 + Support for RFC2518 102-processing response
 + JETTY-123 fix improved
 + Added org.eclipse.thread.concurrent.ThreadPool
 + Added extras/gwt
 + Fixed idle timeout
 + JETTY-189 ProxyConnection
 + Added spring ejb3 demo example
 + update jasper to glassfish SJSAS-9_1-B27-EA-07_Dec_2006
 + fixed JETTY-185 tmp filename generation

jetty-6.1.0pre3 - 22 November 2006
 + fixed NIO endpoint flush. Avoid duplicate sends
 + CVE-2006-6969 Upgraded session ID generation to use SecureRandom
 + updated glassfish jasper to tag SJSAS-9_1-B25-EA-08_Nov_2006
 + Support TLS_DHE_RSA_WITH_AES_256_CBC_SHA
 + JETTY-180 XBean support for context deploy
 + JETTY-154 Cookies are double quotes only
 + Expose isResumed on Continuations
 + Refactored AJP generator


jetty-6.0.2 - 22 November 2006
 + Moved all modules updates from 6.1pre2 to 6.0
 + Added concept of bufferred endpoint
 + Added conversion Object -> ObjectName for the result of method calls made on MBeans
 + Added DataFilter configuration to cometd
 + added examples/test-jaas-webapp
 + Added extraClassPath to WebAppContext
 + Added hierarchical destroy of mbeans
 + Added ID constructor to AbstractSessionManager.Session
 + added isStopped() in LifeCycle and AbstractLifeCycle
 + Added override descriptor for deployment of RO webapps
 + add <Property> replacement in jetty xml config files
 + alternate optimizations of writer (use -Dbuffer.writers=true)
 + Allow session cookie to be refreshed
 + Apply queryEncoding to getQueryString
 + CGI example in test webapp
 + change examples/test-jndi-webapp so it can be regularly built
 + Default soLinger is -1 (disabled)
 + ensure "" returned for ServletContext.getContextPath() for root context
 + ensure sessions nulled out on request recycle; ensure session null after invalidate
 + ensure setContextPath() works when invoked from jetty-web.xml
 + fixed NIO endpoint flush. Avoid duplicate sends
 + Fixed NPE in bio.SocketEndPoint.getRemoteAddr()
 + Fixed resource cache flushing
 + Fixed tld parsing for maven plugin
 + HttpGenerator can generate requests
 + Improved *-mbean.properties files and specialized some MBean
 + JETTY-118 ignore extra content after close.
 + JETTY-119 cleanedup Security optimizatoin
 + JETTY-123 handle windows UNC paths
 + JETTY-126 handle content > Integer.MAX_VALUE
 + JETTY-129 ServletContextListeners called after servlets are initialized
 + JETTY-151 Idle timeout only applies to blocking operations
 + JETTY-151 refactored writers
 + JETTY-154 Cookies are double quotes only
 + JETTY-171 Fixed filter mapping
 + JETTY-172 use getName() instead of toString
 + JETTY-173 restore servletpath after dispatch
 + Major refactor of SelectChannel EndPoint for client selector
 + make .tag files work in packed wars
 + Plugin shutdown context before stopping it.
 + Refactored session lifecycle and additional tests
 + release resource lookup in Default servlet
 + (re)make JAAS classes available to webapp classloader
 + Reverted UnixCrypt to use coersions (that effected results)
 + Session IDs can change worker ID
 + Simplified ResourceCache and Default servlet
 + SocketConnector closes all connections in doStop
 + Upgraded session ID generation to use SecureRandom
 + updated glassfish jasper to tag SJSAS-9_1-B25-EA-08_Nov_2006
 + Support TLS_DHE_RSA_WITH_AES_256_CBC_SHA

Jetty-5.1.14 - 9 Aug 2007
 + patched with correct version
 + JETTY-155 force close with content length.
 + JETTY-369 failed state in Container

Jetty-5.1.13
 + Sourceforge 1648335: problem setting version for AJP13

Jetty-5.1.12 - 22 November 2006
 + Added support for TLS_DHE_RSA_WITH_AES_256_CBC_SHA
 + Upgraded session ID generation to use SecureRandom
 + Quote single quotes in cookies
 + AJP protected against bad requests from mod_jk
 + JETTY-154 Cookies ignore single quotes

Jetty-4.2.27 - 22 November 2006
 + Upgraded session ID generation to use SecureRandom
 + AJP protected against bad requests from mod_jk

jetty-6.1.0pre2 - 20 Nov 2006
 + Added extraClassPath to WebAppContext
 + Fixed resource cache flushing
 + Clean up jboss module licensing

jetty-6.1.0pre1 - 19 Nov 2006
 + Use ContextDeployer as main deployer in jetty.xml
 + Added extras/jboss
 + Major refactor of SelectChannel EndPoint for client selector
 + Fixed NPE in bio.SocketEndPoint.getRemoteAddr()
 + Reverted UnixCrypt to use coersions (that effected results)
 + JETTY-151 Idle timeout only applies to blocking operations
 + alternate optimizations of writer (use -Dbuffer.writers=true)
 + JETTY-171 Fixed filter mapping
 + JETTY-172 use getName() instead of toString
 + JETTY-173 restore servletpath after dispatch
 + release resource lookup in Default servlet
 + Simplified ResourceCache and Default servlet
 + Added override descriptor for deployment of RO webapps
 + Added hierarchical destroy of mbeans
 + JETTY-151 refactored writers

jetty-6.1.0pre0 - 21 Oct 2006
 + add <Property> replacement in jetty xml config files
 + make .tag files work in packed wars
 + add hot deployment capability
 + ensure setContextPath() works when invoked from jetty-web.xml
 + ensure sessions nulled out on request recycle; ensure session null after invalidate
 + ensure "" returned for ServletContext.getContextPath() for root context
 + Fixed tld parsing for maven plugin
 + Improved *-mbean.properties files and specialized some MBean
 + Added conversion Object -> ObjectName for the result of method calls made on MBeans
 + JETTY-129 ServletContextListeners called after servlets are initialized
 + change examples/test-jndi-webapp so it can be regularly built
 + added isStopped() in LifeCycle and AbstractLifeCycle
 + fixed isUserInRole checking for JAASUserRealm
 + fixed ClassCastException in JAASUserRealm.setRoleClassNames(String[])
 + add a maven-jetty-jspc-plugin to do jspc precompilation
 + added examples/test-jaas-webapp
 + (re)make JAAS classes available to webapp classloader
 + CGI example in test webapp
 + Plugin shutdown context before stopping it.
 + Added concept of bufferred endpoint
 + Factored ErrorPageErrorHandler out of WebAppContext
 + Refactored ErrorHandler to avoid statics
 + Transforming classloader does not transform resources.
 + SocketConnector closes all connections in doStop
 + Improved charset handling in URLs
 + minor optimization of bytes to UTF8 strings
 + JETTY-112 ContextHandler checks if started
 + JETTY-113 support optional query char encoding on requests
 + JETTY-114 removed utf8 characters from code
 + JETTY-115 Fixed addHeader
 + added cometd chat demo
 + JETTY-119 cleanedup Security optimizatoin
 + Refactored session lifecycle and additional tests
 + JETTY-121 init not called on externally constructed servlets
 + JETTY-124 always initialize filter caches
 + JETTY-126 handle content > Integer.MAX_VALUE
 + JETTY-123 handle windows UNC paths
 + JETYY-120 SelectChannelConnector closes all connections on stop
 + Added ID constructor to AbstractSessionManager.Session
 + Allow session cookie to be refreshed
 + Added DataFilter configuration to cometd
 + Added extras/setuid to support start as root
 + Apply queryEncoding to getQueryString
 + JETTY-118 ignore extra content after close.
 + HttpGenerator can generate requests
 + Ported HtAccessHandler
 + Start of a client API
 + Session IDs can change worker ID
 + Default soLinger is -1 (disabled)
 + AJP Connector

Jetty-5.1.11 - 8 October 2006
 + fixed ByteBufferOutputStream capacity calculation
 + Fixed AJP handling of certificate length (1494939)
 + Fixed AJP chunk header (1507377)
 + Fixed order of destruction event calls
 + Fix to HttpOutputStream from M.Traverso
 + Default servlet only uses setContentLength on wrapped responses

Jetty-4.2.26 - 8 October 2006
 + Backport of AJP fixes

jetty-6.0.1 - 24 September 2006
 + fixed isUserInRole checking for JAASUserRealm
 + fixed ClassCastException in JAASUserRealm.setRoleClassNames(String[])
 + Improved charset handling in URLs
 + Factored ErrorPageErrorHandler out of WebAppContext
 + Refactored ErrorHandler to avoid statics
 + JETTY-112 ContextHandler checks if started
 + JETTY-114 removed utf8 characters from code
 + JETTY-115 Fixed addHeader
 + JETTY-121 init not called on externally constructed servlets
 + Improved charset handling in URLs
 + minor optimization of bytes to UTF8 strings
 + JETTY-113 support optional query char encoding on requests
 + JETTY-124 always initialize filter caches
 + JETYY-120 SelectChannelConnector closes all connections on stop

jetty-6.0.0 - 10 September 2006
 + SocketConnector closes all connections in doStop
 + Conveniance builder methods for listeners and filters
 + Transforming classloader does not transform resources.
 + Plugin shutdown context before stopping it.

jetty-6.0.0rc4 - 5 September 2006
 + bind jetty-env.xml entries to java:comp/env
 + Fix for JETTY-107. Poor cast in SessionDump demo.
 + Set charset on error pages

jetty-6.0.0rc3 - 1 September 2006
 + pulled 6.0.0 branch
 + turn URLConnection caching off when searching for tlds [JETTY-103]
 + Move MailSessionReference to org.eclipse.naming.factories
 + Less verbose handling of BadResources from bad URLs
 + Avoid double error handling of Bad requests
 + don't warn for content length on head requests
 + temp fix for JETTY-104 (raised glassfish ISSUE-1044) hide
   JSP forced path attribute
 + Fixed JETTY-68. Complete request after sendRedirect
 + Transferred the sslengine patch from the patches directory to extras

jetty-6.0.0rc2 - 25 August 2006
 + use mvn -Dslf4j=false jetty:run to disable use of slf4j logging with jdk1.4/jsp2.0
 + added org.apache.commons.logging package to system classes that can't be overridden by a webapp classloader
 + mvn -Djetty.port=x jetty:run uses port number given for the default connector
 + Fixed NPE when no resource cache
 + Refactored WebXmlConfiguration to allow custom web.xml resource
 + Moved more utility packagtes to the util jar
 + Direct buffer useage is optional
 + Destroy HttpConnection to improve buffer pooling
 + Timestamp in StdErrLog

jetty-6.0.0rc1 - 16 August 2006
 + Support for binding References and Referenceables and javax.mail.Sessions in JNDI
 + Added TransformingWebAppClassLoader for spring 2.0 byte code modification support
 + Ensure classes come before dependencies for plugin [JETTY-90]
 + Fixed FD leak for bad TCP acks. JETTY-63
 + new Server().addHandler(handler) no longer throws NPE [JETTY-87]
 + Change path mapping so that a path spec of /foo/* does not match /foo.bar : JETTY-88
 + add <requestLog> config param to jetty plugin
 + Improve Ssl config JETTY-85 JETTY-86 (TrustManager and SecureRandom are now configurable; better handling of null/default values)
 + parse jsp-property-group in web.xml for additional JSP servlet mappings
 + protected setContentType from being set during include
 + added toString() on JAASUserPrincipal (JETTY-91)
 + added modules/spring with XmlBeanFactory configuration
 + removed support for lowResources from SelectChannelConnector
 + added start of cometd implementation (JSON only)
 + added start of grizzly connector
 + removed org.eclipse. from context system classes configuration
 + -DSTOP.PORT must be specified.
 + moved optional modules to extras
 + fixed bug that caused Response.setStatus to ignore the provided message
 + refactored resource cache
 + Allow direct filling of buffers for uncached static content.
 + Added simple ResourceHandler and FileServer example

jetty-6.0.0rc0 - 7 July 2006
 + change prefix from "jetty6" to just "jetty" for plugin: eg is now mvn jetty:run
 + allow <key> or <name> in <systemProperty> for plugin
 + simplified jetty.xml with new constructor injections
 + added setters and getters on SessionManager API for session related config: cookie name, url parameter name, domain, max age and path.
 + add ability to have a lib/ext dir from which to recursively add all jars and zips to the classpath
 + patch to allow Jetty to use JSP2.1 from Glassfish instead of Jasper from Tomcat
 + fixed classesDirectory param for maven plugin to be configurable
 + ensure explicitly set tmp directory called "work" is not deleted on exit
 + ensure war is only unpacked if war is newer than "work" directory
 + change name of generated tmp directory to be "Jetty_"+host+"_"+port+"_"+contextpath+"_"+virtualhost
 + Cleaned up idle expiry.
 + Ssl algorithm taken from system property
 + Added 8 random letters&digits to Jetty-generated tmp work dir name to ensure uniqueness
 + Simplify runtime resolution of JSP library for plugin
 + Ensure mvn clean cleans the build
 + Do not wrap EofException with EofException
 + reverse order for destroy event listeners
 + added StatisticsHandler and statistics on Connector.
 + Simplified Servlet Context API
 + Added maximum limit to filter chain cache.
 + refactor HttpChannelEndPoint in preparation for SslEngine
 + ContextHandlerCollection addContext and setContextClass
 + Discard excess bytes in header buffer if connection is closing
 + Updated javax code from http://svn.apache.org/repos/asf/tomcat/tc6.0.x/trunk/java/javax@417727
 + Threadpool does not need to be a LifeCycle
 + support graceful shutdown
 + Added WebAppContextClassLoader.newInstance to better support exensible loaders.
 + immutable getParameterMap()
 + support <load-on-startup> for SingleThreadModel
 + changed ServletContext.getResourcePaths()  to not return paths containing double slashes
 + fixed HttpGenerator convertion of non UTF-8: JETTY-82
 + added html module from jetty 5 - but deprecated until maintainer found

jetty-6.0.0beta17 - 1/6/2006
 + Added config to disable file memory mapped buffers for windows
 + Added Request.isHandled()
 + Refactored Synchronization of SelectChannelConnector
 + Recovered repository from Codehaus crash
 + ContextHandler.setConnectors replace setHosts
 + Connector lowResourceMaxIdleTime  implemented.
 + Default servlet checks for aliases resources
 + Added clover reports and enough tests to get >50% coverage
 + Fixed IE SSL issue.
 + Implemented runAs on servlets
 + Flush will flush all bytes rather than just some.
 + Protected WEB-INF and META-INF
 + don't reset headers during forward
 + BoundedThreadPool.doStop waits for threads to complete

jetty-6.0.0beta16 - 12/5/2006
 + remove a couple of System.err.printlns
 + replace backwards compativle API in UrlEncoded

jetty-6.0.0beta15 - 11/5/2006
 + Added Server attribute org.eclipse.jetty.Request.maxFormContentSize
 + Renamed NotFoundHandler to DefaultHandler
 + Added automatic scan of all WEB-INF/jetty-*.xml files for plugin
 + Added <scanTargets> parameter to allow other locations to scan for plugin
 + Major refactor to simplify Server and handler hierarchy
 + setSendServerVersion method added to Server to control sending of Server: http header
 + removed SelectBlockingChannelConnector (unmaintained)
 + Improved HttpException
 + Moved more resources to resources
 + Added ThrottlingFilter and fixed race in Continuations
 + Added taglib resources to 2.1 jsp api jar
 + Reset of timer task clears expiry
 + improved MBeanContainer object removal
 + ContextHandler.setContextPath can be called after start.
 + Fixed handling of params after forward
 + Added --version to start.jar
 + Added embedded examples
 + Simplified DefaultServlet static content buffering
 + readded BoundedThreadPool shrinking (and then fixed resulting deadlock)
 + improved MBean names
 + improved support for java5 jconsole
 + Session scavenger threads from threadpool
 + Thread names include URI if debug set
 + don't accept partial authority in request line.
 + enforce 204 and 304 have no content

jetty-6.0.0beta14 - 9/4/2006
 + ignore dirs and files that don't exist in plugin scanner
 + added support for stopping jetty using "java -jar start.jar --stop"
 + added configurability for webdefault.xml in maven plugin
 + adding InvokerServlet
 + added ProxyServlet
 + stop JDBCUserRealm coercing all credentials to String
 + Change tmp dir of plugin to work to be in line with jetty convention
 + Modify plugin to select JSP impl at runtime
 + Use start.config to select which JSP impl at runtime based on jdk version
 + Added JSP 2.1 APIs from apache
 + Added Jasper 2.1 as jesper (jasper without JCL)
 + Started readding logging to jesper using jdk logging
 + fixed priority of port from url over host header
 + implemented request.isUserInRole
 + securityHandler removed if not used.
 + moved test webapps to examples directory
 + improved contentType handling and test harness
 + fixed forward bug (treated as include)
 + fixed HttpField iterator
 + added jetty-util.jar module
 + added reset to Continuation


jetty-6.0.0beta12 - 16/3/2006
 + Fixed maven plugin JNDI for redeploys
 + Fixed tld discovery for plugin (search dependencies)
 + Fixed JettyPlus for root contexts
 + Fixed error handling in error page
 + Added JSP2.0 demos to test webapp
 + Upgraded jasper to 5.5.15
 + Added provider support to SslListener
 + Log ERROR for runtimeExceptions

jetty-6.0.0beta11 - 14/3/2006
 + added JAAS
 + added webapp-specific JNDI entries
 + added missing Configurations for maven plugin
 + fixed FORM authentication
 + moved dtd and xsd to standard javax location
 + added patch to use joda-time
 + refactored session ID management
 + refactored configuration files and start()
 + fixed ; decoding in URIs
 + Added HttpURI and improved UTF-8 parsing.
 + refactored writers and improved UTF-8 generation.

jetty-6.0.0beta10 25/2/2006
 + Added support for java:comp/env
 + Added support for pluggable transaction manager
 + Forward masks include attributes and vice versa
 + Fixed default servlet handling of includes
 + Additional accessors for request logging
 + added getLocalPort() to connector
 + Fixed content-type for range requests
 + Fix for sf1435795 30sec delay from c taylor
 + Fix for myfaces and include with close
 + Fix sf1431936 don't chunk the chunk
 + Fix http://jira.codehaus.org/browse/JETTY-6. hi byte reader
 + Updates javax to MR2 release

jetty-6.0.0beta9 9/2/2006
 + PathMap for direct context mapping.
 + Refactored chat demo and upgraded prototype.js
 + Continuation cleanup
 + Fixed unraw decoding of query string
 + Fixed dispatch of wrapped requests.
 + Fixed double flush of short content.
 + Added request log.
 + Added CGI servlet.
 + Force a tempdir to be set.
 + Force jasper scratch dir.
 + fixed setLocale bug sf1426940
 + Added TLD tag listener handling.

jetty-6.0.0beta8 24/1/2006
 + fixed dispatch of new session problem. sf:1407090
 + reinstated rfc2616 test harness
 + Handle pipeline requests without hangs
 + Removed queue from thread pool.
 + improved caching of content types
 + fixed bug in overloaded write method on HttpConnection (reported against Tapestry4.0)
 + hid org.apache.commons.logging and org.slf4j packages from webapp
 + maven-jetty6-plugin stopped transitive inclusion of log4j and
   commons-logging from commons-el for jasper
 + patch to remove spurious ; in HttpFields
 + improve buffer return mechanism.
 + conveniance addHandler removeHandler methods
 + maven-jetty6-plugin: ensure compile is done before invoking jetty
 + maven-jetty6-plugin: support all types of artifact dependencies

Jetty-6.0.0Beta7
 + Fixed infinite loop with chunk handling
 + Faster header name lookup
 + removed singleton Container
 + reduced info verbosity
 + null dispatch attributes not in names
 + maven-jetty6-plugin added tmpDirectory property
 + maven-jetty6-plugin stopped throwing an error if there is no target/classes directory

Jetty-6.0.0Beta6
 + Fixed issue with blocking reads
 + Fixed issue with unknown headers
 + optimizations

Jetty-6.0.0Beta5
 + Moved to SVN
 + Fixed writer char[] creations
 + Added management module for mbeans

Jetty-6.0.0Beta4
 + System property support in plugin
 + CVE-2006-2758 Fixed JSP visibility security issue.
 + Improved jetty-web.xml access to org.eclipse classes.
 + Jasper 5.5.12

Jetty-6.0.0Beta3
 + Fixed error in block read
 + Named dispatch.
 + Fixed classloader issue with server classes

Jetty-6.0.0Beta2
 + merged util jar back into jetty jar
 + Simpler continuation API
 + loosely coupled with JSP servlet
 + loosely coupled with SLF4J
 + Improved reuse of HttpField values and cookies.
 + Improved buffer return

Jetty-6.0.0Beta1
 + Servlet 2.5 API
 + SSL connector
 + maven2 plugin
 + shutdown hook
 + refactored start/stop
 + Implemented all listeners
 + Error pages
 + Virtual hosts
 + Multiple select sets

Jetty-6.0.0Beta0
 + Maven 2 build
 + Dispatcher parameters
 + UTF-8 encoding for URLs
 + Fixed blocking read

Jetty-6.0.0APLPA3
 + Added demo for Continuations
 + Jasper and associated libraries.

Jetty-6.0.0ALPHA2
 + Continuations - way cool way to suspend a request and retry later.
 + Dispatchers
 + Security

Jetty-6.0.0ALPHA1
 + Filters
 + web.xml handling

Jetty-6.0.0ALPHA0
 * Totally rearchitected and rebuilt, so 10 years of cruft could be removed!
 * Improved "dependancy injection" and "inversion of control" design of components
 * Improved "interceptor" design of handlers
 * Smart split buffer design allows large buffers to only be allocated to active connections. The
   resulting memory savings allow very large buffers to be used, which increases the chance of efficient
   asynchronous flushing and of avoiding chunking.
 * Optional use of NIO Buffering so that efficient direct buffers and memory mapped files can be
   used.
 * Optional use of NIO non-blocking scheduling so that threads are not allocated per connection.
 * Optional use of NIO gather writes, so that for example a HTTP header and a memory mapped
 * file may be sent as sent is a single operation.
 - Missing Security
 - Missing Request Dispatchers
 - Missing web.xml based configuration
 - Missing war support


Jetty-5.1.11RC0 - 5 April 2006
 + stop JDBCUserRealm forcing all credentials to be String
 + force close with shutdownOutput for win32
 + NPE protection if desirable client certificates
 + Added provider support to SslListener
 + logging improvements for servlet and runtime exceptions
 + Fixed AJP handling of ;jsessionid.
 + improved contentType param handling

Jetty-5.1.10 - 5 January 2006
 + Fixed path aliasing with // on windows.
 + Fix for AJP13 with multiple headers
 + Fix for AJP13 with encoded path
 + Remove null dispatch attributes from getAttributeNames
 + Put POST content default back to iso_8859_1. GET is UTF-8 still

Jetty-4.2.25 - 4 Jan 2006
 + Fixed aliasing of // for win32

Jetty-5.1.9 - 7 December 2005
 + Fixed wantClientAuth(false) overriding netClientAuth(true)

Jetty-6.0.0betaX -
 + See http://jetty.eclipse.org/jetty6 for 6.0 releases

Jetty-5.1.8 - 7 December 2005
 + Fixed space in URL issued created in 5.1.6

Jetty-5.1.7 - 7 December 2005
Jetty-5.1.7rc0 - 6 December 2005
 + improved server stats
 + char encoding for MultiPartRequest
 + fixed merging of POST params in dispatch query string.
 + protect from NPE in dispatcher getValues
 + Updated to 2.6.2 xerces
 + JSP file servlet mappings copy JspServlet init params.
 + Prefix servlet context logs with org.eclipse.jetty.context
 + better support for URI character encodings
 + use commons logging jar instead of api jar.

Jetty-5.1.6 - 18 November 2005
 + CVE-2006-2758 Fixed JSP visibility security issue.
 + Improved jetty-web.xml access to org.eclipse classes.

Jetty-5.1.5 - 10 November 2005
 + Improved shutdown hook
 + Improved URL Decoding
 + Improved mapping of JSP files.

Jetty-5.1.5rc2 - 7 October 2005
 + Reverted dispatcher params to RI rather than spec behaviour.
 + ProxyHandler can handle chained proxies
 + unsynchronized ContextLoader
 + ReFixed merge of Dispatcher params
 + public ServerMBean constructor
 + UTF-8 encoding for URLs
 + Response.setLocale will set locale even if getWriter called.

Jetty-5.1.5rc1 - 23 August 2005
 + upgraded to commons logging 1.0.4
 + Release commons logging factories when stopping context.
 + Fixed illegal state with chunks and 100 continue - Tony Seebregts
 + Fixed PKCS12Import input string method
 + Fixed merge of Dispatcher parameters
 + Encoded full path in ResourceHandler directory listing
 + handle extra params after charset in header
 + Fixed 100-continues with chunking and early commit

Jetty-5.1.5rc0 - 16 August 2005
 + Fixed component remove memory leak for stop/start cycles
 + Facade over commons LogFactory so that discovery may be avoided.
 + Applied ciphersuite patch from tonyj
 + Authenticators use servlet sendError
 + CGI sets SCRIPT_FILENAME
 + HttpTunnel timeout
 + NPE protection for double stop in ThreadedServer
 + Expect continues only sent if input is read.

Jetty-5.1.4 - 5 June 2005
 + Fixed FTP close issue.
 + setup MX4J with JDK1.5 in start.config
 + set classloader during webapp doStop
 + NPE protection in ThreadedServer
 + ModelMBean handles null signatures
 + Change JAAS impl to be more flexible on finding roles

Jetty-5.1.4rc0 - 19 April 2005
 + ServletHttpContext correctly calls super.doStop.
 + HttpServer delegates component handling to Container.
 + Allow ServletHandler in normal HttpContext again.
 + Stop start.jar putting current directory on classpath.
 + More protection from null classloaders.
 + Turn off web.xml validation for JBoss.

Jetty-5.1.3 - 7 April 2005
 + Some minor code janitorial services

Jetty-4.2.24 - 7 April 2005

Jetty-5.1.3rc4 - 31 March 2005
 + Moved servlet request wrapping to enterContextScope for geronimo security
 + refixed / mapping for filters
 + Allow XmlConfiguration to start with no object.
 + updated to mx4j 3.0.1
 + rework InitialContextFactory to use static 'default' namespace
 + make java:comp/env immutable for webapps as per J2EE spec

Jetty-5.1.3rc3 - 20 March 2005
 + removed accidental enablement of DEBUG for JettyPlus jndi in log4j.properties
 + fixed "No getter or setter found" mbean errors

Jetty-5.1.3rc2 - 16 March 2005
 + Updated JSR154Filter for ERROR dispatch
 + Fixed context to _context refactory error

Jetty-5.1.3rc1 - 13 March 2005
 + Fixed typo in context-param handling.
 + update to demo site look and feel.
 + Fixed principal naming in FormAuthenticator
 + JettyPlus updated to JOTM 2.0.5, XAPool 1.4.2

Jetty-4.2.24rc1
 + Fixed principal naming in FormAuthenticator

Jetty-5.1.3rc0 - 8 March 2005
 + Flush filter chain caches on servlet/filter change
 + Fixed rollover filename format bug
 + Fixed JSR154 error dispatch with explicit pass of type.
 + Allow system and server classes to be configured for context loader.
 + IOException if EOF read during chunk.
 + Fixed HTAccess crypt salt handling.
 + Added simple xpath support to XmlParser
 + Added TagLibConfiguration to search for listeners in TLDs.
 + Added SslListener for 1.4 JSSE API.
 + Fixed moderate load preventing ThreadPool shrinking.
 + Added logCookie and logLatency support to NCSARequestLog
 + Added new JAAS callback to allow extra login form fields in authentication

Jetty-4.2.24rc0 - 8 March 2005
 + Back ported Jetty 5 ThreadedServer and ThreadPool
 + Added logCookie and logLatency support to NCSARequestLog

Jetty-5.1.2 - 18 January 2005
 + Added id and ref support to XmlConfiguration
 + Cleaned up AbstractSessionManager synchronization.
 + Fixed potential concurrent login problem with JAAS
 + Apply patch #1103953

Jetty-4.2.23 - 16 January 2005
 + Cleaned up AbstractSessionManager synchronization.
 + Fixed potential concurrent login problem with JAAS

Jetty-5.1.2pre0 - 22 December 2004
 + Fixed case of Cookie parameters
 + Support Secure and HttpOnly in session cookies
 + Modified useRequestedID handling to only use IDs from other contexts
 + Added global invalidation to AbstractSessionManager
 + UnavailableException handling from handle
 + Fixed suffix filters

Jetty-4.2.23RC0 - 17 December 2004
 + LineInput handles readers with small internal buffer
 + Added LogStream to capture stderr and stdout to logging
 + Support Secure and HttpOnly in session cookies
 + Build unsealed jars

Jetty-5.1.1 - 1 December 2004

Jetty-5.1.1RC1
 + Some minor findbugs code cleanups
 + Made more WebApplicationHandle configuration methods public.
 + Fixed ordering of filters with multiple interleaved mappings.
 + Allow double // within URIs
 + Applied patch for MD5 hashed credentials for MD5

Jetty-5.1.1RC0 - 17 November 2004
 + fix for adding recognized EventListeners
 + fix commons logging imports to IbmJsseListener
 + added new contributed shell start/stop script
 + excluded ErrorPageHandler from standard build in extra/jdk1.2 build

Jetty-5.1.0 - 14 November 2004

Jetty-5.1.RC1 - 24 October 2004
 + Allow JSSE listener to be just confidential or just integral.
 + Fixed NPE for null contenttype
 + improved clean targets
 + when committed setHeader is a noop rather than IllegalStateException
 + Partially flush writers on every write so content length can be detected.
 + Build unsealed jars
 + default / mapping does not apply to Filters
 + many minor cleanups suggested from figbug utility
 + Allow multiple accepting threads

Jetty-5.1.RC0 - 11 October 2004
 + Fixed many minor issues from J2EE 1.4 TCK testing
See sf.net bugs 1031520 - 1032205
 + Refactored, simplified and optimized HttpOutputStream
 + LineInput handles readers with small internal buffer
 + Added LogStream to capture stderr and stdout to logging
 + Added filter chain cache
 + Added JSR77 servlet statistic support
 + Refactored webapp context configurations
 + Added LifeCycle events and generic container.
 + Upgraded to ant-1.6 for jasper
 + Fixed HTAccessHandler
 + JBoss 4.0.0 support

Jetty-5.0.0 - 10 September 2004

Jetty-5.0.RC4 - 5 September 2004
 + Fixed configuration of URL alias checking
 + JettyJBoss: Use realm-name from web.xml if present, otherwise use security-domain from jboss-web.xml

Jetty-5.0.RC3 - 28 August 2004
 + DIGEST auth handles qop, stale and maxNonceAge.
 + Less verbose warning for non validating xml parser.
 + fixed jaas logout for jetty-jboss
 + fixed deployment of ejb-link elements in web.xml with jboss
 + Update to jasper 5.0.27
 + Added parameters for acceptQueueSize and lowResources level.
 + Changed default URI encoding to UTF-8
 + Fixes to work with java 1.5
 + JettyPlus upgrade to XAPool 1.3.3. and HSQLDB 1.7.2
 + JettyPlus addition of pluggable DataSources
 + Always say close for HTTP/1.0 non keep alive.

Jetty-4.2.22 - 23 August
 + fixed jaas logout for jetty-jboss integration
 + fixed deployment of ejb-link elements in web.xml for jboss
 + Added parameters for acceptQueueSize and lowResources level.

Jetty-5.0.RC2 - 2 July 2004
 + Fixed DIGEST challenge delimiters
 + HTAccess calls UnixCrypt correctly
 + integrated jetty-jboss with jboss-3.2.4
 + Error dispatchers are always GET requests.
 + OPTIONS works for all URLs on default servlet
 + add JMX support for JettyPlus
 + add listing of java:comp/env for webapp with JMX
 + make choice of override of JNDI ENC entries: config.xml or web.xml
 + Default servlet may use only pathInfo for resource
 + Fixed session leak in j2ee
 + Fixed no-role security constraint combination.
 + Fix to use runas roles during servlet init and destroy
 + Fixed JAAS logout
 + HttpContext sendError for authentication errors

Jetty-4.2.21 - 2 July 2004
 + integrated jetty-jboss with jboss-3.2.4
 + add JMX support for JettyPlus
 + add listing of java:comp/env for webapp with JMX
 + make choice of override of JNDI ENC entries: config.xml or web.xml
 + Fixed JAAS logout

Jetty-5.0.RC1 - 24 May 2004
 + Changed to apache 2.0 license
 + added extra/etc/start-plus.config to set up main.class for jettyplus
 + maxFormContentLength may be unlimited with <0 value
 + Fixed HTTP tunnel timeout setting.
 + Improved handling of exception from servlet init.
 + FORM auth redirects to context on a re-auth
 + Handle multiple virutal hosts from JBoss 3.2.4RC2

Jetty-4.2.20 - 22 May 2004
 + maxFormContentLength may be unlimited with <0 value
 + Fixed HTTP tunnel timeout setting.
 + Improved handling of exception from servlet init.
 + FORM auth redirects to context on a re-auth

Jetty-5.0.0RC0 - 7 April 2004
 + Updated JettyPlus to JOTM 1.4.3 (carol-1.5.2, xapool-1.3.1)
 + ServletContext attributes wrap HttpContext attributes.
 + Factored out XML based config from WebApplicationContext
 + Improved RequestLog performance
 + Fixed j2se 1.3 problem with HttpFields
 + Default servlet respectes servlet path
 + Fixed setCharacterEncoding for parameters.
 + Fixed DOS problem
 + Worked around bad jboss URL handler in XMLParser
 + Forced close of connections over stop/start
 + ProxiedFor field support added to NCSARequestLog
 + Fixed Default servlet for non empty servlet paths
 + Updated mx4j to V2
 + Updated jasper to 5.0.19
 + Changed dist naming convention to lowercase

Jetty-4.2.20RC0 - 7 April 2004
 + Worked around bad jboss URL handler in XMLParser
 + Forced close of connections over stop/start
 + HttpFields protected headers
 + ProxiedFor field support added to NCSARequestLog
 + Fixed Default servlet for non empty servlet paths
 + Changed dist naming convention to lowercase

Jetty-4.2.19 - 19 Mar 2004
 + Fixed DOS attack problem

Jetty-5.0.beta2 - 12 Feb 2004
 + Added skeleton JMX MBean for jetty plus
 + Fixed HEAD with empty chunk bug.
 + Fixed jetty.home/work handling
 + Fixed setDate thread safety
 + Fixed SessionManager init
 + Improved low thread handling
 + FileResource better handles non sun JVM
 + Monitor closes socket before exit
 + Updated to Japser 5.0.16
 + RequestDispatcher uses request encoding for query params
 + Fixed busy loop in threadpool run
 + Reorganized ServletHolder init
 + Added log4j context repository to jettyplus
 + NPE guard for no-listener junit deployment
 + Added experimental NIO listeners again.
 + fixed filter dispatch configuration.
 + fixed lazy authentication with FORMs

Jetty-4.2.18 - 1 Mar 2004
 + Added log4j context repository to jettyplus
 + NPE guard for no-listener junit deployment
 + Improved log performance
 + Fixed j2se 1.3 problem with HttpFields
 + Suppress some more IOExceptions
 + Default servlet respectes servlet path

Jetty-4.2.17 - 1 Feb 2004
 + Fixed busy loop in threadpool run
 + Reorganized ServletHolder init

Jetty-4.2.16 - 30 Jan 2004
 + Fixed setDate multi-cpu race
 + Improved low thread handling
 + FileResource better handles non sun JVM
 + Fixed HttpTunnel for JDK 1.2
 + Monitor closes socket before exit
 + RequestDispatcher uses request encoding for query params
 + Update jasper to 4.1.29

Jetty-5.0.beta1 - 24 December 2003
 + SecurityConstraints not reset by stop() on custom context
 + Fixed UnixCrypt handling in HTAccessHandler
 + Added patch for JBoss realm single sign on
 + Reorganized FAQ
 + Env variables for CGI
 + Removed support for old JBoss clustering

Jetty-4.2.15 - 24 December 2003
 + SecurityConstraints not reset by stop() on custom context
 + Fixed UnixCrypt handling in HTAccessHandler
 + Added patch for JBoss realm single sign on
 + Environment variables for CGI
 + Removed support for old JBoss clustering

Jetty-5.0.beta0 - 22 November 2003
 + Removed support for HTTP trailers
 + PathMap uses own Map.Entry impl for IBM JVMs
 + Use ${jetty.home}/work or WEB-INF/work for temp directories if present
 + Protect ThreadPool.run() from interrupted exceptions
 + Added org.eclipse.http.ErrorHandler for error pages.
 + Fixed init race in HttpFields cache
 + Allow per listener handlers
 + Added MsieSslHandler to handle browsers that don't grok persistent SSL (msie 5)
 + Respect content length when decoding form content.
 + JBoss integration uses writer rather than stream for XML config handling
 + Expire pages that contain set-cookie as per RFC2109 recommendation
 + Updated jasper to 5.0.14beta
 + Removed the CMR/CMP distributed session implementation

Jetty-4.2.15rc0 - 22 November 2003
 + PathMap uses own Map.Entry impl for IBM JVMs
 + Race in HttpFields cache
 + Use ${jetty.home}/work or WEB-INF/work for temp directories if present
 + Protect ThreadPool.run() from interrupted exceptions
 + Added org.eclipse.http.ErrorHandler for error pages.
 + JsseListener checks UserAgent for browsers that can't grok persistent SSL (msie5)
 + Removed the CMR/CMP distributed session implementation

Jetty-4.2.14 - 04 November 2003
 + respect content length when decoding form content.
 + JBoss integration uses writer rather than stream for XML config handling
 + Fixed NPE in SSO
 + Expire pages that contain set-cookie as per RFC2109 recommendation

Jetty-5.0.alpha3 - 19 October 2003
 + Reworked Dispatcher to better support cross context sessions.
 + Use File.toURI().toURL() when jdk 1.2 alternative is available.
 + Priority added to ThreadPool
 + replaced win32 service with http://wrapper.tanukisoftware.org
 + FileClassPath derived from walk of classloader hierarchy.
 + Implemented security constraint combinations
 + Set TransactionManager on JettyPlus datasources and pools
 + Fixed null pointer if no sevices configured for JettyPlus
 + Updated jasper and examples to 5.0.12
 + Lazy authentication if no auth constraint.
 + Restore servlet handler after dispatch
 + Allow customization of HttpConnections
 + Failed requests excluded from duration stats

Jetty-4.2.14RC1 - 19 October 2003
 + Reworked Dispatcher to better support cross context sessions.
 + Added UserRealm.logout and arrange for form auth
 + Allow customization of HttpConnections
 + Failed requests excluded from

Jetty-4.2.14RC0 - 7 October 2003
 + Correctly setup context classloader in cross context dispatch.
 + Put a semi busy loop into proxy tunnels for IE problems
 + Fixed handling of error pages for IO and Servlet exceptions
 + updated extra/j2ee to jboss 3.2.1+
 + Use File.toURI().toURL() when jdk 1.2 alternative is available.
 + cookie timestamps are in GMT
 + Priority on ThreadedServer
 + replaced win32 service with http://wrapper.tanukisoftware.org
 + Build fileclasspath from a walk of the classloaders
 + Set TransactionManager on JettyPlus datasources and pools
 + Fixed null pointer if no sevices configured for JettyPlus
 + Fixed comments with embedded double dashes on jettyplus.xml file

Jetty-5.0.alpha2 - 19 September 2003
 + Use commons logging.
 + Use log4j if extra is present.
 + Improved JMX start.
 + Update jakarta examples
 + Correctly setup context classloader in cross context dispatch.
 + Turn off validation without non-xerces errors
 + minor doco updates.
 + moved mailing lists to sourceforge.
 + Put a semi busy loop into proxy tunnels for IE problems
 + MultipartRequest supports multi value headers.
 + XML entity resolution uses URLs not Resources
 + Implemented ServletRequestListeners as optional filter.
 + Moved error page mechanism to be webapp only.
 + Fixed error page handling of IO and Servlet exceptions.

Jetty-5.0.alpha1 - 12 August 2003
 + Switched to mx4j
 + Improve combinations of Security Constraints
 + Implemented locale encoding mapping.
 + Synced with 4.2.12
 + Updated to Jasper 5.0.7
 + Server javadoc from war

Jetty-5.0.alpha0 - 16 Jul 2003
 + Compiled against 2.4 servlet spec.
 + Implemented remote/local addr/port methods
 + Updated authentication so that a normal Principal is used.
 + updated to jasper 5.0.3
 + Implemented setCharaterEncoding
 + Implemented filter-mapping <dispatcher> element
 + Implemented Dispatcher forward attributes.

Jetty-4.2.12 - 12 August 2003
 + Restore max inactive interval for session manager
 + Removed protection of org.eclipse.http attributes
 + Fixed parameter ordering for a forward request.
 + Fixed up HTAccessHandler
 + Improved error messages from ProxyHandler
 + Added missing S to some OPTIONS strings
 + Added open method to threaded server.
 + FORMAuthenticator does 403 with empty error page.
 + Fixed MIME types for chemicals
 + Padding for IE in RootNotFoundHandler

Jetty-4.2.11 - 12 July 2003
 + Fixed race in servlet initialization code.
 + Cookie params all in lower case.
 + Simplified AJP13 connection handling.
 + Prevent AJP13 from reordering query.
 + Support separate Monitor class for start
 + Branched for Jetty 5 development.

Jetty-4.2.10 - 7 July 2003
 + Updates to JettyPlus documentation
 + Updates to Jetty tutorial for start.jar, jmx etc

Jetty-4.2.10pre2 - 4 July 2003
 + Improvement to JettyPlus config of datasources and connection pools
 + Addition of mail service for JettyPlus
 + Move to Service-based architecture for JettyPlus features
 + Re-implementation of JNDI
 + Many improvements in JettyPlus java:comp handling
 + Allow multiple security-role-ref elements per servlet.
 + Handle Proxy-Connection better
 + Cleaned up alias handling.
 + Confidential redirection includes query
 + handle multiple security role references
 + Fixed cookie handling for old cookies and safari
 + Restricted ports in ProxyHandler.
 + URI always encodes %
 + Session statistics
 + XmlConfiguration can get/set fields.

Jetty-4.2.10pre1 - 2 June 2003
 + Fixed JSP code visibility problem introduced in Jetty-4.2.10pre0
 + Added stop.jar
 + Added SSO implementation for FORM authentication.
 + WebApplicationContext does not reassign defaults descriptor value.
 + Fixed AJP13 protocol so that request/response header enums are correct.
 + Fixed form auth success redirect after retry, introduced in 4.2.9rc1
 + Trace support is now optional (in AbstractHttpHandler).
 + Deprecated forced chunking.
 + Form authentication remembers URL over 403
 + ProxyHandler has improved test for request content
 + Removed support of org.eclipse.http.User role.
 + Fixed problem with shared session for inter context dispatching.

Jetty-4.2.10pre0 - 5 May 2003
 + Moved Log4JLogSink into JettyPlus
 + Added ability to override jetty startup class by using -Djetty.server on runline
 + Incorporate JettyPlus jotm etc into build.
 + Massive reorg of the CVS tree.
 + Incorporate jetty extra and plus into build
 + Integrate with JAAS
 + Apply the append flag of RolloverFileOutputStream constructor.
 + RolloverFileOutputStream manages Rollover thread.
 + New look and feel for www site.
 + Fixed table refs in JDBCUserRealm.
 + Allow params in form auth URLs
 + Updated to jasper jars from tomcat 4.1.24
 + Allow query params in error page URL.
 + ProxyHandler checks black and white lists for Connect.
 + Merge multivalued parameters in dispatcher.
 + Fixed CRLF bug in MultiPartRequest
 + Warn if max form content size is reached.
 + getAuthType returns CLIENT_CERT instead of CLIENT-CERT.
 + getAuthType maps the HttpServletRequest final strings.
 + FORM Authentication is serializable for session distribution.

Jetty-4.2.9 - 19 March 2003
 + Conditional headers check after /dir to /dir/ redirection.

Jetty-4.2.9rc2 - 16 March 2003
 + Fixed build.xml for source release
 + Made rfc2068 PUT/POST Continues support optional.
 + Defaults descriptor has context classloader set.
 + Allow dispatch to j_security_check
 + Added X-Forwarded-For header in ProxyHandler
 + Updated included jmx jars

Jetty-4.2.9rc1 - 6 March 2003
 + Work around URLClassloader not handling leading /
 + Dump servlet can load resources for testing now.
 + Added trust manager support to SunJsseListener.
 + Added support for client certs to AJP13.
 + Cleaned up includes
 + Removed checking for single valued headers.
 + Optional 2.4 behaviour for sessionDestroyed notification.
 + Stop proxy url from doing user interaction.
 + Turn request log buffering off by default.
 + Reduced default context cache sizes (Total 1MB file 100KB).
 + ProxyHandler has black and white host list.
 + Added requestlog to HttpContext.
 + Allow delegated creation of WebApplication derivations.
 + Check Data contraints before Auth constraints

Jetty-4.2.8_01 - 18 February 2003
 + Patched first release of 4.2.8 with correct version number
 + Fixed CGI servlet to handle multiple headers.
 + Added a SetResponseHeadersHandler, can set P3P headers etc.
 + ProxyHandler can handle multiple cookies.
 + Fixed AdminServlet to handle changed getServletPath better.
 + Default servlet can have own resourceBase.
 + Rolled back SocketChannelListener to 4.2.5 version
 + Added option to resolve remote hostnames.  Defaults to off.
 + Added MBeans for Servlets and Filters
 + Moved ProxyHandler to the src1.4 tree

Jetty-4.2.7 - 4 February 2003
 + Upgraded to JSSE 1.0.3_01 to fix security problem.
 + Fixed proxy tunnel for non persistent connections.
 + Relative sendRedirect handles trailing / correctly.
 + Changed PathMap to conform to / getServletPath handling.

Jetty-4.2.6 - 24 January 2003
 + Improved synchronization on AbstractSessionManager.
 + Allow AJP13 buffers to be resized.
 + Fixed LineInput problem with expanded buffers.
 + ClientCertAuthentication updates request.
 + Fixed rel sendRedirects for root context.
 + Added HttpContext.setHosts to restrict context by real interface.
 + Added MBeans for session managers
 + Improved SocketChannelListener contributed.
 + Added version to HttpServerMBean.

Jetty-4.2.5 - 14 January 2003
 + Fixed pathParam bug for ;jsessionid
 + Don't process conditional headers and ranges for includes
 + Added Log4jSink in the contrib directory.
 + Fixed requestedSessionId null bug.

Jetty-4.2.4 - 4 January 2003
 + Fixed stop/start handling of servlet context
 + Reuse empty LogSink slots.
 + HTAccessHandler checks realm as well as htpassword.
 + Clear context listeners after stop.
 + Clear context attributes after stop.
 + Use requestedSessionId as default session ID.
 + Added MBeans for handlers
 + Upgraded jasper to 4.1.18

Jetty-4.2.4rc0 - 12 December 2002
 + Simplified ThreadedServer
 + Use ThreadLocals for ByteArrayPool to avoid synchronization.
 + Use Version to reset HttpFields
 + Cheap clear for HttpFields
 + Fixed setBufferSize NPE.
 + Cleaned up some unused listener throws.
 + Handle chunked form data.
 + Allow empty host header.
 + Avoid optional 100 continues.
 + Limit form content size.
 + Handle = in param values.
 + Added HttpContext.flushCache
 + Configurable root context.
 + RootNotFoundHandler to help when no context found.
 + Update jasper to 4.1.16beta
 + Fixed dir listing from jars.
 + Dir listings in UTF8
 + Character encoding handling for GET requests.
 + Removed container transfer encoding handling.
 + Improved setBufferSize handling
 + Code logs objects rather than strings.
 + Better access to session manager.
 + Fixed isSecure and getScheme for SSL over AJP13
 + Improved ProxyHandler to the point is works well for non SSL.
 + Implemented RFC2817 CONNECT in ProxyHandler
 + Added gzip content encoding support to Default and ResourceHandler

Jetty-4.2.3 - 2 December 2002
 + Removed aggressive threadpool shrinkage to avoid deadlock on SMP machines.
 + Fixed some typos
 + Added links to Jetty Powered page
 + Clean up of ThreadedServer.stop()
 + Updated bat scripts
 + Added PKCS12Import class to import PKCS12 key directly
 + removed old HttpContext.setDirAllowed()
 + added main() to org.eclipse.http.Version
 + Check form authentication config for leading /
 + Cleaner servlet stop to avoid extra synchronization on handle
 + org.eclipse.http.HttpContext.FileClassPathAttribute

Jetty-4.2.2 - 20 November 2002
 + Fixed sendRedirect for non http URLS
 + Fixed URI query recycling for persistent connections
 + Fixed handling of empty headers
 + Added EOFException to reduce log verbosity on closed connections.
 + Avoided bad buffer status after closed connection.

Jetty-4.2.1 - 18 November 2002
 + Fixed bad optimization in UrlEncoding
 + Re-enabled UrlEncoding test harnesses

Jetty-4.2.0 - 16 November 2002
 + Fixed AJP13 buffer size.
 + Fixed remove listener bug.
 + Fixed include of Invoker servlet.
 + Restrict 304 responses to seconds time resolution.
 + Use IE date formatting for speed.
 + Removed jasper source and just include jars from 4.1.12
 + Worked around JVM1.3 bug for JSPs
 + Lowercase jsessionid for URLs only.
 + Made NCSARequestLog easier to extend.
 + Added definitions for RFC2518 WebDav response codes.
 + Removed remaining non portable getBytes() calls
 + Added upload demo to dump servlet.
 + Many more optimizations.

Jetty-4.1.4 - 16 November
 + Fixed ContextLoader parent delegation bug
 + Fixed remove SocketListener bug.
 + Fixed Invoker servlet for RD.include
 + Use IE date formatting for last-modified efficiency
 + Last modified handling uses second resolution.
 + Made NCSARequestLog simpler to extend.

Jetty-4.2.0rc1 - 2 November 2002
 + Support default mime mapping defined by *
 + Recycling of HttpFields class.
 + Renamed Filter application methods.
 + Fixed firstWrite after commit.
 + Fixed ContextLoader parent delegation bug.
 + Fixed problem setting the size of chunked buffers.
 + Removed unused Servlet and Servlet-Engine headers.
 + Fixed servletpath on invoker for named servlets.
 + Fixed directory resource bug in JarFileResource.
 + Improved handling of 2 byte encoded characters within forms.

Jetty-4.2.0rc0 - 24 October 2002
 + Greg's birthday release!
 + Added embedded iso8859 writer to HttpOutputStream.
 + Removed duplicate classes from jar
 + Fixed RolloverFileOutputStream without date.
 + Fixed SessionManager initialization
 + Added authenticator to admin.xml
 + Fixed Session timeout NPE.

 Jetty-4.1.3 - 24 October 2002
 + Fixed RolloverFileOutputStream without date.
 + Fixed SessionManager initialization
 + Added authenticator to admin.xml
 + Fixed Session timeout NPE.

Jetty-4.0.6 - 24 October 2002
 + Clear interrupted status in ThreadPool
 + Fixed forward query string handling
 + fixed forward attribute handling for jsp-file servlets
 + Fixed setCharacterEncoding to work with getReader
 + Fixed handling of relative sendRedirect after forward.
 + Fixed virtual hosts temp directories.

Jetty-4.2.0beta0 - 13 October 2002
 + New ThreadPool implementation.
 + New Buffering implementation.
 + New AJP13 implementation.
 + Removed Dispatcher dependancy on ServletHttpContext
 + getNamedDispatcher(null) returns containers default servlet.
 + unquote charset in content type
 + Stop/Start filters in declaration order.
 + Use "standard" names for default,jsp & invoker servlets.
 + Fixed caching of directories to avoid shared buffers.
 + Fixed bad log dir detection
 + Fix Session invalidation bug
 + Build without jmx
 + 404 instead of 403 for WEB-INF requests
 + FORM authentication sets 403 error page
 + Allow %3B encoded ; in URLs
 + Allow anonymous realm
 + Update jasper to 4.1.12 tag

Jetty-4.1.2 - 13 October 2002
 + Some AJP13 optimizations.
 + getNamedDispatcher(null) returns containers default servlet.
 + unquote charset in content type
 + Stop/Start filters in declaration order.
 + Use "standard" names for default,jsp & invoker servlets.
 + Fixed caching of directories to avoid shared buffers.
 + Fixed bad log dir detection
 + Fix Session invalidation bug
 + Build without jmx
 + 404 instead of 403 for WEB-INF requests
 + FORM authentication sets 403 error page
 + Allow %3B encoded ; in URLs
 + Allow anonymous realm
 + Update jasper to 4.1.12 tag

Jetty-4.1.1 - 30 September 2002
 + Fixed client scripting vulnerability with jasper2.
 + Merged LimitedNCSARequestLog into NCSARequestLog
 + Fixed space in resource name handling for jdk1.4
 + Moved launcher/src to src/org/eclipse/start
 + Fixed infinite recursion in JDBCUserRealm
 + Avoid setting sotimeout for optimization.
 + String comparison of If-Modified-Since headers.
 + Touch files when expanding jars
 + Deprecated maxReadTime.
 + Cache directory listings.

Jetty-4.1.0 - 22 September 2002
 + Fixed CGI+windows security hole.
 + Fixed AJP13 handling of mod_jk loadbalancing.
 + Stop servlets in opposite order to start.
 + NCSARequest log buffered default
 + WEB-INF/classes before WEB-INF/lib
 + Sorted directory listings.
 + Handle unremovable tempdir.
 + Context Initparams to control session cookie domain, path and age.
 + ClientCertAuthenticator protected from null subjectDN
 + Added LimitedNCSARequestLog
 + Use javac -target 1.2 for normal classes

Jetty-4.1.0RC6 - 14 September 2002
 + Don't URL encode FileURLS.
 + Improved HashUserRealm doco
 + FormAuthenticator uses normal redirections now.
 + Encode URLs of Authentication redirections.
 + Added logon.jsp for no cookie form authentication.
 + Extended Session API to pass request for jvmRoute handling
 + Fixed problem with AJP 304 responses.
 + Improved look and feel of demo
 + Cleaned up old debug.
 + Added redirect to welcome file option.

Jetty-4.1.0RC5 - 8 September 2002
 + AJP13Listener caught up with HttpConnection changes.
 + Added commandPrefix init param to CGI
 + More cleanup in ThreadPool for idle death.
 + Improved errors for misconfigured realms.
 + Implemented security-role-ref for isUserInRole.

Jetty-4.1.0RC4 - 30 August 2002
 + Included IbmJsseListener in the contrib directory.
 + Updated jasper2 to 4.1.10 tag.
 + Reverted to 302 for all redirections as all clients do not understand 303
 + Created statsLock sync objects to avoid deadlock when stopping.

Jetty-4.1.0RC3 - 28 August 2002
 + Fixed security problem for suffix matching with trailing "/"
 + addWebApplications encodes paths to allow for spaces in file names.
 + Improved handling of PUT,DELETE & MOVE.
 + Improved handling of path encoding in Resources for bad JVMs
 + Added buffering to request log
 + Created and integrated the Jetty Launcher
 + Made Resource canonicalize it's base path for directories
 + Allow WebApplicationHandler to be used with other handlers.
 + Added defaults descriptor to addWebApplications.
 + Allow FORM auth pages to be within security constraint.

Jetty-4.1.0RC2 - 20 August 2002
 + Conveninace setClassLoaderJava2Compliant method.
 + Clear interrupted status in ThreadPool
 + Fixed HttpFields cache overflow
 + Improved ByteArrayPool to handle multiple sizes.
 + Added HttpListener.bufferReserve
 + Use system line separator for log files.
 + Updated to Jasper2 (4_1_9 tag)
 + Build ant, src and zip versions with the release

Jetty-4.1.0RC1 - 11 August 2002
 + Fixed forward query string handling
 + Fixed setCharacterEncoding to work with getReader
 + Fixed getContext to use canonical contextPathSpec
 + Improved the return codes for PUT
 + Made HttpServer serializable
 + Updated international URI doco
 + Updated jasper to CVS snapshot 200208011920
 + Fixed forward to jsp-file servlet
 + Fixed handling of relative sendRedirect after forward.

Jetty-4.1.0RC0 - 31 July 2002
 + Fixed getRealPath for packed war files.
 + Changed URI default charset back to ISO_8859_1
 + Restructured Password into Password and Credentials
 + Added DigestAuthenticator
 + Added link to a Jetty page in Korean.
 + Added ExpiryHandler which can set a default Expires header.

Jetty-4.0.5 - 31 July 2002
 + Fixed getRealPath for packed war files.
 + Reversed order of ServletContextListener.contextDestroyed calls
 + Fixed getRequestURI for RD.forward to return new URI.

Jetty-4.1.B1 - 19 July 2002
 + Updated mini.http.jar target
 + CGI Servlet, pass all HTTP headers through.
 + CGI Servlet, catch and report program invocation failure status.
 + CGI Servlet, fixed suffix mapping problem.
 + CGI Servlet, set working directory for exec
 + Support HTTP/0.9 requests again
 + Reversed order of ServletContextListener.contextDestroyed calls
 + Moved dynamic servlet handling to Invoker servlet.
 + Moved webapp resource handling to Default servlet.
 + Sessions create attribute map lazily.
 + Added PUT,DELETE,MOVE support to webapps.
 + Added 2.4 Filter dispatching support.

Jetty-3.1.9 - 15 July 2002
 + Allow doHead requests to be forwarded.
 + Fixed race in ThreadPool for minThreads <= CPUs

Jetty-4.1.B0 - 13 July 2002
 + Added work around of JDK1.4 bug with NIO listener
 + Moved 3rd party jars to $JETTY_HOME/ext
 + Fixed ThreadPool bug when minThreads <= CPUs
 + close rather than disable stream after forward
 + Allow filter init to access servlet context methods.
 + Keep notFoundContext out of context mapping lists.
 + mod_jk FAQ
 + Fixed close problem with load balancer.
 + Stopped RD.includes closing response.
 + RD.forward changes getRequestURI.
 + NCSARequestLog can log to stderr

Jetty-4.1.D2 - 24 June 2002
 + Support trusted external authenticators.
 + Moved jmx classes from JettyExtra to here.
 + Set contextloader during webapplicationcontext.start
 + Added AJP13 listener for apache integration.
 + Fixed ChunkableOutputStream close propagation
 + Better recycling of HttpRequests.
 + Protect session.getAttributeNames from concurrent modifications.
 + Allow comma separated cookies and headers
 + Back out Don't chunk 30x empty responses.
 + Conditional header tested against welcome file not directory.
 + Improved ThreadedServer stopping on bad networks
 + Use ThreadLocals to avoid unwrapping in Dispatcher.

Jetty-4.0.4 - 23 June 2002
 + Back out change: Don't chunk 30x empty responses.
 + Conditional header tested against welcome file not directory.
 + Improved ThreadedServer stopping on bad networks

Jetty-4.0.3 - 20 June 2002
 + WebapplicationContext.start sets context loader
 + Fixed close propagation of on-chunked output streams
 + Force security disassociation.
 + Better recycling of HttpRequests.
 + Protect session.getAttributeNames from concurrent modifications.
 + Allow session manager to be initialized when set.
 + Fixed japanese locale
 + Allow comma separated cookies and headers

Jetty-4.1.D1 - 8 June 2002
 + Recycle servlet requests and responses
 + Added simple buffer pool.
 + Reworked output buffering to keep constant sized buffers.
 + Don't chunk 30x empty responses.
 + Fixed "" contextPaths in Dispatcher.
 + Removed race for the starting of session scavaging
 + Fixed /foo/../bar// bug in canonical path.
 + Merged ResourceBase and SecurityBase into HttpContext

Jetty-4.0.2 - 6 June 2002
 + Fixed web.dtd references.
 + Fixed handler/context start order.
 + Added OptimizeIt plug
 + Fixed /foo/../bar// bug in canonical path.
 + Don't chunk 30x empty responses.
 + Fixed "" contextPaths in Dispatcher.
 + Removed race for the starting of session scavaging

Jetty-3.1.8 - 6 June 2002
 + Made SecurityConstraint.addRole() require authentication.
 + Fixed singled threaded dynamic servlets
 + Fixed no slash context redirection.
 + Fixed /foo/../bar// bug in canonical path.

Jetty-4.1.D0 - 5 June 2002
 + The 4.1 Series started looking for even more performance
within the 2.3 specification.
 + Removed the HttpMessage facade mechanism
 + BRAND NEW WebApplicationHandler & WebApplicationContext
 + Added TypeUtil to reduce Integer creation.
 + General clean up of the API for for MBean getters/setters.
 + Experimental CLIENT-CERT Authenticator
 + Restructured ResourceHandler into ResourceBase
 + Fixed web.dtd references.
 + Fixed handler/context start order.
 + Added OptimizeIt plug.

Jetty-4.0.1 - 22 May 2002
 + Fixed contextclassloader on ServletContextEvents.
 + Support graceful stopping of context and server.
 + Fixed "null" return from getRealPath
 + OutputStreamLogSink config improvements
 + Updated jasper to 16 May snapshot

Jetty-4.0.1RC2 - 14 May 2002
 + Better error for jre1.3 with 1.4 classes
 + Cleaned up RD query string regeneration.
 + 3DES Keylength was being reported as 0. Now reports 168 bits.
 + Implemented the run-as servlet tag.
 + Added confidential and integral redirections to HttpListener
 + Fixed ServletResponse.reset() to resetBuffer.

Jetty-4.0.1RC1 - 29 April 2002
 + Improved flushing of chunked responses
 + Better handling if no realm configured.
 + Expand ByteBuffer full limit with capacity.
 + Fixed double filtering of welcome files.
 + Fixed FORM authentication auth of login page bug.
 + Fixed setTempDirectory creation bug
 + Avoid flushes during RequestDispatcher.includes

Jetty-4.0.1RC0 - 18 April 2002
 + Updated Jasper to CVS snapshot from Apr 18 18:50:59 BST 2002
 + Pass pathParams via welcome file forward for jsessionid
 + Extended facade interfaces to HttpResponse.sendError
 + Moved basic auth handling to HttpRequest
 + AbstractSessionManager sets contextClassLoader for scavanging
 + Set thread context classloader for webapp load-on-startup inits
 + Added extract arg to addWebApplications
 + Fixed delayed response bug:
Stopped HttpConnection consuming input from timedout connection.
 + DTD allows static "Get" and "Set" methods to be invoked.

Jetty-4.0.0 - 22 March 2002
 + Updated tutorial configure version
 + Added IPAddressHandler for IP restrictions
 + Updated contributors.
 + Minor documentation updates.
 + Jetty.sh cygwin support

Jetty-4.0.RC3 - 20 March 2002
 + Fixed ZZZ offset format to +/-HHMM
 + Updated history
 + JDBCUserRealm instantiates JDBC driver
 + ContextInitialized notified before load-on-startup servlets.
 + Suppress WriterOutputStream warning.
 + Changed html attribute order for mozilla quirk.

Jetty-4.0.RC2 - 12 March 2002
 + Fixed security constraint problem with //
 + Fixed version for String XmlConfigurations
 + Fixed empty referrer in NCSA log.
 + Dont try to extract directories
 + Added experimental nio SocketChannelListener
 + Added skeleton load balancer
 + Fixed column name in JDBCUserRealm
 + Remove last of the Class.forName calls.
 + Removed redundant sessionID check.
 + Security FAQ
 + Disabled the Password EXEC mechanism by default

Jetty-3.1.7 - 12 Mar 2002
 + Fixed security problem with constraints being bypassed with //
in URLs

Jetty-4.0.RC1 - 06 March 2002
 + Added ContentEncodingHandler for compression.
 + Fixed filter vs forward bug.
 + Improved efficiency of quality list handling
 + Simplified filter API to chunkable streams
 + XmlParser is validating by default. use o.m.x.XmlParser.NotValidating property to change.
 + contextDestroyed event sent before destruction.
 + Minor changes to make HttpServer work on J2ME CVM
 + Warn if jdk 1.4 classes used on JVM <1.4
 + WebApplication will use ContextLoader even without WEB-INF directory.
 + FileResource depends less on FilePermissions.
 + Call response.flushBuffer after service to flush wrappers.
 + Empty suffix for temp directory.
 + Contributors list as an image to prevent SPAM!
 + Fixed recursive DEBUG loop in Logging.
 + Updated jetty.sh to always respect arguments.

Jetty-3.1.6 - 28 Feb 2002
 + Implemented 2.3 clarifications to security constraint semantics
PLEASE REVIEW YOUR SECURITY CONSTRAINTS (see README).
 + Empty suffix for temp directory.
 + Fixed HttpFields remove bug
 + Set Listeners default scheme
 + LineInput can handle any sized marks
 + HttpResponse.sendError makes a better attempt at finding an error page.
 + Dispatcher.forward dispatches directly to ServletHolder to avoid
premature exception handling.

Jetty-4.0.B2 - 25 Feb 2002
 + Minor Jasper updates
 + Improve handling of unknown URL protocols.
 + Improved default jetty.xml
 + Adjust servlet facades for welcome redirection
 + User / mapping rather than /* for servlet requests to static content
 + Accept jetty-web.xml or web-jetty.xml in WEB-INF
 + Added optional JDK 1.4 src tree
 + o.m.u.Frame uses JDK1.4 stack frame handling
 + Added LoggerLogSink to direct Jetty Logs to JDK1.4 Log.
 + Start ServletHandler as part of the FilterHandler start.
 + Simplified addWebApplication
 + Added String constructor to XmlConfiguration.
 + Added org.eclipse.http.JDBCUserRealm
 + Init classloader for JspServlet
 + Slightly more agressive eating unused input from non persistent connection.

Jetty-4.0.B1 - 13 Feb 2002
 + WriterOutputStream so JSPs can include static resources.
 + Suppress error only for IOExceptions not derivitives.
 + HttpConnection always eats unused bodies
 + Merged HttpMessage and Message
 + LineInput waits for LF after CF if seen CRLF before.
 + Added setClassLoader and moved getFileClassPath to HttpContext
 + Updated examples webapp from tomcat
 + getRequestURI returns encoded path
 + Servlet request destined for static content returns paths as default servlet

Jetty-4.0.B0 - 4 Feb 2002
 + Implemented 2.3 security constraint semantics
PLEASE REVIEW YOUR SECURITY CONSTRAINTS (see README).
 + Stop and remove NotFound context for HttpServer
 + HttpContext destroy
 + Release process builds JettyExtra
 + Welcome files may be relative
 + Fixed HttpFields remove bug
 + Added Array element to XMLConfiguration
 + Allow listener schemes to be set.
 + Added index links to tutorial
 + Renamed getHttpServers and added setAnonymous
 + Updated crimson to 1.1.3
 + Added hack for compat tests in watchdog for old tomcat stuff
 + Added AbstractSessionManager
 + Support Random Session IDs in HashSessionManager.
 + Common handling of TRACE
 + Updated tutorial and FAQ
 + Reduce object count and add hash width to StringMap
 + Factor out RolloverFileOutputStream from OutputStreamLogSink
 + Remove request logSink and replace with RequestLog using
RolloverFileOutputStream
 + Handle special characters in resource file names better.
 + Welcome file dispatch sets requestURI.
 + Removed triggers from Code.

Jetty-4.0.D4 - 14 Jan 2002
 + Prevent output after forward
 + Handle ServletRequestWrappers for Generic Servlets
 + Improved handling of UnavailableException
 + Extract WAR files to standard temp directory
 + URI uses UTF8 for % encodings.
 + Added BlueRibbon campaign.
 + RequestDispatcher uses cached resources for include
 + Improved HttpResponsse.sendError error page matching.
 + Fixed noaccess auth demo.
 + FORM auth caches UserPrincipal
 + Added isAuthenticated to UserPrincipal

Jetty-4.0.D3 - 31 Dec 2001
 + Fixed cached filter wrapping.
 + Fixed getLocale again
 + Patch jasper to 20011229101000
 + Removed limits on mark in LineInput.
 + Corrected name to HTTP_REFERER in CGI Servlet.
 + Fixed UrlEncoding for % + combination.
 + Generalized temp file handling
 + Fixed ContextLoader lib handling.
 + DateCache handles misses better.
 + HttpFields uses DateCache more.
 + Moved admin port to 8081 to avoid JBuilder
 + Made Frame members private and fixed test harness
 + cookies with maxAge==0 expire on 1 jan 1970
 + setCookie always has equals

Jetty-3.1.5 - 11 Dec 2001
 + setCookie always has equals for cookie value
 + cookies with maxage==0 expired 1 jan 1970
 + Fixed formatting of redirectURLs for NS4.08
 + Fixed ChunableInputStream.resetStream bug.
 + Ignore IO errors when trying to persist connections.
 + Allow POSTs to static resources.
 + stopJob/killStop in ThreadPool to improve stopping
ThreadedServer on some platforms.
 + Branched at Jetty_3_1

Jetty-4.0.D2 - 2 Dec 2001
 + Removed most of the old doco, which needs to be
rewritten and added again.
 + Restructured for demo and test hierarchies
 + Fixed formatting of redirect URLs.
 + Removed ForwardHandler.
 + Removed Demo.java (until updated).
 + Made the root context a webapplication.
 + Moved demo docroot/servlets to demo directory
 + added addWebApplications auto discovery
 + Disabled last forwarding by setPath()
 + Removed Request set methods (will be replaced)
 + New event model to decouple from beans container.
 + Better handling of charset in form encoding.
 + Allow POSTs to static resources.
 + Fixed ChunableInputStream.resetStream bug.
 + Ignore IO errors when trying to persist connections.
 + Allow POSTs to static resources.
 + stopJob/killStop in ThreadPool to improve stopping
ThreadedServer on some platforms.

Jetty-4.0.D1 - 14 Nov 2001
 + Fixed ServletHandler with no servlets
 + Fixed bug with request dispatcher parameters
 + New ContextLoader implementation.
 + New Dispatcher implementation
 + Added Context and Session Event Handling
 + Added FilterHolder
 + Added FilterHandler
 + Changed HandlerContext to HttpContext
 + Simplified ServletHandler
 + Removed destroy methods
 + Simplified MultiMap

Jetty-4.0.D0 - 06 Nov 2001
 + Branched from Jetty_3_1 == Jetty_3_1_4
 + 2.3 Servlet API
 + 1.2 JSP API
 + Jasper from tomcat4
 + Start SessionManager abstraction.
 + Added examples webapp from tomcat4
 + Branched at Jetty_3_1

Jetty-3.1.4 - 06 Nov 2001
 + Added RequestLogFormat to allow extensible request logs.
 + Support the ZZZ timezone offset format in DateCache
 + HTAccessHandler made stricter on misconfiguration
 + Generate session unbind events on a context.stop()
 + Default PathMap separator changed to ":,"
 + PathMap now ignores paths after ; or ? characters.
 + Remove old stuff from contrib that had been moved to extra
 + getRealPath accepts \ URI separator on platforms using \ file separator.

Jetty-3.1.3 - 26 Oct 2001
 + Fix security problem with trailing special characters.
Trailing %00 enabled JSP source to be viewed or other
servlets to be bypassed.
 + Fixed several problems with external role authentication.
Role authentication in JBoss was not working correctly and
there were possible object leaks. The fix required an API
change to UserPrinciple and UserRealm.
 + Allow a per context UserRealm instance.
 + Upgraded JSSE to 1.0.2
 + Improved FORM auth handling of role failure.
 + Improved Jasper debug output.
 + Improved ThreadedServer timeout defaults
 + Fixed binary files in CVS
 + Fixed Virtual hosts to case insensitive.
 + PathMap spec separator changed from ',' to ':'. May be set with
org.eclipse.http.PathMap.separators system property.
 + Correct dispatch to error pages with javax attributes set.

Jetty-3.1.2 - 13 Oct 2001
 + Fixed double entry on PathMap.getMatches
 + Fixed servlet handling of non session url params.
 + Fixed attr handling in XmlParser.toString
 + Fixed request log date formatting
 + Fixed NotFoundHandler handling of unknown methods
 + Fixed FORM Authentication username.
 + Fixed authentication role handling in FORM auth.
 + FORM authentication passes query params.
 + Added short delay to shutdown hook for JVM bug.
 + Added ServletHandler.sessionCount()
 + Added run target to ant
 + Changed 304 responses for Opera browser.
 + Changed JSESSIONID to jsessionid
 + Log OK state after thread low warnings.
 + Changed unsatisfiable range warnings to debug.
 + Further improvements in handling of shutdown.

Jetty-3.1.1 - 27 Sep 2001
 + Fixed jar manifest format - patched 28 Sep 2001
 + Removed JDK 1.3 dependancy
 + Fixed ServletRequest.getLocale().
 + Removed incorrect warning for WEB-INF/lib jar files.
 + Handle requestdispatcher during init.
 + Use lowercase tags in html package to be XHTML-like.
 + Correctly ignore auth-constraint descriptions.
 + Reduced verbosity of bad URL errors from IIS virus attacks

Jetty-3.1.0 - 21 Sep 2001
 + Added long overdue Tutorial documentation.
 + Improved some other documentation.
 + Fix ResourceHandler cache invalidate.
 + Fix ServletResponse.setLocale()
 + Fix reuse of Resource
 + Fix Jetty.bat for spaces.
 + Fix .. handling in URI
 + Fix REFFERER in CGI
 + Fix FORM authentication on exact patterns
 + Fix flush on stop bug in logs.
 + Fix param reading on CGI servlet
 + New simplified jetty.bat
 + Improved closing of listeners.
 + Optimized List creation
 + Removed win32 service.exe
 + Added HandlerContext.registerHost

Jetty-3.1.rc9 - 02 Sep 2001
 + Added bin/orgPackage.sh script to change package names.
 + Changed to org.eclipse domain names.
 + Form auth login and error pages relative to context path.
 + Fixed handling of rel form authentication URLs
 + Added support for Nonblocking listener.
 + Added lowResourcePersistTimeMs for more graceful degradation when
we run out of threads.
 + Patched Jasper to 3.2.3.
 + Added handlerContext.setClassPaths
 + Fixed bug with non cookie sessions.
 + Format cookies in HttpFields.

Jetty-3.1.rc8 - 22 Aug 2001
 + Support WEB-INF/web-jetty.xml configuration extension for webapps
 + Allow per context log files.
 + Updated sponsors page
 + Added HttpServer statistics
 + Don't add notfound context.
 + Many major and minor optimizations:
* ISO8859 conversion
* Buffer allocation
* URI pathAdd
* StringMap
* URI canonicalPath
* OutputStreamLogSink replaces WriterLogSink
 + Separation of URL params in HttpHandler API.
 + Fixed handling of default mime types
 + Allow contextpaths without leading /
 + Removed race from dynamic servlet initialization.

Jetty-3.1.rc7 - 9 Aug 2001
 + Fix bug in sendRedirect for HTTP/1.1
 + Added doco for Linux port redirection.
 + Don't persist connections if low on threads.
 + Added shutdown hooks to Jetty.Server to trap Ctl-C
 + Fixed bug with session ID generation.
 + Added FORM authentication.
 + Remove old context path specs
 + Added UML diagrams to Jetty architecture documentation.
 + Use Enumerations to reduce conversions for servlet API.
 + Optimized HttpField handling to reduce object creatiyon.
 + ServletRequest SSL attributes in line with 2.2 and 2.3 specs.
 + Dump Servlet displays cert chains
 + Fixed redirect handling by the CGI Servlet.
 + Fixed request.getPort for redirections from 80
 + Added utility methods to ServletHandler for wrapping req/res pairs.
 + Added method handling to HTAccessHandler.
 + ServletResponse.sendRedirect puts URLs into absolute format.

Jetty-3.1.rc6 - 10 Jul 2001
 + Avoid script vulnerability in error pages.
 + Close persistent HTTP/1.0 connections on missing Content-Length
 + Use exec for jetty.sh run
 + Improved SSL debugging information.
 + KeyPairTool can now load cert chains.
 + KeyPairTool is more robust to provider setup.
 + Fixed bug in B64Code. Optimised B64Code.
 + Added Client authentication to the JsseListener
 + Fixed a problem with Netscape and the acrobat plugin.
 + Improved debug output for IOExceptions.
 + Updated to JSSE-1.0.2, giving full strength crypto.
 + Win32 Service uses Jetty.Server instead of HttpServer.
 + Added getResource to HandleContext.
 + WebApps initialize resourceBase before start.
 + Fixed XmlParser to handle xerces1.3 OK
 + Added Get element to the XmlConfiguration class.
 + Added Static calls to the XmlConfiguration class.
 + Added debug and logging config example to demo.xml
 + Moved mime types and encodings to property bundles.
 + RequestDispatch.forward() uses normal HandlerContext.handle()
path if possible.
 + Cleaned up destroy handling of listeners and contexts.
 + Removed getConfiguration from LifeCycleThread to avoid JMX clash.
 + Cleaned up Win32 Service server creation.
 + Moved gimp image files to Jetty3Extra

Jetty-3.1.rc5 - 1 May 2001
 + Added build target for mini.jetty.jar - see README.
 + Major restructing of packages to separate servlet dependancies.
  c.m.XML  - moved XML dependant classes from c.m.Util
  c.m.HTTP - No servlet or XML dependant classes:
  c.m.Jetty.Servlet - moved from c.m.HTTP.Handler.Servlet
  c.m.Servlet - received some servlet dependant classes from HTTP.
 + Added UnixCrypt support to c.m.U.Password
 + Added HTaccessHandler to authenitcate against apache .htaccess files.
 + Added query param handling to ForwardHandler
 + Added ServletHandler().setUsingCookies().
 + Optimized canonical path calculations.
 + Warn and close connections if content-length is incorrectly set.
 + Request log contains bytes actually returned.
 + Fixed handling of empty responses at header commit.
 + Fixed ResourceHandler handling of ;JSESSIONID
 + Fixed forwarding to null pathInfo requests.
 + Fixed handling of multiple cookies.
 + Fixed EOF handling in MultiPartRequest.
 + Fixed sync of ThreadPool idleSet.
 + Fixed jetty.bat classpath problems.

Jetty-3.0.6 - 26 Apr 2001
 + Fixed handling of empty responses at header commit.
 + Fixed ResourceHandler handling of ;JSESSIONID
 + Fixed forwarding to null pathInfo requests.
 + Fixed EOF handlding in MultiPartRequest.
 + Fixed sync of ThreadPool idleSet.
 + Load-on-startup the JspServlet so that precompiled servlets work.

Jetty-3.1.rc4 - 14 April 2001
 + Include full versions of JAXP and Crimson
 + Added idle thread getter to ThreadPool.
 + Load-on-startup the JspServlet so that precompiled servlets work.
 + Removed stray debug println from the Frame class.

Jetty-3.0.5 - 14 Apr 2001
 + Branched from 3.1 trunk to fix major errors
 + Fixed LineInput bug EOF
 + Improved flush ordering for forwarded requests.
 + Turned off range handling by default until bugs resolved
 + Don't chunk if content length is known.
 + fixed getLocales handling of quality params
 + Created better random session ID
 + Resource handler strips URL params like JSESSION.
 + Fixed session invalidation unbind notification to conform with spec
 + Load-on-startup the JspServlet so that precompiled servlets work.

Jetty-3.1.rc3 - 9 April 2001
 + Implemented multi-part ranges so that acrobat is happy.
 + Simplified multipart response class.
 + Improved flush ordering for forwarded requests.
 + Improved ThreadPool stop handling
 + Frame handles more JIT stacks.
 + Cleaned up handling of exceptions thrown by servlets.
 + Handle zero length POSTs
 + Start session scavenger if needed.
 + Added ContentHandler Observer to XmlParser.
 + Allow webapp XmlParser to be observed for ejb-ref tags etc.
 + Created better random session ID

Jetty-3.1.rc2 - 30 Mar 2001
 + Lifecycle.start() may throw Exception
 + Added MultiException to throw multiple nested exceptions.
 + Improved logging of nested exceptions.
 + Only one instance of default MIME map.
 + Use reference JAXP1.1 for XML parsing.y
 + Version 1.1 of configuration dtd supports New objects.
 + Improved handling of Primitive classes in XmlConfig
 + Renamed getConnection to getHttpConnection
 + fixed getLocales handling of quality params
 + fixed getParameter(name) handling for multiple values.
 + added options to turn off ranges and chunking to support acrobat requests.

Jetty-3.1.rc1 - 18 Mar 2001
 + Moved JMX and SASL handling to Jetty3Extra release
 + Fixed problem with ServletContext.getContext(uri)
 + Added Jetty documentation pages from JettyWiki
 + Cleaned up build.xml script
 + Minimal handling of Servlet.log before initialization.
 + Various SSL cleanups
 + Resource handler strips URL params like JSESSION.

Jetty-3.1.rc0 - 23 Feb 2001
 + Added JMX management framework.
 + Use Thread context classloader as default context loader parent.
 + Fixed init order for unnamed servlets.
 + Fixed session invalidation unbind notification to conform with spec
 + Improved handling of primitives in utilities.
 + Socket made available via HttpConnection.
 + Improved InetAddrPort and ThreadedServer to reduce DNS lookups.
 + Dynamic servlets may be restricted to Context classloader.
 + Reoganized packages to allowed sealed Jars
 + Changed getter and setter methods that did not conform to beans API.

Jetty-3.0.4 - 23 Feb 2001
 + Fixed LineInput bug with split CRLF.

Jetty-3.0.3 - 3 Feb 2001
 + Fixed pipelined request buffer bug.
 + Handle empty form content without exception.
 + Allow Log to be disabled before initialization.
 + Included new Jetty Logo
 + Implemented web.xml servlet mapping to a JSP
 + Fixed handling of directories without trailing /

Jetty-3.0.2 - 13 Jan 2001
 + Replaced ResourceHandler FIFO cache with LRU cache.
 + Greatly improved buffering in ChunkableOutputStream
 + Padded error bodies for IE bug.
 + Improved HTML.Block efficiency
 + Improved jetty.bat
 + Improved jetty.sh
 + Handle unknown status reasons in HttpResponse
 + Ignore included response updates rather than IllegalStateException
 + Removed classloading stats which were causing circular class loading problems.
 + Allow '+' in path portion of a URL.
 + Try ISO8859_1 encoding if can't find ISO-8859-1
 + Restructured demo site pages.
 + Context specific security permissions.
 + Added etc/jetty.policy as example policy file.

Jetty-3.0.1 - 20 Dec 2000
 + Fixed value unbind notification for session invalidation.
 + Removed double null check possibility from ServletHolder

Jetty-3.0.0 - 17 Dec 2000
 + Improved jetty.sh logging
 + Improved dtd resolution in XML parser.
 + Fixed taglib parsing
 + Fixed rel path handling in default configurations.
 + Optional extract war files.
 + Fixed WriterLogSink init bug
 + Use inner class to avoid double null check sync problems
 + Fixed rollover bug in WriterLogSink

Jetty-3.0.0.rc8 - 13 Dec 2000
 + Optional alias checking added to FileResource.  Turned on by default
on all platforms without the "/" file separator.
 + Mapped *.jsp,*.jsP,*.jSp,*.jSP,*.Jsp,*.JsP,*.JSp,*.JSP
 + Tidied handling of ".", ".." and "//" in resource paths
 + Protected META-INF as well as WEB-INF in web applications.
 + Jetty.Server catches init exceptions per server
 + getSecurityHandler creates handler at position 0.
 + SysV unix init script
 + Improved exit admin handling
 + Change PathMap handling of /* to give precedence over suffix mapping.
 + Forward to welcome pages rather than redirect.
 + Removed special characters from source.
 + Default log options changed if in debug mode.
 + Removed some unused variables.
 + Added ForwardHandler
 + Removed security constraint on demo admin server.
 + Patched jasper to tomcat 3.2.1

Jetty-3.0.0.rc7 - 02 Dec 2000
 + Fixed security problem with lowercase WEB-INF uris on windows.
 + Extended security constraints (see README and WebApp Demo).
 + Set thread context classloader during handler start/stop calls.
 + Don't set MIME-Version in response.
 + Allow dynamic servlets to be served from /
 + Handle multiple inits of same servlet class.
 + Auto add a NotFoundHandler if needed.
 + Added NotFoundServlet
 + Added range handling to ResourceHandler.
 + CGI servlet handles not found better.
 + WEB-INF protected by NotFoundServlet rather than security constraint.
 + PUT, MOVE disabled in WebApplication unless defaults file is passed.
 + Conditionals apply to puts, dels and moves in ResourceHandler.
 + URIs accept all characters < 0xff.
 + Set the AcceptRanges header.
 + Depreciated RollOverLogSink and moved functionality to an
improved WriterLogSink.
 + Changed log options to less verbose defaults.
 + ThreadedServer.forceStop() now makes a connection to itself to handle non-premptive close.
 + Double null lock checks use ThreadPool.__nullLockChecks.
 + Split Debug servlet out of Admin Servlet.
 + Added Com.eclipse.HTTP.Handler.Servlet.Context.LogSink attribute
to Servlet Context. If set, it is used in preference to the system log.

Jetty-3.0.0.rc6 - 20 Nov 2000
 + RequestDispatcher.forward() only resets buffer, not headers.
 + Added ServletWriter that can be disabled.
 + Resource gets systemresources from it's own classloader.
 + don't include classes in release.
 + Allow load-on-startup with no content.
 + Fixed RollOverFileLogSink bug with extra log files.
 + Improved Log defaults
 + Don't start HttpServer log sink on add.
 + Admin servlet uses unique links for IE.
 + Added Win32 service support
 + Reduced risk of double null check sync problem.
 + Don't set connection:close for normal HTTP/1.0 responses.
 + RequestDispatcher new queries params replace old.
 + Servlet init order may be negative.
 + Corrected a few of the many spelling mistakes.
 + Javadoc improvements.
 + Webapps serve dynamics servlets by default.
 + Warn for missing WEB-INF or web.xml
 + Sessions try version 1 cookies in set-cookie2 header.
 + Session cookies are given context path
 + Put extra server and servlet info in header.
 + Version details in header can be suppressed with System property
java.com.eclipse.HTTP.Version.paranoid
 + Prevent reloading dynamic servlets at different paths.
 + Implemented resource aliases in HandlerContext - used by Servlet Context
 + Map tablib configuration to resource aliases.
 + Implemented customizable error pages.
 + Simple stats in ContextLoader.
 + Allow HttpMessage state to be manipulated.
 + Allow multiple set cookies.

Jetty-3.0.0.rc5 - 12 Nov 2000
 + Default writer encoding set by mime type if not explicitly set.
 + Relax webapp rules, accept no web.xml or no WEB-INF
 + Pass flush through ServletOut
 + Avoid jprobe race warnings in DateCache
 + Allow null cookie values
 + Servlet exceptions cause 503 unavailable rather than 500 server error
 + RequestDispatcher can dispatch static resources.
 + Merged DynamicHandler into ServletHandler.
 + Added debug form to Admin servlet.
 + Implemented servlet load ordering.
 + Moved JSP classpath hack to ServletHolder
 + Removed Makefile build system.
 + Many javadoc cleanups.

Jetty-2.4.9 - 12 Nov 2000
 + HttpListener ignore InterruptedIOExceptions
 + HttpListener default max idle time = 20s
 + HtmlFilter handles non default encodings
 + Writing HttpRequests encodes path
 + HttpRequest.write uses ISO8859_1 encoding.

Jetty-3.0.0.rc4 - 6 Nov 2000
 + Provide default JettyIndex.properties
 + Fixed mis-synchronization in ThreadPool.stop()
 + Fixed mime type mapping bug introduced in RC3
 + Ignore more IOExceptions (still visible with debug).

Jetty-3.0.0.rc3 - 5 Nov 2000
 + Changed ThreadPool.stop for IBM 1.3 JVM
 + Added bin/jetty.sh run script.
 + upgraded build.xml to ant v1.2
 + Set MaxReadTimeMs in all examples
 + Further clean up of the connection close actions
 + Moved unused classes from com.eclipse.Util to com.eclipse.Tools in
new distribution package.
 + Handle mime suffixes containing dots.
 + Added gz tgz tar.gz .z mime mappings.
 + Fixed default mimemap initialization bug
 + Optimized persistent connections by recycling objects
 + Added HandlerContext.setHttpServerAccess for trusted contexts.
 + Set the thread context class loader in HandlerContext.handle
 + Prevent servlet setAttribute calls to protected context attributes.
 + Removed redundant context attributes.
 + Implemented mime mapping in webapplications.
 + Strip ./ from relative resources.
 + Added context class path dynamic servlet demo

Jetty-3.0.0.rc2 - 29 Oct 2000
 + Replaced ISO-8859-1 literals with StringUtil static
 + Pass file based classpath to JspServlet (see README).
 + Prevented multiple init of ServletHolder
 + ErlEncoding treats params without values as empty rather than null.
 + Accept public DTD for XmlConfiguration (old style still supported).
 + Cleaned up non persistent connection close.
 + Accept HTTP/1. as HTTP/1.0 (for netscape bug).
 + Fixed thread name problem in ThreadPool

Jetty-3.0.0.rc1 - 22 Oct 2000
 + Added simple admin servlet.
 + Added CGI to demo
 + Added HashUserRealm and cleaned up security constraints
 + Added Multipart request and response classes from Jetty2
 + Moved and simplified ServletLoader to ContextLoader.
 + Initialize JSP with classloader.
 + All attributes in javax. java. and com.eclipse. name spaces to be set.
 + Partial handling of 0.9 requests.
 + removed Thread.destroy() calls.
 + Cleaned up exception handling.

Jetty-2.4.8 23 Oct 2000
 + Fixed bug with 304 replies with bodies.
 + Improved win32 make files.
 + Fixed closing socket problem

Jetty-3.0.B05 - 18 Oct 2000
 + Improved null returns to get almost clean watchdog test.
 + Cleaned up response committing and flushing
 + Handler RFC2109 cookies (like any browser handles them!)
 + Added default webapp servlet mapping /servlet/name/*
 + Improved path spec interpretation by looking at 2.3 spec
 + Implemented security-role-ref for servlets
 + Protected servletConfig from downcast security problems
 + Made test harnesses work with ant.
 + improved ant documentation.
 + Removed most deprecation warnings
 + Fixed JarFileResource to handle jar files without directories.
 + Implemented war file support
 + Java2 style classloading
 + Improved default log format for clarity.
 + Separated context attributes and initParams.

Jetty-3.0.B04 - 12 Oct 2000
 + Restricted context mapping to simple model for servlets.
 + Fixed problem with session ID in paths
 + Added modified version of JasperB3.2 for JSP
 + Moved FileBase to docroot
 + Merged and renamed third party jars.
 + Do not try multiple servlets for a request.
 + Implemented Context.getContext(uri)
 + Added webdefault.xml for web applications.
 + Redirect to index files, so index.jsp works.
 + Filthy hack to teach jasper JspServer Jetty classpath

Jetty-3.0.B03 - 9th Oct 2000
 + Expanded import package.*; lines
 + Expanded leading tabs to spaces
 + Improved Context to Handler contract.
 + Parse but not handler startup ordering in web applications.
 + Send request log via a LogSink
 + Added append mode in RolloverFileLogSink
 + Made LogSink a Lifecycle interface
 + Improved handler toString
 + Redirect context only paths.
 + Pass object to LogSink
 + Implemented request dispatching.
 + Redo dynamic servlets handling
 + Improved Log rollover.
 + Simplified path translation and real path calculation.
 + Catch stop and destroy exceptions in HttpServer.stop()
 + Handle ignorable spaces in XmlConfiguration
 + Handle ignorable spaces in WebApplication
 + Warn about explicit sets of WebApplication
 + Remove 411 checks as IE breaks this rule after redirect.
 + Removed last remnants JDK 1.1 support
 + Added release script

Jetty-2.4.7 - 6th Oct 2000
 + Allow Objects to be passed to LogSink
 + Set content length on errors for keep alive.
 + Added encode methods to URI
 + Improved win32 build
 + fixes to SSL doco
 + Support key and keystore passwords
 + Various improvements to  ServletDispatch, PropertyTree and
associated classes.

Jetty-3.0.B02 - 24st Aug 2000
 + Fixed LineInput bug with SSL giving CR pause LF.
 + Fixed HTTP/1.0 input close bug
 + Fixed bug in TestRFC2616
 + Improved ThreadedServer stop and destroy
 + Use resources in WebApplication
 + Added CGI servlet

Jetty-3.0.B01 - 21st Aug 2000
 + SSL implemented with JsseListener
 + Partial implementation of webapp securitycontraints
 + Implemented more webapp configuration
 + Switched to the aelfred XML parser from microstar, which is
only partially validating, but small and lightweight

Jetty-2.4.6 - 16th Aug 2000
 + Turn Linger off before closing sockets, to allow restart.
 + JsseListener & SunJsseListener added and documented
 + com.eclipse.Util.KeyPairTool added to handle openSSL SSL keys.
 + Minor changes to compile with jikes.
 + Added passive mode methods to FTP

Jetty-3.0.A99 - 10 Aug 2000
 + Implemented jetty.xml configuration
 + Added Xmlconfiguration utility
 + ServletLoader simplied and uses ResourcePath
 + Replaced FileHandler with ResourceHandler
 + Use SAX XML parsing instead of DOM for space saving.
 + Removed FileBase. Now use ResourceBase instead
 + Added Resource abstraction
 + Make it compile cleanly with jikes.
 + Re-added commented out imports for JDK-1.1 compile

Jetty-3.0.A98 - 20 July 2000
 + Implemented Jetty demos and Site as Web Application.
 + Implemented WebApplicationContext
 + Switched to JDK1.2 only
 + ServletRequest.getServerPort() returns 80 rather than 0
 + Fixed constructor to RolloverFileLogSink
 + Improved synchronization on LogSink
 + Allow HttpRequest.toString() handles bad requests.

Jetty-3.0.A97 - 13 July 2000
 + Tempory request log implementation
 + Less verbose debug
 + Better tuned SocketListener parameters
 + Started RequestDispatcher implementation.
 + Added WML mappings
 + Fixed makefiles for BSD ls
 + Fixed persistent commits with no content (eg redirect+keep-alive).
 + Implemented servlet isSecure().
 + Implemented servlet getLocale(s).
 + Formatted version in server info string.
 + Protect setContentLength from a late set in default servlet
HEAD handling.
 + Added error handling to LifeCycleThread
 + implemented removeAttribute on requests

Jetty-2.4.5 - 9th July 2000
 + Don't mark a session invalid until after values unbound.
 + Formatted version in server info.
 + Added HtmlExpireFilter and removed response cache
revention from HtmlFilter.
 + Fixed transaction handling in JDBC wrappers

Jetty-3.0.A96 - 27 June 2000
 + Fixed bug with HTTP/1.1 Head reqests to servlets.
 + Supressed un-needed chunking EOF indicators.

Jetty-3.0.A95 - 24 June 2000
 + Fixed getServletPath for default "/"
 + Handle spaces in file names in FileHandler.

Jetty-3.0.A94 - 19 June 2000
 + Implemented Sessions.
 + PathMap exact matches can terminate with ; or # for
URL sessions and targets.
 + Added HandlerContext to allow grouping of handlers into
units with the same file, resource and class configurations.
 + Cleaned up commit() and added complete() to HttpResponse
 + Updated license to clarify that commercial usage IS OK!

Jetty-3.0.A93 - 14 June 2000
 + Major rethink! Moved to 2.2 servlet API
 + Lots of changes and probably unstable

Jetty-3.0.A92 - 7 June 2000
 + Added HTML classes to jar
 + Fixed redirection bug in FileHandler

Jetty-2.4.4 - 3rd June 2000
 + Many debug call optimizations
 + Added RolloverFileLogSink
 + Improved LogSink configuration
 + Support System.property expansions in PropertyTrees.
 + Added uk.org.gosnell.Servlets.CgiServlet to contrib
 + HttpRequest.setRequestPath does not null pathInfo.
 + BasicAuthHandler uses getResourcePath so it can be used
behind request dispatching
 + Added HTML.Composite.replace
 + FileHandler implements IfModifiedSince on index files.
 + Added build-win32.mak

Jetty-3.0.A91 - 3 June 2000
 + Improved LogSink mechanism
 + Implemented realPath and getResource methods for servlets.
 + Abstracted ServletHandler
 + Simplified HttpServer configuration methods and arguments
 + Simplified class loading
 + Added HTML classes from Jetty2

Jetty-3.0.A9 - 7 May 2000
 + Improvided finally handling of output end game.
 + Fixed double chunking bug in SocketListener.
 + File handler checks modified headers on directory indexes.
 + ServletLoader tries unix then platform separator for zip separator.

Jetty-3.0.A8 4th May 2000
 + Servlet2_1 class loading re-acrchitected. See README.
 + Moved Sevlet2_1 handler to com.eclipse.Servlet2_1
 + addCookie takes an int maxAge rather than a expires date.
 + Added LogSink extensible log architecture.
 + Code.ignore only outputs when debug is verbose.
 + Added Tenlet class for reverse telnet.

Jetty-2.4.3 - 4th May 2000 STABLE
 + Pass Cookies with 0 max age to browser.
 + Allow CRLF in UrlEncoded

Jetty-2.4.2 - 23rd April 2000
 + Added LogSink and FileLogSink classes to allow extensible
Log handling.
 + Handle nested RequestDispatcher includes.
 + Modified GNUJSP to prevent close in nested requests.
 + Added GNUJSP to JettyServer.prp file.

Jetty-3.0.A7 - 15 Apr 2000
 + Include java 1.2 source hierarchy
 + removed excess ';' from source
 + fixed flush problem with chunked output for IE5
 + Added InetGateway to help debug IE5 problems
 + added removeValue method to MultiMap

Jetty-2.4.1 - 9th April 2000
 + Removed debug println from ServletHolder.
 + Set encoding before exception in FileHandler.
 + Fixed bug in HtmlFilter for tags split between writes.

Jetty-3.0.A6 - 9 Apr 2000
 + Integrated skeleton 2.1 Servlet container
 + Improved portability of Frame and Debug.
 + Dates forced to use US locale
 + Removed Converter utilities and InetGateway.
 + added bin/useJava2Collections to convert to JDK1.2

Jetty-2.4.0 - 24th March 2000
 + Upgraded to gnujsp 1.0.0
 + Added per servlet resourceBase configuration.
 + Absolute URIs are returned by getRequestURI (if sent by browser).
 + Improved parsing of stack trace in debug mode.
 + Implemented full handling of cookie max age.
 + Moved SetUID native code to contrib hierarchy
 + Form parameters only decoded for POSTs
 + RequestDispatcher handles URI parameters
 + Fixed bug with RequestDispatcher.include()
 + Fixed caste problem in UrlEncoded
 + Fixed null pointer in ThreadedServer with stopAll
 + Added VirtualHostHandler for virtual host handling
 + Added doc directory with a small start

Jetty-2.3.5 - 25th January 2000
 + Fixed nasty bug with HTTP/1.1 redirects.
 + ProxyHandler sends content for POSTs etc.
 + Force locale of date formats to US.
 + Fixed expires bug in Cookies
 + Added configuration option to turn off Keep-Alive in HTTP/1.0
 + Allow configured servlets to be auto reloaded.
 + Allow properties to be configured for dynamic servlets.
 + Added contrib/com/kiwiconsulting/jetty JSSE SSL adaptor to release.

Jetty-2.3.4 - 18th January 2000
 + include from linux rather than genunix for native builds
 + Fixed IllegalStateException handling in DefaultExceptionHandler
 + MethodTag.invoke() is now public.
 + Improved HtmlFilter.activate header modifications.
 + Cookie map keyed on domain as well as name and path.
 + DictionaryConverter handles null values.
 + URI decodes applies URL decoding to the path.
 + Servlet properties allow objects to be stored.
 + Fixed interaction with resourcePaths and proxy demo.

Jetty-3.0.A5 - 19 Oct 1999
 + Use ISO8859_1 instead of UTF8 for headers etc.
 + Use char array in UrlEncoded.decode
 + Do our own URL string encoding with 8859-1
 + Replaced LF wait in LineInput with state boolean.

Jetty-2.3.3 - 19th October 1999 STABLE
 + Replaced UTF8 encoding with ISO-8859-1 for headers.
 + Use UrlEncoded for form parameters.
 + Do our own URL encoding with ISO-8859-1
 + HTTP.HTML.EmbedUrl uses contents encoding.

Jetty-2.3.2 - 17th October 1999
 + Fixed getReader bug with HttpRequest.
 + Updated UrlEncoded with Jetty3 version.

Jetty-3.0.A4 - 16 Oct 1999
 + Request attributes
 + Basic Authentication Handler.
 + Added LF wait after CR to LineInput.
 + UTF8 in UrlDecoded.decodeString.

Jetty-2.3.1 - 14th October 1999
 + Force UTF8 for FTP commands
 + Force UTF8 for HTML
 + Changed demo servlets to use writers in preference to outputstreams
 + NullHandler/Server default name.name.PROPERTIES to load
prefix/name.name.properties
 + Use UTF8 in HTTP headers
 + Added Oracle DB adapter
 + Added assert with no message to Code
 + ThreadedServer calls setSoTimeout(_maxThreadIdleMs) on
accepted sockets. Idle reads will timeout.
 + Prevented thread churn on idle server.
 + HTTP/1.0 Keep-Alive (about time!).
 + Fixed GNUJSP 1.0 resource bug.

Jetty-3.0.A3 - 14 Oct 1999
 + Added LifeCycle interface to Utils implemented by
ThreadPool, ThreadedServer, HttpListener & HttpHandler
 + StartAll, stopAll and destroyAll methods added to HttpServer.
 + MaxReadTimeMs added to ThreadedServer.
 + Added service method to HttpConnection for specialization.

Jetty-3.0.A2 - 13 Oct 1999
 + UTF8 handling on raw output stream.
 + Reduced flushing on writing response.
 + Fixed LineInput problem with repeated CRs
 + Cleaned up Util TestHarness.
 + Prevent entity content for responses 100-199,203,304
 + Added cookie support and demo.
 + HTTP/1.0 Keep-alive (about time!)
 + Virtual Hosts.
 + NotFound Handler
 + OPTION * Handling.
 + TRACE handling.
 + HEAD handling.

Jetty-3.0.A1 - 12 Oct 1999
 + LineInput uses own buffering and uses character encodings.
 + Added MultiMap for common handling of multiple valued parameters.
 + Added parameters to HttpRequest
 + Quick port of FileHandler
 + Setup demo pages.
 + Added PathMap implementing mapping as defined in the 2.2 API
specification (ie. /exact, /prefix/*, *.extention & default ).
 + Added HttpHandler interface with start/stop/destroy lifecycle
 + Updated HttpListener is start/stop/destroy lifecycle.
 + Implemented simple extension architecture in HttpServer.

Jetty-3.0.A0 - 9 Oct 1999
 + Started fresh repository in CVS
 + Moved com.eclipse.Base classes to com.eclipse.Util
 + Cleanup of UrlEncoded, using 1.2 Collections.
 + Cleanup of URI, using 1.2 Collections.
 + Extended URI to handle absolute URLs
 + Cleanup of LineInput, using 1.2 Collections.
 + Moved HttpInput/OutputStream to ChunkableInput/OutputStream.
 + Cleaned up chunking code to use LineInput and reduce buffering.
 + Added support for transfer and content encoding filters.
 + Added support for servlet 2.2 outbut buffer control.
 + Generalized notification of outputStream events.
 + Split HttpHeader into HttpFields and HttpMessage.
 + HttpMessage supports chunked trailers.
 + HttpMessage supports message states.
 + Added generalized HTTP Connection.
 + Cleanup of HttpRequest and decoupled from Servlet API
 + Cleanup and abstraction of ThreadPool.
 + ThreadedServer based on ThreadPool.
 + Cleanup of HttpResponse and decoupled from Servlet API
 + Created RFC2616 test harness.
 + gzip and deflate request transfer encodings
 + TE field coding and trailer handler
 + HttpExceptions now produce error pages with specific detail
of the exception.

Jetty-2.3.0 - 5th October 1999
 + Added SetUID class with native Unix call to set the
effective User ID.
 + FTP closes files after put/get.
 + FTP uses InetAddress of command socket for data socket.

Jetty-2.3.0A - 22 Sep 1999
 + Added GNUJSP 1.0 for the JSP 1.0 API.
 + Use javax.servlet classes from JWSDK1.0
 + Added "Powered by Jetty" button.
 + ServerContext available to HtmlFilters via context param
 + Made session IDs less predictable and removed race.
 + Added BuildJetty.java file.
 + Expanded tabs to spaces in source.

Jetty-2.2.8 - 15 Sep 1999
 + Fixed bug in Element.attribute with empty string values.
 + Made translation of getRequestURI() optional.
 + Removed recursion from TranslationHandler
 + Added disableLog() to turn off logging.
 + Allow default table attributes to be overriden.
 + Improved quoting in HTML element values

Jetty-2.2.7 - 9 Sep 1999
 + Reverted semantics of getRequestURI() to return untranslated URI.
 + Added GzipFilter for content encoding.
 + Added default row, head and cell elements to Table.
 + FileHandler passes POST request through if the file does not exist.

Jetty-2.2.6 - 5 Sep 1999
 + New implementation of ThreadPool, avoids a thread leak problem.
 + Fixed Cookie max age order of magnitude bug.
 + Cookies always available from getCookies.
 + Cookies parameter renamed to CookiesAsParameters
 + HttpRequest.getSession() always returns a session as per
the latest API spec.
 + Added destroy() method on all HttpHandlers.
 + ServletHandler.destroy destroys all servlets.
 + FileHandler does not server files ending in '/'
 + Ignore duplicate single valued headers, rather than
reply with bad request, as IE4 breaks the rules.
 + Allow the handling of getPathTranslated to
be configured in ServletHandler.
 + Removed JRUN options from ServletHandler configuration.
 + Added ServletRunnerHandler to the contrib directories.
 + Updated HTML package to better support CSS:
- cssClass, cssID and style methods added to element.
- SPAN added to Block
- media added to Style
- class StyleLink added.

Jetty-2.2.5 - 19 Aug 1999
 + Fixed bug with closing connections in ThreadedServer
 + Made start and stop non final in ThreadedServer
 + Better default handling of ServletExceptions
 + Always close connection after a bad request.
 + Set Expires header in HtmlFilter.
 + Don't override the cookie as parameter option.
 + Limited growth in MultiPartResponse boundary.
 + Improved error messages from Jetty.Server.
 + Close loaded class files so Win32 can overwrite
them before GC (what a silly file system!).

Jetty-2.2.4 - 2 Aug 1999
 + ThreadedServer can use subclasses of Thread.
 + Better help on Jetty.Server
 + HttpRequests may be passed to HttpFilter constructors.
 + HtmlFilter blanks IfModifiedSince headers on construction
 + Fixed bugs in HtmlFilter parser and added TestHarness.
 + Improved cfg RCS script.

Jetty-2.2.3 - 27 July 1999
 + Fixed parser bug in HtmlFilter
 + Made setInitialize public in ServletHolder
 + Improved performance of com.eclipse.HTML.Heading
 + Added stop call to HttpServer, used by Exit Servlet.
 + Simplified JDBC connection handling so that it works
with Java1.2 - albeit less efficiently.
 + FileHandler defaults to allowing directory access.
 + JDBC tests modified to use cloudscape as DB.

Jetty-2.2.2 - 22 July 1999
 + Fixed bug in HtmlFilter that prevented single char buffers
from being written.
 + Implemented getResourceAsStream in FileJarServletLoader
 + Fixed bug with CLASSPATH in FileJarServletLoader after attempt
to load from a jar.
 + Fixed bug in com.eclipse.Util.IO with thread routines.
 + Moved more test harnesses out of classes.
 + File handler passes through not allowed options for
non existant files.
 + NotFoundHandler can repond with SC_METHOD_NOT_ALLOWED.
 + Improved com.eclipse.Base.Log handling of different JVMs
 + Minor fixes to README

Jetty-2.2.1 - 18 July 1999
 + Comma separate header fields.
 + Protect against duplicate single valued headers.
 + Less verbose debug in PropertyTree
 + Ignore IOException in ThreadedServer.run() when closing.
 + Limit maximum line length in HttpInputStream.
 + Response with SC_BAD_REQUEST rather than close in more
circumstances
 + Handle continuation lines in HttpHeader.
 + HtmlFilter resets last-modified and content-length headers.
 + Implemented com.eclipse.Util.IO as a ThreadPool
 + Decoupled ExceptionHandler configuration from Handler stacks.
Old config style will produce warning and Default behavior.
See new config file format for changes.
 + Added TerseExceptionHandler
 + Added optional resourceBase property to HttpConfiguration. This
is used as a URL prefix in the getResource API and was suggested
by the JSERV and Tomcat implementors.

Jetty-2.2.0 - 1 July 1999
 + Improved feature description page.
 + Added Protekt SSL HttpListener
 + Moved GNUJSP and Protekt listener to a contrib hierarchy.
 + ThreadedServer.stop() closes socket before interrupting threads.
 + Exit servlet improved (a little).
 + Fixed some of the javadoc formatting.

Jetty-2.2.Beta4 - 29 June 1999
 + FileHandler flushes files from cache in DELETE method.
 + ThreadedServer.stop() now waits until all threads are stopped.
 + Options "allowDir" added to FileHandler.
 + Added getGlobalProperty to Jetty.Server and used this to
configure default page type.
 + Updated README.txt
 + Restructured com.eclipse.Jetty.Server for better clarity and
documentation.
 + Added comments to configuration files.
 + Made ServerSocket and accept call generic in ThreadedServer for
SSL listeners.
 + Altered meaning of * in PropertyTree to assist in abbreviated
configuration files.
 + Added JettyMinimalDemo.prp as an example of an abbreviated
configuration.
 + Expanded Mime.prp file
 + Added property handling to ServletHandler to read JRUN
servlet configuration files.

Jetty-2.2.Beta3 - 22 June 1999
 + Re-implemented ThreadedServer to improve and balance performance.
 + Added file cache to FileHandler
 + Implemented efficient version of
ServletContext.getResourceAsStream() that does not open a
new socket connection (as does getResource()).
 + LookAndFeelServlet uses getResourceAsStream to get the file
to wrap. This allows it to benefit from any caching done and
to wrap arbitrary content (not just files).
 + Restructure demo so that LookAndFeel content comes from simple
handler stack.
 + Fixed file and socket leaks in Include and Embed tags.
 + Ran dos2unix on all text files
 + Applied contributed patch of spelling and typo corrections
 + Added alternate constructors to HTML.Include for InputStream.
 + Server.shutdown() clears configuration so that server may
be restarted in same virtual machine.
 + Improved Block.write.
 + Fixed bug in HttpResponse flush.

Jetty-2.2.Beta2 - 12 June 1999
 + Added all write methods to HttpOutputStream$SwitchOutputStream
 + Added com.eclipse.Jetty.Server.shutdown() for gentler shutdown
of server. Called from Exit servlet
 + HttpRequest.getParameterNames() no longer alters the order
returned by getQueryString().
 + Handle  path info of a dynamic loaded servlets and
correctly set the servlet path.
 + Standardized date format in persistent cookies.

Jetty-2.2.Beta1 - 7 June 1999
 + Defined abstract ServletLoader, derivations of which can be
specified in HttpConfiguration properties.
 + Implemented all HttpServer attribute methods by mapping to the
HttpConfiguration properties.  Dynamic reconfiguration is NOT
supported by these methods (but we are thinking about it).
 + Close files after use to avoid "file leak" under heavy load.
 + Fixed missing copyright messages from some contributions
 + Fixed incorrect version numbers in a few places.
 + Improved ThreadPool synchronization and added minThreads.
 + Allow configuration of MinListenerThreads, MaxListenerThreads,
MaxListenerThreadIdleMs
 + HtmlFilter optimized for being called by a buffered writer.
 + Don't warn about IOExceptions unless Debug is on.
 + Limit the job queue only grow to the max number of threads.
 + Included GNUJSP 0.9.9
 + Optional use of DateCache in log file format
 + Fixed cache in FileJarServletLoader
 + Destroy requests and responses to help garbage collector.
 + Restructure ThreadedServer to reduce object creation.

Jetty-2.2.Beta0 - 31 May 1999
 + Servlet loader handles jar files with different files separator.
 + ThreadedServer gently shuts down.
 + Handle malformed % characters in URLs.
 + Included and improved version of ThreadPool for significant
performance improvement under high load.
 + HttpRequest.getCookies returns empty array rather than null for no
cookies.
 + Added HttpResponse.requestHandled() method to avoid bug with
servlet doHead method.
 + Added Page.rewind() method to allow a page to be written multiple
times
 + Added "Initialize" attribute to servlet configuration to allow
servlet to be initialized when loaded.
 + LogHandler changed to support only a single outfile and optional
append.
 + Included contributed com.eclipse.Jetty.StressTester class
 + Token effort to keep test files out of the jar
 + Removed support for STF

Jetty-2.2.Alpha1 - 7 May 1999
 + ServletHolder can auto reload servlets
 + Dynamic servlets can have autoReload configured
 + Wait for requests to complete before reloading.
 + Call destroy on old servlets when reloading.
 + Made capitalization of config file more consistent(ish)
 + Fixed bug in SessionDump

Jetty-2.2.Alpha0 - 6 May 1999
 + Improved PropertyTree implementation
 + Old Jetty.Server class renamed to Jetty.Server21
 + New Server class using PropertyTree for configuration
 + HttpHandlers given setProperties method to configure via Properties.
 + HttpListener class can be configured
 + Mime suffix mapping can be configured.
 + Removed historic API from sessions
 + Improved SessionDump servlet
 + Fixed date overflow in Cookies
 + HttpResponse.sendError avoids IllegalStateException
 + Added ServletLoader implementation if ClassLoader.
 + Dynamic loading of servlets.
 + Added reload method to ServletHolder, but no way to call it yet.
 + Changed options for FileServer
 + Implemented ServletServer
 + Removed SimpleServletServer

Jetty-2.1.7 - 22 April 1999
 + Fixed showstopper bug with getReader and getWriter in
requests and responses.
 + HttpFilter uses package interface to get HttpOutputStream

Jetty-2.1.6 - 21 April 1999
 + Reduced initial size of most hashtables to reduce
default memory overheads.
 + Throw IllegalStateException as required from gets of
input/output/reader/writer in requests/responses.
 + New simpler version of PropertyTree
 + Updated PropertyTreeEditor
 + Return EOF from HttpInputStream that has a content length.
 + Added additional date formats for HttpHeader.getDateHeader

Jetty-2.1.5 - 15 April 1999
 + Session URL encoding fixed for relative URLs.
 + Reduced session memory overhead of sessions
 + Form parameters protected against multiple decodes when redirected.
 + Added setType methods to com.eclipse.FTP.Ftp
 + Fixed bugs with invalid sessions
 + Page factory requires response for session encoding
 + Moved SessionHandler to front of stacks
 + HtmlFilter now expands <!=SESSION> to the URL encoded session if
required.
 + Instrumented most of the demo to support URL session encoding.
 + Implemented HttpRequest.getReader()
 + Servlet log has been diverted to com.eclipse.Base.Log.event()
Thus debug does not need to be turned on to see servlet logs.
 + Fixed alignment bug in TableForm
 + Removed RFCs from package
 + Fixed bug in ServletDispatch for null pathInfo

Jetty-2.1.4 - 26 March 1999
 + Fixed problem compiling PathMap under some JDKs.
 + Reduced HTML dependence in HTTP package to allow minimal configuration
 + Tightened license agreement so that binary distributions are required
to include the license file.
 + HttpRequest attributes implemented.
 + Session max idle time implemented.
 + pathInfo returns null for zero length pathInfo (as per spec).
Sorry if this breaks your servlets - it is a pain!
 + fixed bug in getRealPath
 + getPathTranslated now call getRealPath with pathInfo (as per spec).

Jetty-2.1.3 - 19 March 1999
 + Added support for suffixes to PathMap
 + Included GNUJSP implementation of Java Server Pages
 + Use Java2 javadoc

Jetty-2.1.2 - 9 March 1999
 + JSDK 2.1.1
 + API documentation for JSDK 2.1.1
 + Cascading style sheet HTML element added.
 + Fixed trailing / bug in FileHandler (again!).
 + Converted most servlets to HttpServlets using do Methods.

Jetty-2.1.1 - 5 March 1999
 + Reduced number of calls to getRemoteHost for optimization
 + Faster version of HttpInputStream.readLine().
 + com.eclipse.Base.DateCache class added and used to speed date handling.
 + Handle '.' in configured paths (temp fix until PropertyTrees)
 + Fast char buffer handling in HttpInputStream
 + Faster version of HttpHeader.read()
 + Faster version of HttpRequest
 + Size all StringBuffers

Jetty-2.1.0 - 22 February 1999
 + Session URL Encoding
 + PropertyTrees (see new Demo page)
 + ServletDispatch (see new Demo page)
 + image/jpg -> image/jpeg
 + Deprecated com.eclipse.Util.STF
 + getServlet methods return null.

Jetty-2.1.B1 - 13 February 1999
 + Fixed bug with if-modified-since in FileHandler
 + Added video/quicktime to default MIME types.
 + Fixed bug with MultipartRequest.
 + Updated DefaultExceptionHandler.
 + Updated InetAddrPort.
 + Updated URI.
 + Implemented Handler translations and getRealPath.
 + Improved handling of File.separator in FileHandler.
 + Implemented RequestDispatcher (NOT Tested!).
 + Implemented getResource and getResourceAsStream (NOT Tested!).
 + Replace package com.eclipse.Util.Gateway with
class  com.eclipse.Util.InetGateway

Jetty-2.1.B0 - 30 January 1999
 + Uses JSDK2.1 API, but not all methods implemented.
 + Added support for PUT, MOVE, DELETE in FileHandler
 + FileHandler now sets content length.
 + Added plug gateway classes com.eclipse.Util.Gateway
 + Fixed command line bug with SimpleServletConfig
 + Minor changes to support MS J++ and its non standard
language extensions - MMMmmm should have left it unchanged!

Jetty-2.0.5 - 15 December 1998
 + Temp fix to getCharacterEncoding
 + added getHeaderNoParams

Jetty-2.0.4 - 10 December 1998
 + Use real release of JSDK2.0 (rather than beta).
 + Portability issues solved for Apple's
 + Improved error code returns
 + Removed MORTBAY_HOME support from Makefiles
 + Improved default Makefile behaviour
 + Implement getCharacterEncoding

Jetty-2.0.3 - 13 November 1998
 + Limit threads in ThreadedServer and low priority listener option
greatly improve performance under worse case loads.
 + Fix bug with index files for Jetty.Server. Previously servers
configured with com.eclipse.Jetty.Server would not handle
index.html files.  Need to make this configurable in the prp file.
 + Fixed errors in README file: com.eclipse.Jetty.Server was called
com.eclipse.HTTP.Server

Jetty-2.0.2 - 1 November 1998
 + Use JETTY_HOME rather than MORTBAY_HOME for build environment
 + Add thread pool to threaded server for significant
performance improvement.
 + Buffer files during configuration
 + Buffer HTTP Response headers.

Jetty-2.0.1 - 27 October 1998
 + Released under an Open Source license.

Jetty-2.0.0 - 25 October 1998
 + Removed exceptional case from FileHandler redirect.
 + Removed Chat demo (too many netscape dependencies).
 + Fixed Code.formatObject handling of null objects.
 + Added multipart/form-data demo.

Jetty-2.0.Beta3 - 29 Sep 1998
 + Send 301 for directories without trailing / in FileHandler
 + Ignore exception from HttpListener
 + Properly implemented multiple listening addresses
 + Added com.eclipse.Jetty.Server (see README.Jetty)
 + Demo converted to an instance of com.eclipse.Jetty.Server
 + Fixed Log Handler again.
 + Added com.eclipse.HTTP.MultiPartRequest to handle file uploads

Jetty-2.0Beta2 - July 1998
 + Fixed Log Handler for HTTP/1.1
 + Slight improvement in READMEEs

Jetty-2.0Beta1 - June 1998
 + Improved performance of Code.debug() calls, significantly
in the case of non matching debug patterns.
 + Fixed bug with calls to service during initialization of servlet
 + Provided addSection on com.eclipse.HTML.Page
 + Provided reset on com.eclipse.HTML.Composite.
 + Proxy demo in different server instance
 + Handle full URLs in HTTP requests (to some extent)
 + Improved performance with special asciiToLowerCase
 + Warn if MSIE used for multi part MIME.

Jetty-2.0Alpha2 - May 1998
 + JDK1.2 javax.servlet API
 + Added date format to Log
 + Added timezone to Log
 + Handle params in getIntHeader and getDateHeader
 + Removed HttpRequest.getByteContent
 + Use javax.servlet.http.HttpUtils.parsePostData
 + Use javax.servlet.http.Cookie
 + Use javax.servlet.http.HttpSession
 + Handle Single Threaded servlets with servlet pool

Jetty-1.3.5 May 1998
 + Fixed socket inet bug in FTP
 + Debug triggers added to com.eclipse.Base.Code
 + Added date format to Log
 + Correct handling of multiple parameters

Jetty-2.0Alpha1 Wed 8 April 1998
 + Fixed forward bug with no port number
 + Removed HttpRequestHeader class
 + Debug triggers added to com.eclipse.Base.Code
 + Handle HTTP/1.1 Host: header
 + Correct formatting of Date HTTP headers
 + HttpTests test harness
 + Add HTTP/1.1 Date: header
 + Handle file requests with If-Modified-Since: or If-Unmodified-Since:
 + Handle HEAD properly
 + Send Connection: close
 + Requires Host: header for 1.1 requests
 + Sends chunked data for 1.1 responses of unknown length.
 + handle extra spaces in HTTP headers
 + Really fixed handling of multiple parameters
 + accept chunked data
 + Send 100 Continue for HTTP/1.1 requests (concerned about push???)
 + persistent connections

Jetty-1.3.4 - Sun 15 Mar 1998
 + Fixed handling of multiple parameters in query and form content.
"?A=1%2C2&A=C%2CD" now returns two values ("1,2" & "C,D") rather
than 4.
 + ServletHandler now takes an optional file base directory
name which is used to set the translated path for pathInfo in
servlet requests.
 + Dump servlet enhanced to exercise these changes.

Jetty-1.3.3
 + Fixed TableForm.addButtonArea bug.
 + TableForm.extendRow() uses existing cell
 + Closed exception window in HttpListener.java

Jetty-1.3.2
 + Fixed proxy bug with no port number
 + Added per Table cell composite factories

Jetty-1.3.1
 + Minor fixes in SmtpMail
 + ForwardHandler only forwards as http/1.0 (from Tobias.Miller)
 + Improved parsing of stack traces
 + Better handling of InvocationTargetException in debug
 + Minor release adjustments for Tracker

Jetty-1.3.0
 + Added DbAdaptor to JDBC wrappers
 + Beta release of Tracker

Jetty-1.2.0
 + Reintroduced STF
 + Fixed install bug for nested classes
 + Better Debug configuration
 + DebugServlet
 + Alternate look and feel for Jetty

Jetty-1.1.1
 + Improved documentation

Jetty-1.1
 + Improved connection caching in java.eclipse.JDBC
 + Moved HttpCode to com.eclipse.Util

Jetty-1.0.1
 + Bug fixes

Jetty-1.0
 + First release in com.eclipse package structure
 + Included Util, JDBC, HTML, HTTP, Jetty


<|MERGE_RESOLUTION|>--- conflicted
+++ resolved
@@ -1,12 +1,9 @@
-<<<<<<< HEAD
-=======
 jetty-7.1.0.RC1-SNAPSHOT
  + 308848 Update test suite to JUnit4 - Module jetty-ajp
  + 308869 Update test suite to JUnit4 - Module jetty-xml
  + 308868 Update test suite to JUnit4 - Module jetty-websocket
  + 308861 Update test suite to JUnit4 - Module jetty-security
  
->>>>>>> 7b085124
 jetty-7.1.0.RC0 27 April 2010
  + 294563 Websocket client connection
  + 297104 Improve handling of CONNECT method
