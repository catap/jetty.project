<<<<<<< HEAD
jetty-9.3.0-SNAPSHOT
=======
jetty-9.2.11-SNAPSHOT

jetty-9.2.11.M0 - 25 March 2015
 + 454934 WebSocketClient / connectToServer can block indefinitely during
   upgrade failure
 + 459273 Redundant license notices
 + 461499 ConnectionPool may leak connections.
 + 461919 Use osgi-friendly serviceloader mechanism for WebSocketServletFactory
 + 461941 JMX Remote host:port set from start properties
 + 462546 ShutdownMonitor should bind to jetty.host
 + 462616 Race between finishing a connect and timing it out.
>>>>>>> 07d29fb1

jetty-9.2.10.v20150310 - 10 March 2015
 + 445518 Provide different error callbacks to ProxyServlet.
 + 456521 ShutdownHandler should shut down more gracefully
 + 458140 Added DispatcherType support to RewriteHandler
 + 460769 ClientUpgradeRequest sends cookies in the wrong format
 + 460905 Make sure TimeoutCompleteListener is cancelled if the request cannot
   be sent.
 + 461070 Handle setReadListener on request with no content
 + 461133 allow stop port to reuse address
 + 461452 Double release of buffer by HttpReceiverOverHTTP
 + 461499 ConnectionPool may leak connections.
 + 461623 BufferUtil.writeTo does not update position consistently
 + 461643 HttpContent.advance() race.

jetty-9.2.9.v20150224 - 24 February 2015
 + 459273 Redundant license notices
 + 460176 When checking for precompiled jsp, ensure classname is present
 + 460180 Jaas demo has wrong doco in html
 + 460291 AsyncGzipFilter Mappings
 + 460371 AsyncMiddleManServlet.GZipContentTransformer fails if last transform
   has no output
 + 460372 if web.xml does not contain jspc maven plugin insertionMarker
   behavior is wrong
 + 460443 Race condition releasing the response buffer.
 + 460642 HttpParser error 400 can expose previous buffer contents in HTTP
   status reason message

jetty-9.2.8.v20150217 - 17 February 2015
 + 451092 Connector will fail if HeaderListener return false.
 + 455436 ProxyServlet sends two User-Agent values.
 + 457893 Close temp jar resource
 + 458101 added test for maxFormContentSize
 + 458174 Example Jar Server
 + 458175 multipart annotation on lazily loaded servlet does not work
 + 458209 Length check for HttpMethod MOVE lookahead
 + 458354 ALPNServerConnection.select negotiation.
 + 458495 CompletableCallback may not notify failures.
 + 458527 Implement an async proxy servlet that can perform content
   transformations.
 + 458568 JDBCLoginService javadoc incorrectly references HashLoginService
 + 458849 org.eclipse.jetty.util.Uptime.DefaultImpl() not available on GAE
 + 459006 master branch does not build on norwegian locale
 + 459125 GzipHandler default mimeType behavior incorrect
 + 459352 AsyncMiddleManServlet should set "Host:" header correctly in proxy to
   remote request headers.
 + 459490 Defining a duplicate error page in webdefault.xml and web.xml results
   in an error
 + 459542 AsyncMiddleManServlet race condition on first download content.
 + 459560 jetty.sh handles start.d and no start.ini
 + 459769 AsyncMiddleManServlet race condition on last download content.
 + 459845 Support upgrade
 + 459963 Failure writing content of a committed request leaks connections.

jetty-9.2.7.v20150116 - 16 January 2015
 + 420944 Hot Deployment of WAR when Context XML exists doesn't trigger
   redeploy
 + 448944 Provide m2e lifecycle mapping metadata for jetty-jspc-maven-plugin
 + 452201 Set the container classloader for osgi during webbundle undeploy
 + 454291 Added busy threads JMX attribute to QueuedThreadPool
 + 454773 SSLConnection use on Android client results in loop
 + 454954 Jetty osgi should skip fragment and required bundles that are in the
   uninstalled state
 + 454955 OSGi AnnotationParser should skip resources that are not in the
   classpath and close the class inputstream when done scanning it
 + 454983 Source bundles should not be singleton
 + 455047 Update JASPI
 + 455174 jetty-plus JNDI tests should use unique JNDI paths
 + 455330 Multiple Jetty-ContextFilePath entries separated by commas doesn't
   work
 + 455476 Persist updated session expiry time for MongoSessionManager
 + 455655 ensure multipart form-data parsing exception thrown to servlet
 + 455863 Fixed jetty.sh handling of multiple JETTY_ARGS
 + 456426 Exception on context undeploy from EnvConfiguration
 + 456486 Jar containing ServiceContainerInitializer impl not found in TCCL in
   osgi
 + 456956 Reduce ThreadLocal.remove() weak reference garbage
 + 457017 Reflective call to websocket methods that fail have ambiguous
   exceptions
 + 457032 Request sent from a failed CompleteListener due to connect timeout is
   failed immediately.
 + 457130 HTTPS request with IP host and HTTP proxy throws
   IllegalArgumentException.
 + 457696 JMX implementation should not be overridden by WebApp classes

jetty-9.2.6.v20141205 - 05 December 2014
 + 383207 Use BundleFileLocatorHelperFactory to obtain BundleFileLocatorHelper
 + 443652 Remove dependency on java.lang.management classes
 + 447472 Clear async context timeout on async static content
 + 451529 Change sentinel class for finding jstl on classpath to
   org.apache.taglibs.standard.tag.rt.core.WhenTag
 + 451634 DefaultServlet: useFileMappedBuffer javadoc is misleading
 + 452188 Delay dispatch until content optimisation.
 + 452201 EnvConfiguration.destroy() should set the classloader
 + 452246 Fixed SSL hang on last chunk
 + 452261 Multiple servlets map to path *.jsp when using jsp-property-group
 + 452424 Do not add Date header if already set
 + 452516 Make HttpOutput aggregation size configurable.
 + 453386 Jetty not working when configuring QueuedThreadPool with
   minThreads=0.
 + 453629 Fixed big write test
 + 453793 _maxHeaderBytes>0 is not verified in parseNext() when in
   State.CLOSED.
 + 453801 Jetty does not check for already registered services when
   bootstrapping
 + 454157 HttpInput.consumeAll spins if input is in async mode.

jetty-9.2.5.v20141112 - 12 November 2014
 + 448446 org.eclipse.jetty.start.Main create classloader duplicate
 + 449594 Handle ArrayTrie overflow with false return
 + 449811 handle unquoted etags when gzipping
 + 450467 Integer overflow in Session expiry calculation in MongoSessionManager
 + 450483 Missing parameterization of etc/jetty-deploy.xml.
 + 450484 Missing parameterization of etc/jetty-http[s].xml.
 + 450855 GzipFilter MIGHT_COMPRESS exception
 + 450873 Disable tests that downcaste wrapped GzipFilterResponses
 + 450894 jetty.sh does not delete JETTY_STATE at start

jetty-9.2.4.v20141103 - 03 November 2014
 + 376365 "jetty.sh start" returns 0 on failure
 + 396569 'bin/jetty.sh stop' reports 'OK' even when jetty was not running
 + 396572 Starting jetty from cygwin is not working properly
 + 438387 NullPointerException after ServletUpgradeResponse.sendForbidden is
   called during WebSocketCreator.createWebSocket
 + 440729 SSL requests often fail with EOFException or IllegalStateException.
 + 440925 NPE when using relative paths for --start-log-file
 + 442419 CrossOriginFilter javadoc says "exposeHeaders", but should be
   "exposedHeaders"
 + 442495 Bad Context ClassLoader in JSR356 WebSocket onOpen
 + 442942 Content sent with status 204 (No Content)
 + 443529 CrossOriginFilter does not accept wildcard for allowedHeaders
 + 443530 CrossOriginFilter does not set the Vary header
 + 443550 improved FileResource encoded alias checking
 + 444031 Ensure exceptions do not reduce threadpool below minimum
 + 444124 JSP include with <servlet><jsp-file> can cause infinite recursion
 + 444214 Socks4Proxy fails when reading less than 8 bytes.
 + 444222 replace CRLF in header values with whitespace rather than ?
 + 444415 iterative WriteFlusher
 + 444416 AsyncProxyServlet recursion.
 + 444517 Ensure WebSocketUpgradeFilter is always first in filter chain
 + 444547 Format exception in ResourceCache.Content.toString()
 + 444595 nosql/mongodb - Cleanup process/Refreshing does not respect encoding
   of attribute keys
 + 444617 Expose local and remote socket address to applications
 + 444676 Goal jetty:deploy-war produces errors with version 9.2.3
 + 444722 Fixed order of setReuseAddress call
 + 444748 WebSocketClient.stop() does not unregister from ShutdownThread
 + 444764 HttpClient notifies callbacks for last chunk of content twice.
 + 444771 JSR356 / EndPointConfig.userProperties are not unique per endpoint
   upgrade
 + 444863 ProxyServlet does not filter headers listed by the Connection header.
 + 444896 Overriding of web-default servlet mapping in web.xml not working with
   quickstart
 + 445157 First redeployed servlet leaks WebAppContext
 + 445239 Rename weld.mod to cdi.mod to be consistent with past module namings
 + 445258 STOP.WAIT is not really respected
 + 445374 Reevaluate org.eclipse.jetty.websocket.jsr356 enablement concepts
 + 445495 Improve Exception message when no jndi resource to bind for a name in
   web.xml
 + 445542 Add SecuredRedirectHandler for embedded jetty use to redirect to
   secure port/scheme
 + 445821 Error 400 should be logged with RequestLog
 + 445823 RequestLogHandler at end of HandlerCollection doesn't work
 + 445830 Support setting environment variables on forked jetty with
   jetty:run-forked
 + 445979 jetty.sh fails to start when start-stop-daemon does not exist and the
   user is not root
 + 446033 org.eclipse.jetty.websocket.server.WebSocketServerFactory not
   available in OSGi
 + 446063 ALPN Fail SSL Handshake if no supported Application Protocols.
 + 446107 NullPointerException in ProxyServlet when extended by Servlet without
   a package
 + 446425 Oracle Sql error on JettySessions table when this table do not exist
   already
 + 446506 getAsyncContext ISE before startAsync on async dispatches
 + 446563 Null HttpChannel.getCurrentHttpChannel() in
   ServletHandler.doFilter().
 + 446672 NPN Specification issue in the case no protocols are selected.
 + 446923 SharedBlockingCallback does not handle connector max idle time of
   Long.MAX_VALUE; BlockerTimeoutException not serializable
 + 447381 Disable SSLv3 by default.
 + 447472 test harness for slow large writes
 + 447627 MultiPart file always created when "filename" set in
   Content-Disposition
 + 447629 getPart()/getParts() fails on Multipart request if getParameter is
   called in a filter first
 + 447746 HttpClient is always going to send User-Agent header even though I do
   not want it to.
 + 447979 Refactor to make MetaData responsible for progressively ordering
   web-inf jars
 + 448156 Fixed INACTIVE race in IteratingCallback
 + 448225 Removed unnecessary synchronize on initParser
 + 448841 Clarified selectors==0 javadoc 448840 Clarified ServerConnector
   javadoc 448839 Fixed javadoc typo in ServerConnector
 + 449001 Remove start.d directory from JETTY_HOME
 + 449003 WARNING: Cannot enable requested module [protonego-impl]: not a valid
   module name
 + 449038 WebSocketUpgradeFilter must support async.
 + 449175 Removed extra space in NCSA log
 + 449291 create-files downloads without license
 + 449372 Make jvmArgs of jetty:run-forked configurable from command line
 + 449603 OutputStreamContentProvider hangs when host is not available.

jetty-9.3.0.M0 - 24 September 2014
 + 437395 Start / Properties in template sections should be default applied for
   enabled modules
 + 438204 getServerName returns IPv6 addresses wrapped in []
 + 438387 NullPointerException after ServletUpgradeResponse.sendForbidden is
   called during WebSocketCreator.createWebSocket
 + 439369 Remove unused class CrossContextPsuedoSession
 + 439375 preferred rfc7231 format is mime;charset=lowercase-9
 + 442083 Client resets stream, pending server data is failed, connection
   closed.
 + 442086 Review HttpOutput blocking writes.
 + 442477 Allow Symlink aliases by default
 + 442495 Bad Context ClassLoader in JSR356 WebSocket onOpen
 + 442950 Embedded Jetty client requests to localhost hangs with high cpu usage
   (NIO OP_CONNECT Solaris/Sparc).
 + 443652 Remove dependency on java.lang.management classes
 + 443661 Rename manifest and service constants for jetty osgi resource
   fragment code
 + 443662 Consume buffer in write(ByteBuffer)
 + 443713 Reduce number of SelectionKey.setInterestOps() calls.
 + 443893 Make a module for weld
 + 444124 JSP include with <servlet><jsp-file> can cause infinite recursion
 + 444214 Socks4Proxy fails when reading less than 8 bytes.
 + 444222 replace CRLF in header values with whitespace rather than ?
 + 444415 iterative WriteFlusher
 + 444416 AsyncProxyServlet recursion.
 + 444485 Client resets stream, pending server data is failed, write hangs.
 + 444517 Ensure WebSocketUpgradeFilter is always first in filter chain
 + 444547 Format exception in ResourceCache.Content.toString()
 + 444617 Expose local and remote socket address to applications
 + 444748 WebSocketClient.stop() does not unregister from ShutdownThread
 + 444764 HttpClient notifies callbacks for last chunk of content twice.
 + 444771 JSR356 / EndPointConfig.userProperties are not unique per endpoint
   upgrade
 + 444863 ProxyServlet does not filter headers listed by the Connection header.

jetty-9.2.3.v20140905 - 05 September 2014
 + 347110 renamed class transformer methods
 + 411163 Add embedded jetty code example with JSP enabled
 + 435322 Added a idleTimeout to the SharedBlockerCallback
 + 435533 Handle 0 sized async gzip
 + 435988 ContainerLifeCycle: beans never stopped on remove
 + 436862 Update jetty-osgi to asm-5 and spifly-1.0.1
 + 438500 Odd NoClassDef errors when shutting down the jetty-maven-plugin via
   the stop goal
 + 440255 ensure 500 is logged on thrown Errors
 + 441073 isEarlyEOF on HttpInput
 + 441475 org.eclipse.jetty.server.ResourceCache exceptions under high load
 + 441479 Jetty hangs due to deadlocks in session manager
 + 441649 Update to jsp and el Apache Jasper 8.0.9
 + 441756 Ssl Stackoverflow on renegotiate
 + 441897 Fixed etag handling in gzipfilter
 + 442048 fixed sendRedirect %2F encoding
 + 442383 Improved insufficient threads message
 + 442628 Update example xml file for second server instance to extract wars
 + 442642 Quickstart generates valid XML
 + 442759 Allow specific ServletContainerInitializers to be excluded
 + 442950 Embedded Jetty client requests to localhost hangs with high cpu usage
   (NIO OP_CONNECT Solaris/Sparc).
 + 443049 Improved HttpParser illegal character messages
 + 443158 Fixed HttpOutput spin
 + 443172 web-fragment.xml wrongly parsed for applications running in serlvet
   2.4 mode
 + 443231 java.lang.NullPointerException on scavenge scheduling when session id
   manager declared before shared scheduler
 + 443262 Distinguish situation where jetty looks for tlds in META-INF but
   finds none vs does not look

jetty-8.1.16.v20140903 - 03 September 2014
 + 409788 Large POST body causes java.lang.IllegalStateException: SENDING =>
   HEADERS.
 + 433689 Evict idle HttpDestinations from client
 + 433802 check EOF in send1xx
 + 438996 Scavenger-Timer in HashSessionManager can die because of
   IllegalStateException from getMaxInactiveInterval
 + 442048 fixed sendRedirect %2F encoding
 + 442839 highly fragmented websocket messages can result in corrupt binary
   messages

jetty-7.6.16.v20140903 - 03 September 2014
 + 409788 Large POST body causes java.lang.IllegalStateException: SENDING =>
   HEADERS.
 + 433802 check EOF in send1xx
 + 442839 highly fragmented websocket messages can result in corrupt binary
   messages

jetty-9.2.2.v20140723 - 23 July 2014
 + 411323 DosFilter/QoSFilter should use AsyncContext rather than
   Continuations.
 + 432815 Fixed selector stop race
 + 434536 Improved Customizer javadoc
 + 435322 Fixed Iterating Callback close
 + 435653 encode async dispatched requestURI
 + 435895 jetty spring module is not in distribution
 + 436874 WebSocket client throwing a NullPointer when handling a pong
 + 436894 GzipFilter code cleanup
 + 436916 CGI: "Search docroot for a matching execCmd" logic is wrong
 + 436987 limited range of default acceptors and selectors
 + 437051 Refactor Filter chain handling of Request.isAsyncSupported
 + 437395 Start / Properties in template sections should be default applied for
   enabled modules
 + 437419 Allow scanning of META-INF for resources,fragments,tlds for unpacked
   jars
 + 437430 jettyXml not consistent between jetty:run and jetty:run-forked
 + 437462 consistent test failure in jetty-start under windows
 + 437706 ServletTester calls LocalConnector method with hardcoded timeout
 + 437800 URLs with single quote and spaces return 404
 + 437996 avoid async status race by not setting 200 on handled
 + 438079 Review garbage creation in 9.2.x series.
 + 438190 findbug improvements
 + 438204 leave IPv6 addresses [] wrapped in getServerName
 + 438327 Remove hard coded Allow from OPTIONS *
 + 438331 AbstractLogger.debug(String,long) infinite loop
 + 438434 ResourceHandler checks aliases
 + 438895 Add mvn jetty:effective-web-xml goal
 + 439066 javadoc setStopAtShutdown
 + 439067 Improved graceful stop timeout handling
 + 439194 Do not configure fake server for jetty:run-forked
 + 439201 GzipFilter and AsyncGzipFilter should strip charset from Content-Type
   before making exclusion comparison in doFilter
 + 439369 Deprecate CrossContextPseudoSession
 + 439387 Ensure empty servlet-class never generated for quickstart
 + 439390 Ensure jsp scratchdir is created same way for quickstart and
   non-quickstart
 + 439394 load-on-startup with value 0 not preserved for quickstart
 + 439399 Scan tlds for apache jasper standard taglib with jetty-maven-plugin
 + 439438 DataSourceLoginService does not refresh passwords when changed in
   database
 + 439507 Possible timing side-channel when comparing MD5-Credentials
 + 439540 setReuseAddress() in ServerConnector.java is not coded properly
 + 439652 GzipHandler super.doStart
 + 439663 Allow mappings to be declared before servlet/filter
 + 439672 support using Apache commons daemon for managing Jetty
 + 439753 ConstraintSecurityHandler has dead code for processing constraints
 + 439788 CORS filter headers gone between 9.2.0.M0 and 9.2.1 .v20140609 for
   ProxyServlet requests.
 + 439809 mvn jetty:jspc cannot find taglibs in dependency jars
 + 439895 No event callback should be invoked after the "failure" callback.
 + 440020 Abort bad proxy responses with sendError(-1)
 + 440038 Content decoding may fail.
 + 440114 ContextHandlerCollection does not skip context wrappers
 + 440122 Remove usages of ForkInvoker.

jetty-9.2.1.v20140609 - 09 June 2014
 + 347110 Supprt ClassFileTransormers in WebAppClassLoader
 + 432192 jetty-start / Allow JETTY_LOGS use for start-log-file
 + 432321 jetty-start / Allow defining extra start directories for common
   configurations
 + 435322 Improved debug
 + 436029 GzipFilter errors on asynchronous methods with message to
   AsyncGzipFilter
 + 436345 Refactor AbstractSession to minimize burden on subclasses to
   implement behaviour
 + 436388 Allow case-insensitive STOP.KEY and STOP.PORT use
 + 436405 ${jetty.base}/resources not on classpath with default configuration
 + 436520 Start / Allow https and file urls in jetty-start's module download
   mechanism
 + 436524 Start / Downloadable [files] references in modules cannot use ":"
   themselves

jetty-9.2.0.v20140526 - 26 May 2014
 + 429390 Decoders and Encoders are not registered for non-annotated
   ClientEndpoint
 + 434810 better handling of bad messages
 + 435086 ${jetty.base}/resources not on classpath when using
   --module=resources
 + 435088 lib/npn packaging of jetty-distribution is off
 + 435206 Can't add Cookie header on websocket ClientUpgradeRequest
 + 435217 Remove deprecated TagLibConfiguration
 + 435223 High cpu usage in
   FCGIHttpParser.parseContent(ResponseContentParser.java:314).
 + 435338 Incorrect handling of asynchronous content.
 + 435412 Make AbstractSession.access() more amenable to customization

jetty-9.2.0.RC0 - 15 May 2014
 + 419972 Support sending forms (application/x-www-form-urlencoded).
 + 420368 Default content types for ContentProviders.
 + 428966 Per-request cookie support.
 + 430418 Jetty 9.1.3 and Chrome 33 permessage-deflate do not work together
 + 431333 NPE In logging of WebSocket ExtensionConfig
 + 432321 jetty-start / Allow defining extra start directories for common
   configurations
 + 432939 Jetty Client ContentResponse should have methods such as
   getContentType() and getMediaType().
 + 433089 Client should provide Request.accept() method, like JAX-RS 2.0
   Invocation.Builder.accept().
 + 433405 Websocket Session.setMaxIdleTimeout fails with zero
 + 433689 Evict old HttpDestinations from HttpClient.
 + 434386 Request Dispatcher extracts args and prevents asyncIO.
 + 434395 WebSocket / memory leak, WebSocketSession not cleaned up in abnormal
   closure cases
 + 434447 Able to create a session after a response.sendRedirect
 + 434505 Allow property files on start.jar command line Signed-off-by: Tom
   Zeller<tzeller@dragonacea.biz>
 + 434578 Complete listener not called if redirected to an invalid URI.
 + 434679 Log static initialization via jetty-logging.properties fails
   sometimes
 + 434685 WebSocket read/parse does not discard remaining network buffer after
   unrecoverable error case
 + 434715 Avoid call to ServletHolder.getServlet() during handle() iff servlet
   is available and instantiated

jetty-9.2.0.M1 - 08 May 2014
 + 367680 jsp-file with load-on-startup not precompiled
 + 404511 removed deprecated StringMap
 + 409105 Upgrade jetty-osgi build/test to use more recent pax junit test
   framework
 + 424982 improved PID check in jetty.sh
 + 425421 ContainerLifeCycle does not start added beans in started state
 + 428904 Add logging of which webapp has path with uncovered http methods
 + 431094 Consistent handling of utf8 decoding errors
 + 431459 Jetty WebSocket compression extensions fails to handle big messages
   properly
 + 431519 Fixed NetworkTrafficListener
 + 431642 Implement ProxyServlet using Servlet 3.1 async I/O.
 + 432145 Pending request is not failed when HttpClient is stopped.
 + 432270 Slow requests with response content delimited by EOF fail.
 + 432321 jetty-start / Allow defining extra start directories for common
   configurations
 + 432468 Improve command CGI path handling
 + 432473 web.xml declaration order of filters not preserved on calls to init()
 + 432483 make osgi.serviceloader support for
   javax.servlet.ServletContainerInitializer optional (cherry picked from
   commit 31043d25708edbea9ef31948093f4eaf2247919b)
 + 432528 IllegalStateException when using DeferredContentProvider.
 + 432777 Async Write Loses Data with HTTPS Server.
 + 432901 ensure a single onError callback only in pending and unready states
 + 432993 Improve handling of ProxyTo and Prefix parameters in
   ProxyServlet.Transparent.
 + 433244 Security manager lifecycle cleanup
 + 433262 WebSocket / Advanced close use cases
 + 433365 No such servlet:
   __org.eclipse.jetty.servlet.JspPropertyGroupServlet__
 + 433370 PATCH method does not work with ProxyServlet.
 + 433431 Support ServletHandler fall through
 + 433479 Improved resource javadoc
 + 433483 sync log initialize
 + 433512 Jetty throws RuntimeException when webapp compiled with jdk8
   -parameters
 + 433563 Jetty fails to startup on windows - InvalidPathException
 + 433572 default to sending date header
 + 433656 Change to Opcode.ASM5 breaks jetty-osgi
 + 433692 improved buffer resizing
 + 433708 Improve WebAppClassLoader.addClassPath() IllegalStateException
   message
 + 433793 WebSocket / empty protocol list in ServerEndpointConfig.Configurator
   when using non-exact header name
 + 433841 Resource.newResource() declares an exception it does not throw
 + 433849 FileResource string compare fix
 + 433916 HttpChannelOverHttp handles HTTP 1.0 connection reuse incorrectly.
 + 434009 Improved javadoc for accessing HttpChannel and HttpConnection
 + 434027 ReadListener.onError() not invoked in case of read failures.
 + 434056 Support content consumed asynchronously.
 + 434074 Avoid double dispatch by returning false from messageComplete
 + 434077 AnnotatedServerEndpointTest emits strange exception
 + 434247 Redirect loop in FastCGI proxying for HTTPS sites.

jetty-8.1.15.v20140411 - 11 April 2014
 + 397167 Remote Access documentation is wrong
 + 419799 complete after exceptions thrown from async error pages
 + 420776 complete error pages after startAsync
 + 421197 fix method comment and ensure close synchronized
 + 422137 Added maxQueued to QueuedThreadPool MBean
 + 424180 improve bad message errors
 + 425038 WebSocketClient leaks file handles when exceptions are thrown from
   open()
 + 425551 Memory Leak in SelectConnector$ConnectTimeout.expired.
 + 426658 backport Bug 425930 to jetty-8
 + 427761 allow endpoints to be interrupted
 + 428708 JDBCSessionIdManager when clearing expired sessions failed, jetty
   should still be able to startup
 + 428710 JDBCSession(Id)Manager use 'read committed isolation level'
 + 430968 Use wrapped response with async dispatch
 + 432452 ConnectHandler does not timeout sockets in FIN_WAIT2.

jetty-7.6.15.v20140411 - 11 April 2014
 + 422137 Added maxQueued to QueuedThreadPool MBean
 + 425038 WebSocketClient leaks file handles when exceptions are thrown from
   open()
 + 425551 Memory Leak in SelectConnector$ConnectTimeout.expired.
 + 432452 ConnectHandler does not timeout sockets in FIN_WAIT2.

jetty-9.2.0.M0 - 09 April 2014
 + 419801 Upgrade to asm5 for jdk8
 + 423392 Fix buffer overflow in AsyncGzipFilter
 + 425736 jetty-start / Jetty 9 fails to startup with --exec option if Java
   path contain
 + 426920 jetty-start / BaseHome.listFilesRegex() and .recurseDir() do not
   detect filesystem loops
 + 427188 Re-enable automatic detection of logging-dependencies with
   logging-module
 + 429734 Implemented the HA ProxyProtocol
 + 430341 use apache jsp/jstl for maven plugins
 + 430747 jetty-start / Allow --lib and module [lib] to recursively add jars
 + 430825 jetty-start / use of jetty-jmx.xml prevents configuration of
   ThreadPool in jetty.xml
 + 431279 jetty-start / Unable to start jetty if no properties are defined.
 + 431892 DefaultFileLocatorHelper.getBundleInstallLocation fails for equinox
   3.10
 + 432122 ignore frequently failing test
 + 432145 Pending request is not failed when HttpClient is stopped.
 + 432270 Slow requests with response content delimited by EOF fail.

jetty-9.1.5.v20140505 - 05 May 2014
 + 431459 Jetty WebSocket compression extensions fails to handle big messages
   properly
 + 431519 Fixed NetworkTrafficListener
 + 432145 Pending request is not failed when HttpClient is stopped.
 + 432270 Slow requests with response content delimited by EOF fail.
 + 432473 web.xml declaration order of filters not preserved on calls to init()
 + 432483 make osgi.serviceloader support for
   javax.servlet.ServletContainerInitializer optional (cherry picked from
   commit 31043d25708edbea9ef31948093f4eaf2247919b)
 + 432528 IllegalStateException when using DeferredContentProvider.
 + 432777 Async Write Loses Data with HTTPS Server.
 + 432901 ensure a single onError callback only in pending and unready states
 + 432993 Improve handling of ProxyTo and Prefix parameters in
   ProxyServlet.Transparent.
 + 433365 No such servlet:
   __org.eclipse.jetty.servlet.JspPropertyGroupServlet__ (cherry picked from
   commit e2ed934978b958d6fccb28a8a5d04768f7c0432d)
 + 433370 PATCH method does not work with ProxyServlet.
 + 433483 sync log initialize
 + 433692 improved buffer resizing
 + 433916 HttpChannelOverHttp handles HTTP 1.0 connection reuse incorrectly.
 + 434027 ReadListener.onError() not invoked in case of read failures.

jetty-9.1.4.v20140401 - 01 April 2014
 + 414206 Rewrite rules re-encode requestURI
 + 414885 Don't expose JDT classes by default
 + 417022 Access current HttpConnection from Request not ThreadLocal
 + 423619 set Request timestamp on startRequest
 + 423982 removed duplicate UrlResource toString
 + 424107 Jetty should not finish chunked encoding on exception.
 + 425991 added qml mime type
 + 426897 improved ContainerLifeCycle javadoc
 + 427185 Add org.objectweb.asm. as serverClass
 + 427204 jetty-start / startup incorrectly requires directory in jetty.base
 + 427368 start.sh fails quietly on command line error
 + 428594 File upload with onMessage and InputStream fails
 + 428595 JSR-356 / ClientContainer does not support SSL
 + 428597 javax-websocket-client-impl and javax-websocket-server-impl jars
   Manifests do not export packages for OSGI
 + 428817 jetty-start / Allow for property to configure deploy manager
   `webapps` directory
 + 429180 Make requestlog filename parameterized
 + 429357 JDBCSessionManager.Session.removeAttribute don't set dirty flag if
   attribute already removed
 + 429409 osgi] jetty.websocket.servlet must import jetty.websocket.server
 + 429487 Runner code cleanups
 + 429616 Use UTF-8 encoding for XML
 + 429779 masked zero length websocket frame gives NullPointerException during
   streaming read
 + 430088 OnMessage*Callable decoding of streaming binary or text is not thread
   safe
 + 430242 added SharedBlockingCallback to support threadsafe blocking
 + 430273 Cancel async timeout breaks volatile link to avoid race with slow
   expire
 + 430341 add apache jsp and jstl optional modules
 + 430490 Added JETTY_SHELL 426738 Fixed JETTY_HOME comments
 + 430649 test form encoding
 + 430654 closing client connections can hang worker threads.
 + 430808 OutputStreamContentProvider violates OutputStream contract.
 + 430822 jetty-start / make soLingerTime configurable via property
 + 430823 jetty-start / make NeedClientAuth (ssl) configurable via property
 + 430824 jetty-start / use of jetty-logging.xml prevents configuration of
   ThreadPool in jetty.xml
 + 431103 Complete listener not called if request times out before processing
   exchange.
 + 431592 do not resolved forwarded-for address

jetty-9.1.3.v20140225 - 25 February 2014
 + 373952 Ensure MongoSessionManager un/binds session attributes on refresh
   only if necessary
 + 424899 Initialize GzipHandler mimeTypes
 + 426490 HttpServletResponse.setBufferSize(0) results in tight loop (100% cpu
   hog)
 + 427700 Outgoing extensions that create multiple frames should flush them in
   order and atomically.
 + 427738 fixed XSS in async-rest demo
 + 428157 Methods of anonymous inner classes can't be called via xml
 + 428232 Rework batch mode / buffering in websocket.
 + 428238 Test HEAD request with async IO
 + 428266 HttpRequest mangles URI query string.
 + 428383 limit white space between requests
 + 428418 JettyStopMojo prints some messages on System.err
 + 428435 Large streaming message fails in MessageWriter.
 + 428660 Delay closing async HttpOutput until after UNREADY->READY
 + 428710 JDBCSession(Id)Manager use read committed isolation level
 + 428859 Do not auto initialise jsr356 websocket if no annotations or
   EndPoints discovered

jetty-9.1.2.v20140210 - 10 February 2014
 + 408167 Complex object as session attribute not necessarily persisted.
 + 423421 remove org.slf4j and org.ow2.asm from jetty-all artifact
 + 424171 Old javax.activation jar interferes with email sending
 + 424562 JDBCSessionManager.setNodeIdInSessionId(true) does not work
 + 425275 
   org.eclipse.jetty.osgi.annotations.AnnotationConfiguration.BundleParserTask.getStatistic()
   returns null when debug is enabled.
 + 425638 Fixed monitor module/xml typos
 + 425696 start.jar --add-to-start={module} results in error
 + 425703 Review [Queued]HttpInput.
 + 425837 Upgrade to jstl 1.2.2
 + 425930 JDBC Session Manager constantly reloading session if save intervall
   expired once
 + 425998 JDBCSessionIdManager fails to create maxinterval column
 + 426250 jetty-all should be deployed on release
 + 426358 NPE generating temp dir name if no resourceBase or war
 + 426481 fix < java 1.7.0_10 npn files
 + 426739 Response with Connection: keep-alive truncated.
 + 426750 isReady() returns true at EOF
 + 426870 HTTP 1.0 Request with Connection: keep-alive and response content
   hangs.
 + 427068 ServletContext.getClassLoader should only check privileges if a
   SecurityManager exists
 + 427128 Cookies are not sent to the server.
 + 427245 StackOverflowError when session cannot be de-idled from disk
 + 427254 Cookies are not sent to the client.
 + 427512 ReadPendingException in case of HTTP Proxy tunnelling.
 + 427570 externalize common http config to start.ini
 + 427572 Default number of acceptors too big.
 + 427587 MessageInputStream must copy the payload.
 + 427588 WebSocket Parser leaks ByteBuffers.
 + 427690 Remove Mux Extension and related support.
 + 427699 WebSocket upgrade response sends Sec-WebSocket-Protocol twice.

jetty-9.1.1.v20140108 - 08 January 2014
 + 408912 JDBCSessionIdManager should allow configuration of schema
 + 410750 NPE Protection in Mongo save session
 + 417202 Start / command line arguments with ${variable} should be expanded
 + 418622 WebSocket / When rejecting old WebSocket protocols, log client
   details
 + 418769 Allow resourceBases in run-forked Mojo
 + 418888 Added strict mode to HttpGenerator
 + 419309 encode alias URIs from File.toURI
 + 419911 Empty chunk causes ArrayIndexOutOfBoundsException in
   InputStreamResponseListener.
 + 421189 WebSocket / AbstractExtension's WebSocketPolicy is not
   Session-specific
 + 421314 Websocket / Connect attempt with Chrome 32+ fails with "Some
   extension already uses the compress bit"
 + 421697 IteratingCallback improvements
 + 421775 CookiePatternRule only sets cookie if not set already
 + 421794 Iterator from InputStreamProvider is not implemented properly.
 + 421795 ContentProvider should have a method to release resources.
 + 422192 ClientContainer.getOpenSessions() always returns null
 + 422264 OutputStreamContentProvider does not work with Basic Authentication.
 + 422308 Change all session/sessionid managers to use shared Scheduler
 + 422386 Comma-separated <param-value>s not trimmed in GzipFilter
 + 422388 Test for GzipFilter apply to resources with charset appended to the
   MIME type
 + 422398 moved jmx remote config to jmx-remote.mod
 + 422427 improved TestConnection
 + 422703 Support reentrant HttpChannel and HttpConnection
 + 422723 Dispatch failed callbacks to avoid blocking selector
 + 422734 messages per second in ConnectorStatistics
 + 422807 fragment large written byte arrays to protect from JVM OOM bug
 + 423005 reuse gzipfilter buffers
 + 423048 Receiving a PING while sending a message kills the connection
 + 423060 Allow ${jetty.base}/work
 + 423118 ServletUpgradeRequest.getUserPrincipal() does not work
 + 423185 Update permessage-deflate for finalized spec
 + 423255 MBeans of SessionIdManager can leak memory on redeploy
 + 423361 Ensure ServletContainerInitializers called before injecting Listeners
 + 423373 Correct namespace use for JEE7 Schemas
 + 423392 GzipFilter without wrapping or blocking
 + 423395 Ensure @WebListeners are injected
 + 423397 Jetty server does not run on Linux server startup because of  a bug
   in jetty.sh script.
 + 423476 WebSocket / JSR / @OnMessage(maxMessageSize=20000000) not properly
   supported
 + 423556 HttpSessionIdListener should be resource injectable
 + 423646 WebSocket / JSR / WebSocketContainer (Client) should have its
   LifeCycle stop on standalone use
 + 423692 use UrlEncoded.ENCODING for merging forwarded query strings
 + 423695 <HT> Horizontal-tab used as HTTP Header Field separator unsupported
 + 423724 WebSocket / Rename MessageAppender.appendMessage to .appendFrame
 + 423739 Start checks module files.
 + 423804 WebSocket / JSR improper use of
   ServerEndpointConfig.Configurator.getNegotiatedSubprotocol()
 + 423875 Update jetty-distro build to use jetty-toolchain jetty-schemas 3.1.M0
 + 423915 WebSocket / Active connection from IOS that goes into airplane mode
   not disconnected on server side
 + 423926 Remove code duplication in class IdleTimeout.
 + 423930 SPDY streams are leaked.
 + 423948 Cleanup and consolidate testing utilities in WebSocket
 + 424014 PathContentProvider does not close its internal SeekableByteChannel.
 + 424043 IteratingCallback Idle race.
 + 424051 Using --list-config can result in NPE
 + 424168 Module [ext] should load libraries recursively from lib/ext/
 + 424180 extensible bad message content
 + 424183 Start does not find LIB (Classpath) when on non-English locale
 + 424284 Identify conflicts in logging when error "Multiple servlets map to
   {pathspec}" occurs
 + 424303 @ServletSecurity not applied on non load-on-startup servlets
 + 424307 obfuscate unicode
 + 424380 Augment class / Jar scanning timing log events
 + 424390 Allow enabling modules via regex
 + 424398 Servlet load-on-startup ordering is not obeyed
 + 424497 Allow concurrent async sends
 + 424498 made bytebufferendpoint threadsafe
 + 424588 org.eclipse.jetty.ant.AntWebInfConfiguration does not add
   WEB-INF/classes for annotation scanning
 + 424598 Module [npn] downloads wrong npn jar
 + 424651 org.eclipse.jetty.spdy.Flusher use of non-growable ArrayQueue yield
   java.lang.IllegalStateException: Full.
 + 424682 Session cannot be deserialized with form authentication
 + 424706 The setMaxIdleTimeout of javax.websocket.Session does not take any
   affect
 + 424734 WebSocket / Expose Locale information from ServletUpgradeRequest
 + 424735 WebSocket / Make ServletUpgradeRequest expose its HttpServletRequest
 + 424743 Verify abort behavior in case the total timeout expires before the
   connect timeout.
 + 424762 ShutdownHandler hardcodes "127.0.0.1" and cannot be used with IPv6
 + 424847 Deadlock in deflate-frame (webkit binary)
 + 424863 IllegalStateException "Unable to find decoder for type
   <javax.websocket.PongMessage>"
 + 425038 WebSocketClient leaks file handles when exceptions are thrown from
   open()
 + 425043 Track whether pools are used correctly.
 + 425049 add json mime mapping to mime.properties.

jetty-9.1.0.v20131115 - 15 November 2013
 + 397167 Remote Access documentation is wrong
 + 416477 QueuedThreadPool does not reuse interrupted threads
 + 420776 complete error pages after startAsync
 + 421362 When using the jetty.osgi.boot ContextHandler service feature the
   wrong ContextHandler can be undeployed

jetty-9.1.0.RC2 - 07 November 2013
 + 410656 WebSocketSession.suspend() hardcoded to return null
 + 417223 removed deprecated ThreadPool.dispatch
 + 418741 Threadlocal cookie buffer in response
 + 420359 fixed thread warnings
 + 420572 IOTest explicitly uses 127.0.0.1
 + 420692 set soTimeout to try to avoid hang
 + 420844 Connection:close on exceptional errors
 + 420930 Use Charset to specify character encoding
 + 421197 synchronize gzip output finish
 + 421198 onComplete never call onComplete in BufferingResponseListener in 9.1.

jetty-9.0.7.v20131107 - 07 November 2013
 + 407716 fixed logs
 + 416597 Allow classes and jars on the webappcontext extraclasspath to be
   scanned for annotations by jetty-maven-plugin
 + 418636 Name anonymous filter and holders with classname-hashcode
 + 418732 Add whiteListByPath mode to IPAccessHandler
 + 418767 run-forked goal ingores test scope dependencies with
   useTestScope=true
 + 418792 Session getProtocolVersion always returns null
 + 418892 SSL session caching so unreliable it effectively does not work.
 + 419309 Added symlink checker to test webapp
 + 419333 treat // as an alias in path
 + 419344 NPNServerConnection does not close the EndPoint if it reads -1.
 + 419350 Do not borrow space from passed arrays
 + 419655 AnnotationParser throws NullPointerException when scanning files from
   jar:file urls
 + 419687 HttpClient's query parameters must be case sensitive.
 + 419799 Async timeout dispatches to error page
 + 419814 Annotation properties maxMessageSize and inputBufferSize don't work
 + 419846 JDBCSessionManager doesn't determine dirty state correctly
 + 419901 Client always adds extra user-agent header.
 + 419937 Request isSecure cleared on recycle
 + 419950 Provide constructor for StringContentProvider that takes Charset.
 + 419964 InputStreamContentProvider does not close provided InputStream.
 + 420033 AsyncContext.onTimeout exceptions passed to onError
 + 420039 BufferingResponseListener continues processing after aborting
   request.
 + 420048 DefaultServlet alias checks configured resourceBase
 + 420142 reimplemented graceful shutdown
 + 420362 Response/request listeners called too many times.
 + 420374 Call super.close() in a finally block
 + 420530 AbstractLoginModule never fails a login
 + 420572 IOTest explicitly uses 127.0.0.1
 + 420776 complete error pages after startAsync
 + 420844 Connection:close on exceptional errors
 + 420930 Use Charset to specify character encoding
 + 421197 synchronize gzip output finish

jetty-8.1.14.v20131031 - 31 October 2013
 + 417772 fixed low resources idle timeout
 + 418636 Name anonymous filter and holders with classname-hashcode
 + 419432 Allow to override the SslContextFactory on a per-destination basis.
 + 420048 DefaultServlet alias checks configured resourceBase
 + 420530 AbstractLoginModule never fails a login

jetty-7.6.14.v20131031 - 31 October 2013
 + 417772 fixed low resources idle timeout
 + 418636 Name anonymous filter and holders with classname-hashcode
 + 419432 Allow to override the SslContextFactory on a per-destination basis.
 + 420048 DefaultServlet alias checks configured resourceBase
 + 420530 AbstractLoginModule never fails a login

jetty-9.1.0.RC1 - 31 October 2013
 + 294531 Unpacking webapp twice to the same directory name causes problems
   with updated jars in WEB-INF/lib
 + 397049 Cannot Provide Custom Credential to JDBCLoginService
 + 403591 improve the Blocking Q implementation.
 + 407716 fixed logs
 + 410840 Change SSLSession.getPeerCertificateChain() to
   SSLSession.getPeerCertificates().
 + 415118 WebAppClassLoader.getResource(name) should strip .class from name
 + 415609 spdy replace SessionInvoker with IteratingCallback. Introduce Flusher
   class to separate queuing/flushing logic from StandardSession
 + 416300 Order ServletContainerInitializer callbacks
 + 416597 Allow classes and jars on the webappcontext extraclasspath to be
   scanned for annotations by jetty-maven-plugin
 + 417356 Add SOCKS support to jetty client.
 + 417932 resources.mod should make ${jetty.base}/resources/ directory
 + 417933 logging.mod ini template should include commented log.class settings
 + 418212 org.eclipse.jetty.spdy.server.http.SSLExternalServerTest hangs.
 + 418441 Use of OPTIONS= in Jetty 9.1 should display WARNING message
 + 418596 Faults in JARs during class scanning should report the jar that
   caused the problem
 + 418603 cannot specify a custom ServerEndpointConfig.Configurator
 + 418625 WebSocket / Jsr RemoteEndpoint.sendObject(java.nio.HeapByteBuffer)
   doesn't find encoder
 + 418632 WebSocket / Jsr annotated @OnMessage with InputStream fails to be
   called
 + 418636 Name anonymous filter and holders with classname-hashcode
 + 418732 Add whiteListByPath mode to IPAccessHandler
 + 418767 run-forked goal ingores test scope dependencies with
   useTestScope=true
 + 418792 Session getProtocolVersion always returns null
 + 418892 SSL session caching so unreliable it effectively does not work.
 + 418922 Missing parameterization of etc/jetty-xinetd.xml
 + 418923 Missing parameterization of etc/jetty-proxy.xml
 + 419146 Parameterize etc/jetty-requestlog.xml values
 + 419309 Added symlink checker to test webapp
 + 419330 Allow access to setters on jetty-jspc-maven-plugin
 + 419333 treat // as an alias in path
 + 419344 NPNServerConnection does not close the EndPoint if it reads -1.
 + 419350 Do not borrow space from passed arrays
 + 419655 AnnotationParser throws NullPointerException when scanning files from
   jar:file urls
 + 419687 HttpClient's query parameters must be case sensitive.
 + 419799 Async timeout dispatches to error page
 + 419814 Annotation properties maxMessageSize and inputBufferSize don't work
 + 419846 JDBCSessionManager doesn't determine dirty state correctly
 + 419899 Do not wrap SSL Exception as EoFException
 + 419901 Client always adds extra user-agent header.
 + 419904 Data corruption on proxy PUT requests.
 + 419914 QueuedThreadPool uses nanoTime
 + 419937 Request isSecure cleared on recycle
 + 419950 Provide constructor for StringContentProvider that takes Charset.
 + 419964 InputStreamContentProvider does not close provided InputStream.
 + 420012 Improve ProxyServlet.Transparent configuration in case prefix="/".
 + 420033 AsyncContext.onTimeout exceptions passed to onError
 + 420034 Removed threads/timers from Date caching
 + 420039 BufferingResponseListener continues processing after aborting
   request.
 + 420048 DefaultServlet alias checks configured resourceBase
 + 420103 Split out jmx-remote module from existing jmx module
 + 420142 reimplemented graceful shutdown
 + 420362 Response/request listeners called too many times.
 + 420364 Bad synchronization in HttpConversation.
 + 420374 Call super.close() in a finally block
 + 420530 AbstractLoginModule never fails a login
 + 420687 XML errors in jetty-plus/src/test/resources/web-fragment-*.xml
 + 420776 complete error pages after startAsync

jetty-9.1.0.RC0 - 30 September 2013
 + 412469 make module for jetty-jaspi
 + 416453 Add comments to embedded SplitFileServer example
 + 416577 enhanced shutdown handler to send shutdown at startup
 + 416674 run all jetty-ant tests on random ports
 + 416940 avoid download of spring-beans.dtd
 + 417152 WebSocket / Do all setup in websocket specific
   ServletContainerInitializer
 + 417239 re-implemented Request.getContentRead()
 + 417284 Precompiled regex in HttpField
 + 417289 SPDY replace use of direct buffers with indirect buffers or make it
   configurable
 + 417340 Upgrade JDT compiler to one that supports source/target of Java 1.7
 + 417382 Upgrade to asm 4.1 and refactor annotation parsing
 + 417475 Do not null context Trie during dynamic deploy
 + 417490 WebSocket / @PathParam annotated parameters are null when the servlet
   mapping uses a wildcard
 + 417561 Refactor annotation related code: change log messages
 + 417574 Setting options with _JAVA_OPTIONS breaks run-forked with
   <waitForChild>true</waitForChild>
 + 417831 Remove jetty-logging.properties from distro/resources
 + 417938 Startup / Sort properties presented in --list-config alphabetically
 + 418014 Handle NTFS canonical exceptions during alias check
 + 418068 WebSocketClient has lazy or injected Executor
 + 418212 org.eclipse.jetty.spdy.server.http.SSLExternalServerTest hangs
 + 418227 Null cookie value test

jetty-9.0.6.v20130930 - 30 September 2013
 + 411069 better set compiler defaults to 1.7, including webdefault.xml for jsp
 + 411934 War overlay configuration assumes src/main/webapp exists
 + 413484 setAttribute in nosql session management better handles _dirty status
 + 413684 deprecated unsafe alias checkers
 + 413737 hide stacktrace in ReferrerPushStrategyTest
 + 414431 Avoid debug NPE race
 + 414898 Only upgrade v0 to v1 cookies on dquote , ; backslash space and tab
   in the value
 + 415192 <jsp-file> maps to JspPropertyGroupServlet instead of JspServlet
 + 415194 Deployer gives management of context to context collection
 + 415302 
 + 415330 Avoid multiple callbacks at EOF
 + 415401 Add initalizeDefaults call to SpringConfigurationProcessor
 + 415548 migrate ProxyHTTPToSPDYTest to use HttpClient to avoid intermittent
   NPE part 2
 + 415605 fix status code logging for async requests
 + 415999 Fix some of FindBugs warnings
 + 416015 Handle null Accept-Language and other headers
 + 416096 DefaultServlet leaves open file descriptors with file sizes greater
   than response buffer
 + 416102 Clean up of async sendContent process
 + 416103 Added AllowSymLinkAliasChecker.java
 + 416251 ProxyHTTPToSPDYConnection now sends a 502 to the client if it
   receives a rst frame from the upstream spdy server
 + 416266 HttpServletResponse.encodeURL() encodes on first request when only
   SessionTrackingMode.COOKIE is used
 + 416314 jetty async client wrong behaviour for HEAD Method + Redirect.
 + 416321 handle failure during blocked committing write
 + 416453 Add comments to embedded SplitFileServer example
 + 416477 Improved consumeAll error handling
 + 416568 Simplified servlet exception logging
 + 416577 enhanced shutdown handler to send shutdown at startup
 + 416585 WebInfConfiguration examines webapp classloader first instead of its
   parent when looking for container jars
 + 416597 Allow classes and jars on the webappcontext extraclasspath to be
   scanned for annotations
 + 416663 Content-length set by resourcehandler
 + 416674 run all jetty-ant tests on random ports
 + 416679 Change warning to debug if no transaction manager present
 + 416787 StringIndexOutOfBounds with a pathMap of ""
 + 416940 avoid download of spring-beans.dtd
 + 416990 JMX names statically unique
 + 417110 Demo / html body end tag missing in authfail.html
 + 417225 added Container.addEventListener method
 + 417260 Protected targets matched as true URI path segments
 + 417289 SPDY replace use of direct buffers with indirect buffers or make it
   configurable
 + 417475 Do not null context Trie during dynamic deploy
 + 417574 Setting options with _JAVA_OPTIONS breaks run-forked with
   <waitForChild>true</waitForChild>
 + 417831 Remove jetty-logging.properties from distro/resources
 + 418014 Handle NTFS canonical exceptions during alias check
 + 418212 org.eclipse.jetty.spdy.server.http.SSLExternalServerTest hangs
 + 418227 Null cookie value test

jetty-9.1.0.M0 - 16 September 2013
 + 393473 Add support for JSR-356 (javax.websocket) draft
 + 395444 Websockets not working with Chrome (deflate problem)
 + 396562 Add an implementation of RequestLog that supports Slf4j
 + 398467 Servlet 3.1 Non Blocking IO
 + 402984 WebSocket Upgrade must honor case insensitive header fields in
   upgrade request
 + 403280 Update to javax.el 2.2.4
 + 403380 Introduce WebSocketTimeoutException to differentiate between EOF on
   write and Timeout
 + 403510 HttpSession maxInactiveInterval is not serialized in HashSession
 + 403591 do not use the ConcurrentArrayBlockingQueue for thread pool, selector
   and async request log
 + 403817 Use of WebSocket Session.close() results in invalid status code
 + 405188 HTTP 1.0 with GET returns internal IP address.
 + 405422 Implement servlet3.1 spec sections 4.4.3 and 8.1.4 for new
   HttpSessionIdListener class
 + 405432 Check implementation of section 13.4.1 @ServletSecurity for
   @HttpConstraint and HttpMethodConstraint clarifications
 + 405435 Implement servlet3.1 section 13.6.3 for 303 redirects for Form auth
 + 405437 Implement section 13.8.4 Uncovered HTTP methods
 + 405525 Throw IllegalArgumentException if filter or servlet name is null or
   empty string in ServletContext.addXXX() methods
 + 405526 Deployment must fail if more than 1 servlet maps to same url pattern
 + 405531 Implement Part.getSubmittedFileName()
 + 405533 Implement special role ** for security constraints
 + 405535 Implement Request.isUserInRole(role) check security-role-refs
   defaulting to security-role if no matching ref
 + 405944 Check annotation and resource injection is supported for
   AsyncListener
 + 406759 supressed stacktrace in ReferrerPushStrategyTest
 + 407708 HttpUpgradeHandler must support injection
 + 408782 Transparent Proxy - rewrite URL is ignoring query strings.
 + 408904 Enhance CommandlineBuilder to not escape strings inside single quotes
 + 409403 fix IllegalStateException when SPDY is used and the response is
   written through BufferUtil.writeTo byte by byte
 + 409796 fix and cleanup ReferrerPushStrategy. There's more work to do here,
   so it remains @Ignore for now
 + 409953 return buffer.slice() instead of buffer.asReadOnlyBuffer() in
   ResourceCache to avoid using inefficent path in BufferUtil.writeTo
 + 410083 Jetty clients submits incomplete URL to proxy.
 + 410098 inject accept-encoding header for all http requests through SPDY as
   SPDY clients MUST support spdy. Also remove two new tests that have been to
   implementation agnostic and not needed anymore due to recent code changes
 + 410246 HttpClient with proxy does not tunnel HTTPS requests.
 + 410341 suppress stacktraces that happen during test setup shutdown after
   successful test run
 + 410800 Make RewritePatternRule queryString aware
 + 411069 better set compiler defaults to 1.7, including webdefault.xml for jsp
 + 411934 War overlay configuration assumes src/main/webapp exists
 + 412205 SSL handshake failure leads to unresponsive UpgradeConnection
 + 412418 HttpTransportOverSPDY fix race condition while sending push streams
   that could cause push data not to be sent. Fixes intermittent test issues in
   ReferrerPushStrategyTest
 + 412729 SPDYClient needs a Promise-based connect() method.
 + 412829 Allow any mappings from web-default.xml to be overridden by web.xml
 + 412830 Error Page match ServletException then root cause
 + 412840 remove Future in SPDYClient.connect() and return Session instead in
   blocking version
 + 412934 Ignore any re-definition of an init-param within a descriptor
 + 412935 setLocale is not an explicit set of character encoding
 + 412940 minor threadsafe fixes
 + 413018 ServletContext.addListener() should throw IllegalArgumentException if
   arg is not correct type of listener
 + 413020 Second call to HttpSession.invalidate() should throw exception 
 + 413019 HttpSession.getCreateTime() should throw exception after session is
   invalidated
 + 413291 Avoid SPDY double dispatch
 + 413387 onResponseHeaders is not called multiple times when multiple
   redirects occur.
 + 413484 setAttribute in nosql session management better handles _dirty status
 + 413531 Introduce pluggable transports for HttpClient.
 + 413684 deprecated unsafe alias checkers
 + 413737 hide stacktrace in ReferrerPushStrategyTest
 + 413901 isAsyncStarted remains true while original request is dispatched
 + 414167 WebSocket handshake upgrade from FireFox fails due to keep-alive
 + 414431 Avoid debug NPE race
 + 414635 Modular start.d and jetty.base property
 + 414640 HTTP header value encoding
 + 414725 Annotation Scanning should exclude webapp basedir from path
   validation checks
 + 414731 Request.getCookies() should return null if there are no cookies
 + 414740 Removed the parent peeking Loader
 + 414891 Errors thrown by ReadListener and WriteListener not handled
   correctly.
 + 414898 Only upgrade v0 to v1 cookies on dquote , ; backslash space and tab
   in the value
 + 414913 WebSocket / Performance - reduce ByteBuffer allocation/copying during
   generation/writing
 + 414923 CompactPathRule needs to also compact the uri
 + 415047 Create URIs lazily in HttpClient.
 + 415062 SelectorManager wakeup optimisation.
 + 415131 Avoid autoboxing on debug
 + 415192 <jsp-file> maps to JspPropertyGroupServlet instead of JspServlet
 + 415194 Deployer gives management of context to context collection
 + 415302 
 + 415314 Jetty should not commit response on output if <
   Response.setBufferSize() bytes are written
 + 415330 Avoid multiple callbacks at EOF
 + 415401 WebAppProvider: override XmlConfiguration.initializeDefaults
 + 415548 migrate ProxyHTTPToSPDYTest to use HttpClient to avoid intermittent
   NPE part 2
 + 415605 fix status code logging for async requests
 + 415641 Remove remaining calls to deprecated HttpTranspoert.send
 + 415656 SPDY - add IdleTimeout per Stream functionality
 + 415744 Reduce Future usage in websocket
 + 415745 Include followed by forward using a PrintWriter incurs unnecessary
   delay
 + 415780 fix StreamAlreadyCommittedException in spdy build
 + 415825 fix stop support in modular start setup
 + 415826 modules initialised with --add-to-start and --add-to-startd
 + 415827 jetty-start / update --help text for new command line options
 + 415830 jetty-start / add more TestUseCases for home + base + modules
   configurations
 + 415831 rename ini keyword from MODULES= to --module=
 + 415832 jetty-start / fix ClassNotFound exception when starting from empty
   base directory
 + 415839 jetty-start / warning about need for --exec given when not needed by
   default configuration
 + 415899 jetty-start / add --lib=<cp> capability from Jetty 7/8
 + 415913 support bootlib and download in modules
 + 415999 Fix some of FindBugs warnings
 + 416015 Handle null Accept-Language and other headers
 + 416026 improve error handlig in SPDY parsers
 + 416096 DefaultServlet leaves open file descriptors with file sizes greater
   than response buffer
 + 416102 Clean up of async sendContent process
 + 416103 Added AllowSymLinkAliasChecker.java
 + 416143 mod file format uses [type]
 + 416242 respect persistence headers in ProxyHTTPSPDYConnection
 + 416251 ProxyHTTPToSPDYConnection now sends a 502 to the client if it
   receives a rst frame from the upstream spdy server
 + 416266 HttpServletResponse.encodeURL() encodes on first request when only
   SessionTrackingMode.COOKIE is used
 + 416314 jetty async client wrong behaviour for HEAD Method + Redirect.
 + 416321 handle failure during blocked committing write
 + 416477 Improved consumeAll error handling
 + 416568 Simplified servlet exception logging
 + 416585 WebInfConfiguration examines webapp classloader first instead of its
   parent when looking for container jars
 + 416597 Allow classes and jars on the webappcontext extraclasspath to be
   scanned for annotations
 + 416663 Content-length set by resourcehandler
 + 416674 run all jetty-ant tests on random ports
 + 416679 Change warning to debug if no transaction manager present
 + 416680 remove uncovered constraint warning
 + 416681 Remove unnecessary security constraints in test-jetty-webapp
 + 416763 WebSocket / Jsr Session.getPathParameters() is empty
 + 416764 WebSocket / Jsr Session.getRequestURI() is missing scheme + host +
   port + query parameters
 + 416787 StringIndexOutOfBounds with a pathMap of ""
 + 416812 Don't start WebSocketClient for every context
 + 416990 JMX names statically unique
 + 417022 Request attribute access to Server,HttpChannel & HttpConnection
 + 417023 Add Default404Servlet if no default servlet set
 + 417108 demo-base uses HTTPS
 + 417109 Demo / Jaas test fails to find etc/login.conf
 + 417110 Demo / html body end tag missing in authfail.html
 + 417111 Demo / login with admin/admin fails
 + 417133 WebSocket / deflate-frame should accumulate decompress byte buffers
   properly
 + 417134 WebSocket / Jsr
   ServerEndpointConfig.Configurator.getNegotiatedExtensions() is never used
 + 417225 added Container.addEventListener method
 + 417260 Protected targets matched as true URI path segments

jetty-8.1.13.v20130916 - 16 September 2013
 + 412629 PropertyFileLoginModule doesn't cache user configuration file even
   for refreshInterval=0
 + 413484 setAttribute in nosql session management better handles _dirty status
 + 413684 deprecated unsafe alias checkers
 + 414235 RequestLogHandler configured on a context fails to handle forwarded
   requests
 + 414393 StringIndexOutofBoundsException with > 8k multipart content without
   CR or LF
 + 414431 Avoid debug NPE race
 + 414507 Ensure AnnotationParser ignores parent dir hierarchy when checking
   for hidden dirnames
 + 414652 WebSocket's sendMessage() may hang on congested connections.
 + 415192 <jsp-file> maps to JspPropertyGroupServlet instead of JspServlet
 + 415401 Add XmlConfiguration.initializeDefaults that allows to set default
   values for any XmlConfiguration that may be overridden in the config file
 + 416266 HttpServletResponse.encodeURL() encodes on first request when only
   SessionTrackingMode.COOKIE is used
 + 416585 WebInfConfiguration examines webapp classloader first instead of its
   parent when looking for container jars
 + 416787 StringIndexOutOfBounds with a pathMap of ""
 + 416990 JMX names statically unique

jetty-7.6.13.v20130916 - 16 September 2013
 + 412629 PropertyFileLoginModule doesn't cache user configuration file even
   for refreshInterval=0
 + 413484 setAttribute in nosql session management better handles _dirty status
 + 413684 deprecated unsafe alias checkers
 + 414235 RequestLogHandler configured on a context fails to handle forwarded
   requests
 + 414393 StringIndexOutofBoundsException with > 8k multipart content without
   CR or LF
 + 414431 Avoid debug NPE race
 + 414507 Ensure AnnotationParser ignores parent dir hierarchy when checking
   for hidden dirnames
 + 414652 WebSocket's sendMessage() may hang on congested connections.
 + 415192 <jsp-file> maps to JspPropertyGroupServlet instead of JspServlet
 + 415401 Add XmlConfiguration.initializeDefaults that allows to set default
   values for any XmlConfiguration that may be overridden in the config file
 + 416585 WebInfConfiguration examines webapp classloader first instead of its
   parent when looking for container jars
 + 416990 JMX names statically unique

jetty-9.0.5.v20130815 - 15 August 2013
 + 414898 Only upgrade v0 to v1 cookies on dquote , ; backslash space and tab
   in the value
 + 404468 Ported jetty-http-spi to Jetty-9
 + 405424 add X-Powered-By and Server header to SPDY
 + 405535 implement Request.isUserInRole(role) check security-role-refs
   defaulting to security-role if no matching ref
 + 408235 SPDYtoHTTP proxy fix: remove hop headers from upstream server
 + 409028 Jetty HttpClient does not work with proxy CONNECT method.
 + 409282 fix intermittently failing MaxConcurrentStreamTest
 + 409845 add test that makes sure that DataFrameGenerator correctly prepends
   the header information
 + 410498 ignore type of exception in
   GoAwayTest.testDataNotProcessedAfterGoAway
 + 410668 HTTP client should support the PATCH method.
 + 410800 Make RewritePatternRule queryString aware
 + 410805 StandardSession: remove all frameBytes for a given stream from queue
   if the stream is reset
 + 411216 RequestLogHandler handles async completion
 + 411458 MultiPartFilter getParameterMap doesn't preserve multivalued
   parameters 411459  MultiPartFilter.Wrapper getParameter should use charset
   encoding of part
 + 411538 Use Replacement character for bad parameter % encodings
 + 411545 SslConnection.DecryptedEndpoint.fill() sometimes misses a few network
   bytes
 + 411755 MultiPartInputStreamParser fails on base64 encoded content
 + 411844 ArrayIndexOutOfBoundsException on wild URL.
 + 411909 GzipFilter flushbuffer() results in erroneous finish() call
 + 412234 fix bug where NetworkTrafficSelectChannelEndpoint counted bytes wrong
   on incomplete writes
 + 412318 HttpChannel fix multiple calls to _transport.completed() if handle()
   is called multiple times while the channel is COMPLETED
 + 412418 HttpTransportOverSPDY fix race condition while sending push streams
   that could cause push data not to be sent. Fixes intermittent test issues in
   ReferrerPushStrategyTest
 + 412442 Avoid connection timeout after FIN-FIN close
 + 412466 Improved search for unset JETTY_HOME
 + 412608 EOF Chunk not sent on inputstream static content
 + 412629 PropertyFileLoginModule doesn't cache user configuration file even
   for refreshInterval=0
 + 412637 ShutdownMonitorThread already started
 + 412712 HttpClient does not send the terminal chunk after partial writes.
 + 412713 add dumpOnStart configuration to jetty-maven-plugin
 + 412750 HttpClient close expired connections fix
 + 412814 HttpClient calling CompleteListener.onComplete() twice.
 + 412846 jetty Http Client Connection through Proxy is failing with Timeout.
 + 412938 Request.setCharacterEncoding now throws UnsupportedEncodingException
   instead of UnsupportedCharsetException
 + 413034 Multiple webapps redeploy returns NamingException with AppDynamics
   javaagent
 + 413066 accept lower case method: head
 + 413108 HttpClient hardcodes dispatchIO=false when using SSL.
 + 413113 Inconsistent Request.getURI() when adding parameters via
   Request.param().
 + 413154 ContextHandlerCollection defers virtual host handling to
   ContextHandler
 + 413155 HttpTransportOverSPDY remove constructor argument for version and get
   version from stream.getSession instead
 + 413371 Default JSON.Converters for List and Set.
 + 413372 JSON Enum uses name rather than toString()
 + 413393 better logging of bad URLs in Resources
 + 413486 SessionCookieConfig setters should throw IllegalStateException if
   called after context started
 + 413568 Made AJP worker name generic
 + 413684 Trailing slash shows JSP source
 + 413901 isAsyncStarted remains true while original request is dispatched
 + 414085 Add jetty-continuations to plugin dependencies
 + 414101 Do not escape special characters in cookies
 + 414235 RequestLogHandler configured on a context fails to handle forwarded
   requests
 + 414393 StringIndexOutofBoundsException with > 8k multipart content without
   CR or LF
 + 414449 Added HttpParser strict mode for case sensitivity
 + 414507 Ensure AnnotationParser ignores parent dir hierarchy when checking
   for hidden dirnames
 + 414625 final static version fields
 + 414640 HTTP header value encoding
 + 414652 WebSocket's sendMessage() may hang on congested connections.
 + 414727 Ensure asynchronously flushed resources are closed
 + 414763 Added org.eclipse.jetty.util.log.stderr.ESCAPE option
 + 414833 HttpSessionListener.destroy must be invoked in reverse order
 + 414840 Request.login() throws NPE if username is null
 + 414951 QueuedThreadPool fix constructor that missed to pass the idleTimeout
 + 414972 HttpClient may read bytes with pre-tunnelled connection.

jetty-9.0.4.v20130625 - 25 June 2013
 + 396706 CGI support parameters
 + 397051 Make JDBCLoginService data members protected to facilitate
   subclassing
 + 397193 MongoSessionManager refresh updates last access time
 + 398467 Servlet 3.1 Non Blocking IO
 + 400503 WebSocket - squelch legitimate Exceptions during testing to avoid
   false positives
 + 401027 javadoc JMX annotations
 + 404508 enable overlay deployer
 + 405188 HTTP 1.0 with GET returns internal IP address.
 + 405313 Websocket client SSL hostname verification is broken, always defaults
   to raw IP as String
 + 406759 supressed stacktrace in ReferrerPushStrategyTest
 + 406923 Accept CRLF or LF but not CR as line termination
 + 407246 Test harness checked results in callbacks ignored.
 + 407325 Test Failure:
   org.eclipse.jetty.servlets.EventSourceServletTest.testEncoding
 + 407326 Test Failure:
   org.eclipse.jetty.client.HttpClientStreamTest.testInputStreamResponseListenerFailedBeforeResponse[0].
 + 407342 ReloadedSessionMissingClassTest uses class compiled with jdk7
 + 407386 Cookies not copied in ServletWebSocketRequest
 + 407469 Method parameters for @OnWebSocketError should support Throwable
 + 407470 Javadoc for @OnWebSocketFrame incorrectly references WebSocketFrame
   object
 + 407491 Better handle empty Accept-Language
 + 407614 added excludedMimeTypes to gzipFilter
 + 407812 jetty-maven-plugin can not handle whitespaces in equivalent of
   WEB-INF/classes paths
 + 407931 Add toggle for failing on servlet availability
 + 407976 JDBCSessionIdManager potentially leaves server in bad state after
   startup
 + 408077 HashSessionManager leaves file handles open after being stopped
 + 408117 isAsyncStarted is false on redispatch
 + 408118 NullPointerException when parsing request cookies
 + 408167 JDBCSessionManager don't mark session as dirty if same attribute
   value set
 + 408281 Inconsistent start/stop handling in ContainerLifeCycle
 + 408446 Multipart parsing issue with boundry and charset in ContentType
   header
 + 408529 Etags set in 304 response
 + 408600 set correct jetty.url in all pom files
 + 408642 setContentType from addHeader
 + 408662 In pax-web servlet services requests even if init() has not finished
   running
 + 408709 refactor test-webapp's chat application. Now there's only a single
   request for user login and initial chat message.
 + 408720 NPE in AsyncContext.getRequest()
 + 408723 Jetty Maven plugin reload ignores web.xml listeners
 + 408768 JSTL jars not scanned by jetty-ant
 + 408771 Problem with ShutdownMonitor for jetty-ant
 + 408782 Transparent Proxy - rewrite URL is ignoring query strings.
 + 408806 getParameter returns null on Multipart request if called before
   request.getPart()/getParts()
 + 408904 Enhance CommandlineBuilder to not escape strings inside single quotes
 + 408909 GzipFilter setting of headers when reset and/or not compressed
 + 408910 META-INF/jetty-webapp-context.xml file should be able to refer to
   bundle-relative locations
 + 408923 Need to be able to configure the ThreadPool for the default jetty
   server in osgi
 + 408945 XML Args ignored without DTD
 + 409012 added reference to example rewrite rules
 + 409133 Empty <welcome-file> causes StackOverflowError
 + 409228 Set jetty.home property so config files work even if deployed inside
   a bundle
 + 409403 fix IllegalStateException when SPDY is used and the response is
   written through BufferUtil.writeTo byte by byte
 + 409436 NPE on context restart using dynamic servlet registration
 + 409441 jetty.xml threadpool arg injection
 + 409449 Ensure servlets, filters and listeners added via dynamic
   registration, annotations or descriptors are cleaned on context restarts
 + 409545 Change HttpChannel contract
 + 409556 Resource files not closed
 + 409598 spdy: Fix NPE when a broken client tried to create duplicate stream
   IDs
 + 409684 Ids and properties not set for execution of jetty xml config files
   with mvn plugin
 + 409796 fix intermittent test issue in
   ReferrerPushStrategy.testResourceOrder. Happened when the client got closed
   before the server finished sending all data frames. Client waits now until
   all data is received.
 + 409801 Jetty should allow webdefault to be specified using a relative
   location when running in OSGi
 + 409842 Suspended request completed by a request thread does not set read
   interest.
 + 409953 return buffer.slice() instead of buffer.asReadOnlyBuffer() in
   ResourceCache to avoid using inefficent path in BufferUtil.writeTo
 + 409978 Websocket shouldn't create HttpSession if not present
 + 410083 Jetty clients submits incomplete URL to proxy.
 + 410098 inject accept-encoding header for all http requests through SPDY as
   SPDY clients MUST support spdy. Also remove two new tests that have been to
   implementation agnostic and not needed anymore due to recent code changes
 + 410175 WebSocketSession#isSecure() doesn't return true for SSL session on
   the server side
 + 410246 HttpClient with proxy does not tunnel HTTPS requests.
 + 410337 throw EofException instead of EOFException in HttpOutput.write() if
   HttpOutpyt is closed
 + 410341 suppress stacktraces that happen during test setup shutdown after
   successful test run
 + 410370 WebSocketCreator.createWebSocket() should use servlet specific
   parameters
 + 410372 Make SSL client certificate information available to server
   websockets
 + 410386 WebSocket Session.getUpgradeRequest().getRequestURI() returns bad URI
   on server side
 + 410405 Avoid NPE for requestDispatcher(../)
 + 410469 UpgradeRequest is sent twice when using SSL, one fails warning about
   WritePendingException
 + 410522 jetty start broken for command line options
 + 410537 Exceptions during @OnWebSocketConnect not reported to
   @OnWebSocketError
 + 410559 Removed FillInterest race
 + 410630 MongoSessionManager conflicting session update op
 + 410693 ServletContextHandler.setHandler does not relink handlers - check for
   null
 + 410750 NoSQLSessions: implement session context data persistence across
   server restarts
 + 410799 errors while creating push streams in HttpTransportOverSPDY are now
   logged to debug instead of warn
 + 410893 async support defaults to false for spec created servlets and filters
 + 410911 Continuation isExpired handling.
 + 410995 Avoid reverse DNS lookups when creating SSLEngines.
 + 411061 fix cookie handling in spdy. If two different HTTP headers with the
   same name are set, they should be translated to a single multiheader value
   according to:
   http://www.chromium.org/spdy/spdy-protocol/spdy-protocol-draft3#TOC-2.6.10-Name-Value-Header-Block.
   That applies for Set-Cookie headers for example. Before this changed
   duplicate header names have overwritten the previous one
 + 411135 HttpClient may send proxied https requests to the proxy instead of
   the target server.
 + 411340 add comment why executeOnFillable defaults to true
 + 411545 SslConnection.DecryptedEndpoint.fill() sometimes misses a few network
   bytes

jetty-9.0.3.v20130506 - 06 May 2013
 + 404010 fix cast exception in mongodb session manager
 + 404911 WebSocketCloseTest fails spuriously
 + 405281 allow filemappedbuffers to not be used
 + 405327 Modular Start.ini
 + 405530 Wrap AsyncContext to throw ISE after complete
 + 405537 NPE in rendering JSP using SPDY and wrapped ServletRequest
 + 405570 spdy push: resource ordering and sequential push.
 + 405631 Plugin gives error when its started twice
 + 405925 Redeploy with jetty-maven-plugin fails
 + 406015 Query parameters and POST queries. Fixed proxy case where the path is
   rewritten to be absolute.
 + 406202 re-enabled connector statistics
 + 406214 fix constructor for PushSynInfo ignores timeout, remove timeout for
   creating push streams in HttpTransportOverSPDY
 + 406272 Security constraints with multiple http-method-omissions can be
   incorrectly applied
 + 406390 406617 removed tiny race from handling of suspend and complete
 + 406437 Digest Auth supports out of order nc
 + 406449 Session's disconnect not detected
 + 406617 Spin in Request.recycle
 + 406618 Jetty startup in OSGi Equinox fails when using option
   jetty.home.bundle=org.eclipse.jetty.osgi.boot
 + 406753 jetty-runner contains invalid signature files
 + 406768 Improved handling of static content resources
 + 406861 IPv6 redirects fail.
 + 406923 Accept CRLF or LF but not CR as line termination
 + 406962 Improve attribute names in Request
 + 407075 Do not dispatch from complete
 + 407135 Unauthorized response causes retry loop.
 + 407136 @PreDestroy called after Servlet.destroy()
 + 407173 java.lang.IllegalStateException: null when using JDBCSessionManager
 + 407214 Reduce build logging of OSGi modules

jetty-9.0.2.v20130417 - 17 April 2013
 + 364921 FIN WAIT sockets
 + 402885 reuse Deflaters in GzipFilter
 + 403591 do not use the ConcurrentArrayBlockingQueue for thread pool, selector
   and async request log
 + 404511 fixed poor methods in ArrayTernaryTrie
 + 405119 Tidy up comments and code formatting for osgi
 + 405352 Servlet init-param always overridden by WebServlet annotation
 + 405364 spdy imeplement MAX_CONCURRENT_STREAMS
 + 405449 spdy improve handling of duplicate stream Ids
 + 405540 ServletContextListeners call in reverse in doStop
 + 405551 InputStreamResponseListener.await returns null when request fails.
 + 405679 example other server for documentation

jetty-9.0.1.v20130408 - 08 April 2013
 + 384552 add comment to jetty-https.xml describing keymanager password
 + 385488 non existing resources in collection are just warnings
 + 392129 fixed merged of handling of timeouts after startAsync
 + 393971 Improve setParentLoaderPriorty javadoc
 + 393972 Improve WebAppContext classloading javadoc
 + 395620 do not managed inherited life cycle listeners
 + 396562 Add an implementation of RequestLog that supports Slf4j
 + 399967 Destroyables destroyed on undeploy and shutdown hook
 + 400142 ConcurrentModificationException in JDBC SessionManger
 + 400144 When loading a session fails the JDBCSessionManger produces duplicate
   session IDs
 + 400689 Add support for Proxy authentication.
 + 401150 close input stream used from cached resource
 + 401806 spdy push properly pass through request and response headers for
   pushed resources
 + 402397 InputStreamResponseListener early close inputStream cause hold lock.
 + 402485 reseed secure random
 + 402626 Do not required endpoint host checking by default in server and
   configure in client
 + 402666 Improve handling of TLS exceptions due to raw socket close.
 + 402694 setuid as LifeCycle listener
 + 402706 HttpSession.setMaxInactiveInterval(int) does not change JDBCSession
   expiry
 + 402726 WebAppContext references old WebSocket packages in system and server
   classes
 + 402735 jetty.sh to support status which is == check
 + 402757 WebSocket client module can't be used with WebSocket server module in
   the same WAR.
 + 402833 Test harness for global error page and hide exception message from
   reason string
 + 402844 STOP.PORT & STOP.KEY behaviour has changed
 + 402982 Premature initialization of Servlets
 + 402984 WebSocket Upgrade must honor case insensitive header fields in
   upgrade request
 + 403122 Session replication fails with ClassNotFoundException when session
   attribute is Java dynamic proxy
 + 403280 Update to javax.el 2.2.4
 + 403281 jetty.sh waits for started or failure before returning
 + 403360 Named connectors
 + 403370 move frameBytes.fail() call in StandardSession.flush() outside the
   synchronized block to avoid deadlock
 + 403373 WebSocket change timeout log level from warn -> info
 + 403380 Introduce WebSocketTimeoutException to differentiate between EOF on
   write and Timeout
 + 403451 Review synchronization in SslConnection.
 + 403510 HttpSession maxInactiveInterval is not serialized in HashSession
 + 403513 jetty:run goal cannot be executed twice during the maven build
 + 403570 Asynchronous Request Logging
 + 403591 do not use the ConcurrentArrayBlockingQueue for thread pool, selector
   and async request log
 + 403817 Use of WebSocket Session.close() results in invalid status code
 + 404029 port jetty-monitor to jetty-9 and activate it
 + 404036 JDBCSessionIdManager.doStart() method should not call
   cleanExpiredSessions() because Listeners can't be notified
 + 404067 If cannot connect to db fail startup of JDBCSessionIdManager
 + 404128 Add Vary headers rather than set them
 + 404176 Jetty's AnnotationConfiguration class does not scan non-jar resources
   on the container classpath
 + 404204 Exception from inputstream cause hang or timeout.
 + 404283 org.eclipse.jetty.util.Scanner.scanFile() dies with an NPE if
   listFiles() returns null
 + 404323 Improved parameterization of https and SPDY
 + 404325 data constraint redirection does send default port
 + 404326 set status when Request.setHandled(true) is called
 + 404511 Replaced all StringMap usage with Tries
 + 404517 Close connection if request received after half close
 + 404610 Reintroduce ability to disallow TLS renegotiation.
 + 404757 SPDY can only be built with the latest JDK version.
 + 404789 Support IPv6 addresses in DoSFilter white list.
 + 404881 Allow regexs for SslContextFactory.setIncludeCipherSuites() and
   .setExcludeCipherSuites()
 + 404889 SelectorManager accepts attachments with sockets
 + 404906 servlets with load-on-startup = 0 are not fired up on jetty 9 startup
 + 404958 Fixed Resource.newSystemResource striped / handling
 + 405044 Query parameters lost for non GET or POST.

jetty-9.0.0.v20130308 - 08 March 2013
 + 399070 add updated version of npn-boot jar to start.ini
 + 399799 do not hold lock while calling invalidation listeners
 + 399967 Destroyables destroyed on undeploy and shutdown hook
 + 400312 ServletContextListener.contextInitialized() is not called when added
   in ServletContainerInitializer.onStartup
 + 401495 removed unused getOutputStream
 + 401531 StringIndexOutOfBoundsException for "/*" <url-pattern> of
   <jsp-property-group> fix for multiple mappings to *.jsp
 + 401641 Fixed MBean setter for String[]
 + 401642 Less verbose INFOs
 + 401643 Improved Authentication exception messages and provided quiet servlet
   exception
 + 401644 Dump does not login user already logged in
 + 401651 Abort request if maxRequestsQueuedPerDestination is reached.
 + 401777 InputStreamResponseListener CJK byte (>=128) cause EOF.
 + 401904 fixed getRemoteAddr to return IP instead of hostname
 + 401908 Enhance DosFilter to allow dynamic configuration of attributes.
 + 401966 Ensure OSGI WebApp as Service (WebAppContext) can be deployed only
   through ServiceWebAppProvider
 + 402008 Websocket blocking write hangs when remote client dies (or is killed)
   without going thru Close handshake
 + 402048 org.eclipse.jetty.server.ShutdownMonitor doesn't stop after the jetty
   server is stopped
 + 402075 Massive old gen growth when hit by lots of non persistent
   connections.
 + 402090 httpsender PendingState cause uncertain data send to server.
 + 402106 fixed URI resize in HttpParser
 + 402148 Update Javadoc for WebSocketServlet for new API
 + 402154 WebSocket / Session.setIdleTimeout(ms) should support in-place idle
   timeout changes
 + 402185 updated javascript mime-type
 + 402277 spdy proxy: fix race condition in nested push streams initiated by
   upstream server. Fix several other small proxy issues
 + 402316 HttpReceiver and null pointer exception.
 + 402341 Host with default port causes redirects loop.
 + 402726 WebAppContext references old WebSocket packages in system and server
   classes
 + 402757 WebSocket client module can't be used with WebSocket server module in
   the same WAR

jetty-8.1.12.v20130726 - 26 July 2013
 + 396706 CGI support parameters
 + 397193 MongoSessionManager refresh updates last access time
 + 407342 ReloadedSessionMissingClassTest uses class compiled with jdk7
 + 408529 Etags set in 304 response
 + 408600 set correct jetty.url in all pom files
 + 408642 setContentType from addHeader
 + 408662 In pax-web servlet services requests even if init() has not finished
   running
 + 408806 getParameter returns null on Multipart request if called before
   request.getPart()/getParts()
 + 408909 GzipFilter setting of headers when reset and/or not compressed
 + 409028 Jetty HttpClient does not work with proxy CONNECT method.
 + 409133 Empty <welcome-file> causes StackOverflowError
 + 409436 NPE on context restart using dynamic servlet registration
 + 409449 Ensure servlets, filters and listeners added via dynamic
   registration, annotations or descriptors are cleaned on context restarts
 + 409556 FileInputStream not closed in DirectNIOBuffer
 + 410405 Avoid NPE for requestDispatcher(../)
 + 410630 MongoSessionManager conflicting session update op
 + 410750 NoSQLSessions: implement session context data persistence across
   server restarts
 + 410893 async support defaults to false for spec created servlets and filters
 + 411135 HttpClient may send proxied https requests to the proxy instead of
   the target server.
 + 411216 RequestLogHandler handles async completion
 + 411458 MultiPartFilter getParameterMap doesn't preserve multivalued
   parameters 411459  MultiPartFilter.Wrapper getParameter should use charset
   encoding of part
 + 411755 MultiPartInputStreamParser fails on base64 encoded content
 + 411909 GzipFilter flushbuffer() results in erroneous finish() call
 + 412712 HttpClient does not send the terminal chunk after partial writes.
 + 412750 HttpClient close expired connections fix
 + 413371 Default JSON.Converters for List and Set.
 + 413372 JSON Enum uses name rather than toString()
 + 413684 Trailing slash shows JSP source
 + 413812 Make RateTracker serializable

jetty-7.6.12.v20130726 - 26 July 2013
 + 396706 CGI support parameters
 + 397193 MongoSessionManager refresh updates last access time
 + 407342 ReloadedSessionMissingClassTest uses class compiled with jdk7
 + 408529 Etags set in 304 response
 + 408600 set correct jetty.url in all pom files
 + 408642 setContentType from addHeader
 + 408662 In pax-web servlet services requests even if init() has not finished
   running
 + 408909 GzipFilter setting of headers when reset and/or not compressed
 + 409028 Jetty HttpClient does not work with proxy CONNECT method.
 + 409133 Empty <welcome-file> causes StackOverflowError
 + 409556 FileInputStream not closed in DirectNIOBuffer
 + 410630 MongoSessionManager conflicting session update op
 + 410750 NoSQLSessions: implement session context data persistence across
   server restarts
 + 411135 HttpClient may send proxied https requests to the proxy instead of
   the target server.
 + 411216 RequestLogHandler handles async completion
 + 411458 MultiPartFilter getParameterMap doesn't preserve multivalued
   parameters 411459  MultiPartFilter.Wrapper getParameter should use charset
   encoding of part
 + 411755 MultiPartInputStreamParser fails on base64 encoded content
 + 411909 GzipFilter flushbuffer() results in erroneous finish() call
 + 412712 HttpClient does not send the terminal chunk after partial writes.
 + 412750 HttpClient close expired connections fix
 + 413371 Default JSON.Converters for List and Set.
 + 413372 JSON Enum uses name rather than toString()
 + 413684 Trailing slash shows JSP source
 + 413812 Make RateTracker serializable

jetty-8.1.11.v20130520 - 20 May 2013
 + 402844 STOP.PORT & STOP.KEY behaviour has changed
 + 403281 jetty.sh waits for started or failure before returning
 + 403513 jetty:run goal cannot be executed twice during the maven build
 + 403570 Asynchronous Request Logging
 + 404010 fix cast exception in mongodb session manager
 + 404128 Add Vary headers rather than set them
 + 404283 org.eclipse.jetty.util.Scanner.scanFile() dies with an NPE if
   listFiles() returns null
 + 404325 data constraint redirection does send default port
 + 404517 Close connection if request received after half close
 + 404789 Support IPv6 addresses in DoSFilter white list.
 + 404958 Fixed Resource.newSystemResource striped / handling
 + 405281 allow filemappedbuffers to not be used
 + 405537 NPE in rendering JSP using SPDY and wrapped ServletRequest
 + 406437 Digest Auth supports out of order nc
 + 406618 Jetty startup in OSGi Equinox fails when using option
   jetty.home.bundle=org.eclipse.jetty.osgi.boot
 + 406923 CR line termination
 + 407136 @PreDestroy called after Servlet.destroy()
 + 407173 java.lang.IllegalStateException: null when using JDBCSessionManager
 + 407931 Add toggle for failing on servlet availability
 + 407976 JDBCSessionIdManager potentially leaves server in bad state after
   startup
 + 408077 HashSessionManager leaves file handles open after being stopped
 + 408446 Multipart parsing issue with boundry and charset in ContentType
   header

jetty-8.1.10.v20130312 - 12 March 2013
 + 376273 Early EOF because of SSL Protocol Error on
   https://api-3t.paypal.com/nvp.
 + 381521 allow compress methods to be configured
 + 392129 fixed handling of timeouts after startAsync
 + 394064 ensure that JarFile instances are closed on JarFileResource.release()
 + 398649 ServletContextListener.contextDestroyed() is not called on
   ContextHandler unregistration
 + 399703 made encoding error handling consistent
 + 399799 do not hold lock while calling invalidation listeners
 + 399967 Shutdown hook calls destroy
 + 400040 NullPointerException in HttpGenerator.prepareBuffers
 + 400142 ConcurrentModificationException in JDBC SessionManger
 + 400144 When loading a session fails the JDBCSessionManger produces duplicate
   session IDs
 + 400312 ServletContextListener.contextInitialized() is not called when added
   in ServletContainerInitializer.onStartup
 + 400457 Thread context classloader hierarchy not searched when finding
   webapp's java:comp/env
 + 400859 limit max size of writes from cached content
 + 401211 Remove requirement for jetty-websocket.jar in WEB-INF/lib
 + 401317 Make Safari 5.x websocket support minVersion level error more clear
 + 401382 Prevent parseAvailable from parsing next chunk when previous has not
   been consumed. Handle no content-type in chunked request.
 + 401474 Performance problem in org.eclipse.jetty.annotation.AnnotationParser
 + 401485 zip file closed exception
 + 401531 StringIndexOutOfBoundsException for "/*" <url-pattern> of
   <jsp-property-group> fix for multiple mappings to *.jsp
 + 401908 Enhance DosFilter to allow dynamic configuration of attributes.
 + 402048 org.eclipse.jetty.server.ShutdownMonitor doesn't stop after the jetty
   server is stopped
 + 402485 reseed secure random
 + 402735 jetty.sh to support status which is == check
 + 402833 Test harness for global error page and hide exception message from
   reason string

jetty-7.6.11.v20130520 - 20 May 2013
 + 402844 STOP.PORT & STOP.KEY behaviour has changed
 + 403281 jetty.sh waits for started or failure before returning
 + 403513 jetty:run goal cannot be executed twice during the maven build
 + 403570 Asynchronous Request Logging
 + 404010 fix cast exception in mongodb session manager
 + 404128 Add Vary headers rather than set them
 + 404283 org.eclipse.jetty.util.Scanner.scanFile() dies with an NPE if
   listFiles() returns null
 + 404325 data constraint redirection does send default port
 + 404517 Close connection if request received after half close
 + 404789 Support IPv6 addresses in DoSFilter white list.
 + 404958 Fixed Resource.newSystemResource striped / handling
 + 405281 allow filemappedbuffers to not be used
 + 405537 NPE in rendering JSP using SPDY and wrapped ServletRequest
 + 406437 Digest Auth supports out of order nc
 + 406923 CR line termination
 + 407136 @PreDestroy called after Servlet.destroy()
 + 407173 java.lang.IllegalStateException: null when using JDBCSessionManager
 + 407976 JDBCSessionIdManager potentially leaves server in bad state after
   startup
 + 408077 HashSessionManager leaves file handles open after being stopped
 + 408446 Multipart parsing issue with boundry and charset in ContentType
   header

jetty-7.6.10.v20130312 - 12 March 2013
 + 376273 Early EOF because of SSL Protocol Error on
   https://api-3t.paypal.com/nvp.
 + 381521 allow compress methods to be configured
 + 394064 ensure that JarFile instances are closed on JarFileResource.release()
 + 398649 ServletContextListener.contextDestroyed() is not called on
   ContextHandler unregistration
 + 399703 made encoding error handling consistent
 + 399799 do not hold lock while calling invalidation listeners
 + 399967 Shutdown hook calls destroy
 + 400040 NullPointerException in HttpGenerator.prepareBuffers
 + 400142 ConcurrentModificationException in JDBC SessionManger
 + 400144 When loading a session fails the JDBCSessionManger produces duplicate
   session IDs
 + 400457 Thread context classloader hierarchy not searched when finding
   webapp's java:comp/env
 + 400859 limit max size of writes from cached content
 + 401211 Remove requirement for jetty-websocket.jar in WEB-INF/lib
 + 401317 Make Safari 5.x websocket support minVersion level error more clear
 + 401382 Prevent parseAvailable from parsing next chunk when previous has not
   been consumed. Handle no content-type in chunked request.
 + 401474 Performance problem in org.eclipse.jetty.annotation.AnnotationParser
 + 401531 StringIndexOutOfBoundsException for "/*" <url-pattern> of
   <jsp-property-group> fix for multiple mappings to *.jsp
 + 401908 Enhance DosFilter to allow dynamic configuration of attributes.
 + 402048 org.eclipse.jetty.server.ShutdownMonitor doesn't stop after the jetty
   server is stopped
 + 402485 reseed secure random
 + 402735 jetty.sh to support status which is == check
 + 402833 Test harness for global error page and hide exception message from
   reason string

jetty-9.0.0.RC2 - 24 February 2013
 + Fix etc/jetty.xml TimerScheduler typo that is preventing normal startup
 + Fix etc/jetty-https.xml ExcludeCipherSuites typo that prevents SSL startup
 + Fix websocket memory use

jetty-9.0.0.RC1 - 22 February 2013
 + 227244 Remove import of backport-util-concurrent Arrays class
 + 362854 Continuation implementations may deadlock.
 + 376273 Early EOF because of SSL Protocol Error on
   https://api-3t.paypal.com/nvp.
 + 381521 allow compress methods to be configured
 + 388103 Add API for tracking down upload progress.
 + 394064 ensure that JarFile instances are closed on JarFileResource.release()
 + 398649 ServletContextListener.contextDestroyed() is not called on
   ContextHandler unregistration
 + 399463 add start.ini documentation for OPTIONS. Remove reference to
   start_config
 + 399520 Websocket Server Connection needs session idle timeouts
 + 399535 Websocket-client connect should have configurable connect timeout
 + 400014 Http async client DNS performance.
 + 400040 NullPointerException in HttpGenerator.prepareBuffers
 + 400184 SslContextFactory change. Disable hostname verification if trustAll
   is set
 + 400255 Using WebSocket.maxMessageSize results in IllegalArgumentException
 + 400434 Add support for an OutputStream ContentProvider.
 + 400457 Thread context classloader hierarchy not searched when finding
   webapp's java:comp/env
 + 400512 ClientUpgradeRequet.addExtension() should fail if extension is not
   installed
 + 400555 HttpProxyEngine: Add http version header in response
 + 400631 Calling flush() on HttpServletResponse.getOutputStream() after last
   byte of body causes EofException.
 + 400734 NPE for redirects with relative location.
 + 400738 ResourceHandler doesn't support range requests
 + 400848 Redirect fails with non-encoded location URIs.
 + 400849 Conversation hangs if non-first request fails when queued.
 + 400859 limit max size of writes from cached content
 + 400864 Added LowResourcesMonitor
 + 401177 Make org.eclipse.jetty.websocket.api.WebSocketAdapter threadsafe
 + 401183 Handle push streams in new method StreamFrameListener.onPush()
   instead of SessionFrameListener.syn()
 + 401211 Remove requirement for jetty-websocket.jar in WEB-INF/lib
 + 401317 Make Safari 5.x websocket support minVersion level error more clear
 + 401382 Prevent parseAvailable from parsing next chunk when previous has not
   been consumed. Handle no content-type in chunked request.
 + 401414 Hostname verification fails.
 + 401427 WebSocket messages sent from onConnect fail to be read by jetty
   websocket-client
 + 401474 Performance problem in org.eclipse.jetty.annotation.AnnotationParser
 + 401485 zip file closed exception

jetty-9.0.0.RC0 - 01 February 2013
 + 362226 HttpConnection "wait" call causes thread resource exhaustion
 + 370384 jetty-aggregate not used in jetty-distribution
 + 381351 defaults for keymanager and trustmanager come from their factories
   and not hardcoded
 + 381521 Only set Vary header when content could be compressed
 + 381689 Allow jetty-runner to specify listen host along with listen port
 + 382237 support non java JSON classes
 + 385306 added getURI method
 + 391248 fixing localhost checking in statistics servlet
 + 391249 fix for invalid XML node dispatchedTimeMean in statistics servlet
 + 391345 fix missing br tag in statistics servlet
 + 393933 remove deprecated classes/methods and consolidate some static methods
   to SslContextFactory
 + 393968 fix typo in javadoc
 + 394541 remove continuation jar from distro, add as dep to test-jetty-webapp
 + 395232 UpgradeRequest object passed to createWebSocket() has null Session
 + 395444 Disabling Websocket Compress Extensions (not working with Chrome /
   deflate problem)
 + 396428 Test for WebSocket masking on client fragments per RFC 6455 Sec 5.1
 + 396574 add JETTY_HOME as a location for pid to be found
 + 396606 make spdy proxy capable of receiving SPDY and talk HTTP to the
   upstream server
 + 397168 backed of test timing
 + 397769 TimerScheduler does not relinquish cancelled tasks.
 + 398872 SslConnection should not be notified of idle timeouts. First
   solution. Merge branch 'ssl_idle_timeout_ignored'.
 + 399132 check parent dir of session store against file to be removed
 + 399173 UpgradeRequest.getParameterMap() should never return null
 + 399242 Reduce/eliminate false sharing in BlockingArrayQueue.
 + 399319 Request.getURI() may return negative ports.
 + 399324 HttpClient does not handle correctly UnresolvedAddressException.
 + 399343 OnWebSocketConnect should use api.Session parameter instead.
 + 399344 Add missing @OnWebSocketError annotation
 + 399397 websocket-client needs better upgrade failure checks
 + 399421 Add websocket.api.Session.disconnect() for harsh low level connection
   disconnect
 + 399515 Websocket-client connect issues should report to websocket onError
   handlers
 + 399516 Websocket UpgradeException should contain HTTP Request/Response
   information
 + 399566 Running org.eclipse.jetty.server.session.MaxInactiveMigrationTest
   produces stack trace
 + 399568 OSGi tests can't find websocket classes
 + 399576 Server dumpStdErr throws exception if server is stopping
 + 399669 Remove WebSocketConnection in favor of websocket.api.Session
 + 399689 Websocket RFC6455 extension handshake fails if server doesn't have
   extension
 + 399703 made encoding error handling consistent
 + 399721 Change <Ref id= ...> to <Ref refid= ...>

jetty-9.0.0.M5 - 19 January 2013
 + 367638 throw exception for excess form keys
 + 381521 Only set Vary header when content could be compressed
 + 391623 Making --stop with STOP.WAIT perform graceful shutdown
 + 393158 java.lang.IllegalStateException when sending an empty InputStream
 + 393220 remove dead code from ServletHandler and log ServletExceptions in
   warn instead of debug
 + 393733 WebSocketClient interface should support multiple connections
 + 395885 ResourceCache should honor useFileMappedBuffer if set
 + 396253 FilterRegistration wrong order
 + 396459 Log specific message for empty request body for multipart mime
   requests
 + 396500 HttpClient Exchange takes forever to complete when less content sent
   than Content-Length
 + 396886 MultiPartFilter strips bad escaping on filename="..."
 + 397110 Accept %uXXXX encodings in URIs
 + 397111 Tolerate empty or excessive whitespace preceeding MultiParts
 + 397112 Requests with byte-range throws NPE if requested file has no mimetype
   (eg no file extension)
 + 397114 run-forked with waitForChild=false can lock up
 + 397130 maxFormContentSize set in jetty.xml is ignored
 + 397190 improve ValidUrlRule to iterate on codepoints
 + 397321 Wrong condition in default start.config for annotations
 + 397535 Support pluggable alias checking to support symbolic links
 + 397769 TimerScheduler does not relinquish cancelled tasks.
 + 398105 Clean up WebSocketPolicy
 + 398285 ProxyServlet mixes cookies from different clients.
 + 398337 UTF-16 percent encoding in UTF-16 form content
 + 398582 Move lib/jta jar into lib/jndi
 + JETTY-1533 handle URL with no path

jetty-9.0.0.M4 - 21 December 2012
 + 392417 Prevent Cookie parsing interpreting unicode chars
 + 393220 remove dead code from ServletHandler and log ServletExceptions in
   warn instead of debug
 + 393770 Error in ContextHandler.setEventListeners(EventListener[])
 + 394210 spdy api rename stream.syn() to stream.push()
 + 394211 spdy: Expose RemoteServerAddress and LocalServerAddress in
   StandardSession
 + 394294 Start web-bundles started before jetty
 + 394370 Add integration test for client resetting SPDY push SYN's
 + 394514 Preserve URI parameters in sendRedirect
 + 394552 HEAD requests don't work for jetty-client.
 + 394719 remove regex from classpath matching
 + 394829 Session can not be restored after SessionManager.setIdleSavePeriod
   has saved the session
 + 394839 Allow multipart mime with no boundary
 + 394854 optimised promise implementation
 + 394870 Make enablement of remote access to test webapp configurable in
   override-web.xml
 + 395168 fix unavailable attributes when return type has annotation on super
   class
 + 395215 Multipart mime with just LF and no CRLF: add test for legacy filter
 + 395220 New InputStream extension to allow a mix of EOL styles between
   headers and content
 + 395312 log.warn if a SPDY stream gets committed twice
 + 395313 HttpTransportOverSPDY.send() does not rethrow exceptions, but call
   Callback.failed() only
 + 395314 Add missing flush() call after StandardSession.complete() has been
   called. Some test cleanup.
 + 395344 Move JSR-356 (Java WebSocket API) work off to Jetty 9.1.x
 + 395380 add ValidUrlRule to jetty-rewrite
 + 395394 allow logging from boot classloader
 + 395574 port jetty-runner and StatisticsServlet to jetty-9
 + 395605 class cast exception in XMLConfiguration fixed
 + 395649 add jetty-setuid back into jetty 9 and distribution
 + 395794 slightly modified fix for empty file extenstion to mime type mapping.
   Added a default, so it will also work with unknown file extensions
 + 396036 SPDY send controlFrames even if Stream is reset to avoid breaking the
   compression context
 + 396193 spdy remove timeout parameters from api and move them to the Info*
   classes
 + 396459 Log specific message for empty request body for multipart mime
   requests
 + 396460 Make ServerConnector configurable with jetty-maven-plugin
 + 396472 org.eclipse.jetty.websocket needs to be removed from serverclasses as
   it should only be a systemclass
 + 396473 JettyWebXMlConfiguration does not reset serverclasses
 + 396474 add websocket server classes to jetty-maven-plugin classpath
 + 396475 Remove unneeded websocket-server dependency from test-jetty-webapp
 + 396518 Websocket AB Tests should test for which side disconnected and
   closed.wasClean
 + 396687 missing jetty-io dependency in jetty-servlets
 + JETTY-796 jetty ant plugin improvements

jetty-9.0.0.M3 - 20 November 2012
 + 391623 Add option to --stop to wait for target jetty to stop
 + 392237 Port test-integration to jetty-9
 + 392492 expect headers only examined for requests>=HTTP/1.1
 + 392850 ContextLoaderListener not called in 9.0.0.M1 and M2
 + 393075 1xx, 204, 304 responses ignore headers that suggest content
 + 393832 start connectors last
 + 393947 additional tests
 + 394143 add jetty-all aggregate via release profile
 + 394144 add jetty-jaspi

jetty-8.1.9.v20130131 - 31 January 2013
 + 362226 HttpConnection "wait" call causes thread resource exhaustion
 + 367638 throw exception for excess form keys
 + 381521 Only set Vary header when content could be compressed
 + 382237 support non java JSON classes
 + 391248 fixing localhost checking in statistics servlet
 + 391249 fix for invalid XML node dispatchedTimeMean in statistics servlet
 + 391345 fix missing br tag in statistics servlet
 + 391623 Add option to --stop to wait for target jetty to stop
 + 392417 Prevent Cookie parsing interpreting unicode chars
 + 392492 expect headers only examined for requests>=HTTP/1.1
 + 393075 1xx 204 and 304 ignore all headers suggesting content
 + 393158 java.lang.IllegalStateException when sending an empty InputStream
 + 393220 remove dead code from ServletHandler and log ServletExceptions in
   warn instead of debug
 + 393947 additional tests
 + 393968 fix typo in javadoc
 + 394294 A web-bundle started before jetty-osgi should be deployed as a webapp
   when jetty-osgi starts
 + 394514 Preserve URI parameters in sendRedirect
 + 394541 remove continuation jar from distro, add as dep to test-jetty-webapp
 + 394719 remove regex from classpath matching
 + 394811 Make JAASLoginService log login failures to DEBUG instead of WARN.
   Same for some other exceptions.
 + 394829 Session can not be restored after SessionManager.setIdleSavePeriod
   has saved the session
 + 394839 Allow multipart mime with no boundary
 + 394870 Make enablement of remote access to test webapp configurable in
   override-web.xml
 + 395215 Multipart mime with just LF and no CRLF
 + 395380 add ValidUrlRule to jetty-rewrite
 + 395394 allow logging from boot classloader
 + 396253 FilterRegistration wrong order
 + 396459 Log specific message for empty request body for multipart mime
   requests
 + 396500 HttpClient Exchange takes forever to complete when less content sent
   than Content-Length
 + 396574 add JETTY_HOME as a location for pid to be found
 + 396886 MultiPartFilter strips bad escaping on filename="..."
 + 397110 Accept %uXXXX encodings in URIs
 + 397111 Tolerate empty or excessive whitespace preceeding MultiParts
 + 397112 Requests with byte-range throws NPE if requested file has no mimetype
   (eg no file extension)
 + 397130 maxFormContentSize set in jetty.xml is ignored
 + 397190 improve ValidUrlRule to iterate on codepoints
 + 397321 Wrong condition in default start.config for annotations
 + 397535 Support pluggable alias checking to support symbolic links
 + 398337 UTF-16 percent encoding in UTF-16 form content
 + 399132 check parent dir of session store against file to be removed
 + JETTY-1533 handle URL with no path

jetty-7.6.9.v20130131 - 31 January 2013
 + 362226 HttpConnection "wait" call causes thread resource exhaustion
 + 367638 throw exception for excess form keys
 + 381521 Only set Vary header when content could be compressed
 + 382237 support non java JSON classes
 + 391248 fixing localhost checking in statistics servlet
 + 391249 fix for invalid XML node dispatchedTimeMean in statistics servlet
 + 391345 fix missing br tag in statistics servlet
 + 391623 Add option to --stop to wait for target jetty to stop
 + 392417 Prevent Cookie parsing interpreting unicode chars
 + 392492 expect headers only examined for requests>=HTTP/1.1
 + 393075 1xx 204 and 304 ignore all headers suggesting content
 + 393220 remove dead code from ServletHandler and log ServletExceptions in
   warn instead of debug
 + 393947 additional tests
 + 393968 fix typo in javadoc
 + 394514 Preserve URI parameters in sendRedirect
 + 394541 remove continuation jar from distro, add as dep to test-jetty-webapp
 + 394719 remove regex from classpath matching
 + 394811 Make JAASLoginService log login failures to DEBUG instead of WARN.
   Same for some other exceptions.
 + 394829 Session can not be restored after SessionManager.setIdleSavePeriod
   has saved the session
 + 394839 Allow multipart mime with no boundary
 + 395215 Multipart mime with just LF and no CRLF
 + 395380 add ValidUrlRule to jetty-rewrite
 + 395394 allow logging from boot classloader
 + 396459 Log specific message for empty request body for multipart mime
   requests
 + 396500 HttpClient Exchange takes forever to complete when less content sent
   than Content-Length
 + 396574 add JETTY_HOME as a location for pid to be found
 + 396886 MultiPartFilter strips bad escaping on filename="..."
 + 397110 Accept %uXXXX encodings in URIs
 + 397111 Tolerate empty or excessive whitespace preceeding MultiParts
 + 397112 Requests with byte-range throws NPE if requested file has no mimetype
   (eg no file extension)
 + 397130 maxFormContentSize set in jetty.xml is ignored
 + 397190 improve ValidUrlRule to iterate on codepoints
 + 397321 Wrong condition in default start.config for annotations
 + 397535 Support pluggable alias checking to support symbolic links
 + 398337 UTF-16 percent encoding in UTF-16 form content
 + 399132 check parent dir of session store against file to be removed
 + JETTY-1533 handle URL with no path
 + 394215 Scheduled tasks throwing exceptions kill java.util.Timer thread.
 + 394232 add jetty-ant into jetty9
 + 394357 Make JarResource constructors protected
 + 394370 Add unit tests for HttpTransportOverSPDY.send()
 + 394383 add logging of the SSLEngine
 + 394545 Add jetty-jaas dependency to jetty-maven-plugin
 + 394671 Fix setting loglevel on commandline, organize import, fix javadoc
 + JETTY-846 Support maven-war-plugin configuration for jetty-maven-plugin; fix
   NPE

jetty-9.0.0.M2 - 06 November 2012
 + 371170 MongoSessionManager LastAccessTimeTest fails
 + 391877 org.eclipse.jetty.webapp.FragmentDescriptor incorrectly reporting
   duplicate others for after ordering
 + 392237 Split jaas from jetty-plus into jetty-jaas and port the
   test-jaas-webapp from codehaus
 + 392239 Allow no error-code or exception for error-pages
 + 392304 fixed intermittent client SSL failure. Correctly compact in flip2fill
 + 392525 Add option to --stop-wait to specify timeout
 + 392641 JDBC Sessions not scavenged if expired during downtime
 + 392812 MongoSessionIDManager never purges old sessions
 + 392959 Review HttpClient.getConversation(long).
 + 393014 Mongodb purgevalid using query for purgeinvalid
 + 393015 Mongodb purge not rescheduled
 + 393075 Jetty WebSocket client cannot connect to Tomcat WebSocket Server
 + 393218 add xsd=application/xml mime mapping to defaults
 + 393291 Confusing log entry about (non) existing webAppSourceDirectory
 + 393303 use jetty-web.xml to explicitly add the jetty packages that need
   visability.   This commit also sucked in some changes made to help with the
   documentation process (improving deployer configuration management
 + 393363 Use Locale.ENGLISH for all toUpperCase and toLowerCase calls
 + 393368 min websocket version
 + 393383 delay onClose call until closeOut is done
 + 393494 HashSessionManager can't delete unrestorable sessions on Windows
 + JETTY-1547 Jetty does not honor web.xml
   web-app/jsp-config/jsp-property-group/default-content-type
 + JETTY-1549 jetty-maven-plugin fails to reload the LoginService properly
 + JETTY-1550 virtual WEB-INF not created if project has overlays

jetty-8.1.8.v20121106 - 06 November 2012
 + 371170 MongoSessionManager LastAccessTimeTest fails
 + 388675 Non utf8 encoded query strings not decoded to parameter map using
   queryEncoding
 + 388706 Avoid unnecessary indirection through Charset.name
 + 389390 AnnotationConfiguration is ignored if the metadata-complete attribute
   is present in an override descriptor regardless of the value
 + 389452 if web-fragment metadata-complete==true still scan its related jar if
   there there is a ServletContainerInitializer, ensure webapp restarts work
 + 389686 Fix reference to org.eclipse.jetty.util.log.stderr.LONG system
   property in javadoc for StdErrLog
 + 389956 Bad __context set in WebAppContext.start sequence with respect to ENC
   setup
 + 389965 OPTIONS should allow spaces in comma separated list
 + 390108 Servlet 3.0 API for programmatic login doesn't appear to work
 + 390161 Apply DeferredAuthentication fix to jaspi
 + 390163 Implement ServletRegistration.Dynamic.setServletSecurity
 + 390503 http-method-omission element not being processed
 + 390560 The method AnnotationParser.getAnnotationHandlers(String) always
   returns a empty collection.
 + 391080 Multipart temp files can be left on disk from Request.getPart and
   getParts
 + 391082 No exception if multipart input stream incomplete
 + 391188 Files written with Request.getPart().write(filename) should not be
   auto-deleted
 + 391483 fix bad javadoc example in shutdown handler
 + 391622 Be lenient on RFC6265 restriction on duplicate cookie names in same
   response
 + 391623 Add option to --stop to wait for target jetty to stop
 + 391877 org.eclipse.jetty.webapp.FragmentDescriptor incorrectly reporting
   duplicate others for after ordering
 + 392239 Allow no error-code or exception for error-pages
 + 392525 Add option to --stop-wait to specify timeout
 + 392641 JDBC Sessions not scavenged if expired during downtime
 + 392812 MongoSessionIDManager never purges old sessions
 + 393014 Mongodb purgevalid using query for purgeinvalid
 + 393015 Mongodb purge not rescheduled
 + 393075 Jetty WebSocket client cannot connect to Tomcat WebSocket Server
 + 393218 add xsd=application/xml mime mapping to defaults
 + 393363 Use Locale.ENGLISH for all toUpperCase and toLowerCase calls
 + 393368 min websocket version
 + 393383 delay onClose call until closeOut is done
 + 393494 HashSessionManager can't delete unrestorable sessions on Windows
 + JETTY-1547 Jetty does not honor web.xml
   web-app/jsp-config/jsp-property-group/default-content-type

jetty-7.6.8.v20121106 - 06 November 2012
 + 371170 MongoSessionManager LastAccessTimeTest fails
 + 388675 Non utf8 encoded query strings not decoded to parameter map using
   queryEncoding
 + 389686 Fix reference to org.eclipse.jetty.util.log.stderr.LONG system
   property in javadoc for StdErrLog
 + 389956 Bad __context set in WebAppContext.start sequence with respect to ENC
   setup
 + 389965 OPTIONS should allow spaces in comma separated list
 + 390161 Apply DeferredAuthentication fix to jaspi
 + 390560 The method AnnotationParser.getAnnotationHandlers(String) always
   returns a empty collection.
 + 391483 fix bad javadoc example in shutdown handler
 + 391622 Be lenient on RFC6265 restriction on duplicate cookie names in same
   response
 + 391623 Add option to --stop to wait for target jetty to stop
 + 392239 Allow no error-code or exception for error-pages
 + 392525 Add option to --stop-wait to specify timeout
 + 392641 JDBC Sessions not scavenged if expired during downtime
 + 392812 MongoSessionIDManager never purges old sessions
 + 393014 Mongodb purgevalid using query for purgeinvalid
 + 393015 Mongodb purge not rescheduled
 + 393075 Jetty WebSocket client cannot connect to Tomcat WebSocket Server
 + 393218 add xsd=application/xml mime mapping to defaults
 + 393363 Use Locale.ENGLISH for all toUpperCase and toLowerCase calls
 + 393368 min websocket version
 + 393383 delay onClose call until closeOut is done
 + 393494 HashSessionManager can't delete unrestorable sessions on Windows

jetty-9.0.0.M1 - 15 October 2012
 + 369349 directory with spaces --dry-run fix
 + 385049 fix issue with pipelined connections when switching protocols
 + 387896 populate session in SessionAuthentication as a valueBound in addition
   to activation so it is populate when needed
 + 387919 throw EOFException on early eof from client on http requests
 + 387943 Catch CNFE when no jstl jars are installed
 + 387953 jstl does not work with jetty-7 in osgi
 + 388072 GZipFilter incorrectly gzips when Accept-Encoding: gzip; q=0
 + 388073 null session id from cookie causes NPE fixed
 + 388079 AbstractHttpConnection. Flush the buffer before shutting output down
   on error condition
 + 388102 Jetty HttpClient memory leaks when sending larger files
 + 388393 WebAppProvider doesn't work alongside OSGi deployer
 + 388502 handle earlyEOF with 500
 + 388652 Do not flush on handle return if request is suspended
 + 388675 Non utf8 encoded query strings not decoded to parameter map using
   queryEncoding
 + 388706 Avoid unnecessary indirection through Charset.name
 + 388895 Update dependencies for jetty-jndi
 + 389390 AnnotationConfiguration is ignored if the metadata-complete attribute
   is present in an override descriptor regardless of the value
 + 389452 if web-fragment metadata-complete==true still scan its related jar if
   there there is a ServletContainerInitializer, ensure webapp restarts work
 + 389686 Fix reference to org.eclipse.jetty.util.log.stderr.LONG system
   property in javadoc for StdErrLog
 + 389956 Bad __context set in WebAppContext.start sequence with respect to ENC
   setup
 + 389965 OPTIONS should allow spaces in comma separated list
 + 390108 Servlet 3.0 API for programmatic login doesn't appear to work
 + 390161 Apply DeferredAuthentication fix to jaspi
 + 390163 Implement ServletRegistration.Dynamic.setServletSecurity
 + 390256 Remove Jetty6 Support
 + 390263 Sec-WebSocket-Extensions from Chrome and Safari badly handled
 + 390503 http-method-omission element not being processed
 + 390560 The method AnnotationParser.getAnnotationHandlers(String) always
   returns a empty collection.
 + 391080 Multipart temp files can be left on disk from Request.getPart and
   getParts
 + 391082 No exception if multipart input stream incomplete
 + 391140 Implement x-webkit-deflate-frame extension as-used by Chrome/Safari
 + 391188 Files written with Request.getPart().write(filename) should not be
   auto-deleted
 + 391483 fix bad javadoc example in shutdown handler
 + 391588 WebSocket Client does not set masking on close frames
 + 391590 WebSocket client needs ability to set requested extensions
 + 391591 WebSocket client should support x-webkit-deflate-frame
 + 391622 Be lenient on RFC6265 restriction on duplicate cookie names in same
   response
 + 391623 Add option to --stop to wait for target jetty to stop
 + JETTY-1515 Include cookies on 304 responses from DefaultServlet.
 + JETTY-1532 HTTP headers decoded with platform's default encoding
 + JETTY-1541 fixed different behaviour for single byte writes
 + JETTY-1547 Jetty does not honor web.xml
   web-app/jsp-config/jsp-property-group/default-content-type

jetty-9.0.0.M0 - 21 September 2012
 + 380924 xmlconfiguration <Configure and <New supports named constructors,
   including dynamic ordering of parameters
 + 380928 Implement new websocket close code
 + 385448 migrate jetty jmx usage to be annotation based
 + 387928 retire jetty-ajp
 + 389639 set plugin version for jetty-jspc-maven-plugin

jetty-8.1.7.v20120910 - 10 September 2012
 + 388895 Update dependencies for jetty-jndi
 + fix busy logging statement re: sessions

jetty-7.6.7.v20120910 - 10 September 2012
 + 388895 Update dependencies for jetty-jndi
 + fix busy logging statement re: sessions

jetty-8.1.6.v20120903 - 03 September 2012
 + 347130 Empty getResourcePaths due to ZipFileClosedException
 + 367591 Support Env variables in XmlConfiguration.
 + 377055 Prevent webapp classloader leaks
 + 379207 backported fixes from jetty-9 to make hierarchy work
 + 379423 Jetty URL Decoding fails for certain international characters
 + 383304 Reset PrintWriter on response recycle
 + 384847 better name
 + 385049 fix issue with pipelined connections when switching protocols
 + 385651 Message 'Address already in use' not specific enough
 + 385925 make SslContextFactory.setProtocols and
   SslContextFactory.setCipherSuites preserve the order of the given parameters
 + 386010 JspRuntimeContext rewraps System.err
 + 386591 add UnixCrypt note to about.html
 + 386714 used deferred auth for form login and error pages
 + 387896 populate session in SessionAuthentication as a valueBound in addition
   to activation so it is populate when needed
 + 387943 Catch CNFE when no jstl jars are installed
 + 387953 jstl does not work with jetty-7 in osgi
 + 388072 GZipFilter incorrectly gzips when Accept-Encoding: gzip; q=0
 + 388073 null session id from cookie causes NPE fixed
 + 388102 Jetty HttpClient memory leaks when sending larger files
 + 388393 WebAppProvider doesn't work alongside OSGi deployer
 + 388502 handle earlyEOF with 500
 + 388652 Do not flush on handle return if request is suspended
 + JETTY-1501 Setting custom error response message changes page title
 + JETTY-1515 Include cookies on 304 responses from DefaultServlet.
 + JETTY-1527 handle requests with URIs like http://host  (ie no / )
 + JETTY-1529 Ensure new session that has just been authenticated does not get
   renewed
 + JETTY-1532 HTTP headers decoded with platform's default encoding
 + JETTY-1541 fixed different behaviour for single byte writes

jetty-7.6.6.v20120903 - 03 September 2012
 + 347130 Empty getResourcePaths due to ZipFileClosedException
 + 367591 Support Env variables in XmlConfiguration.
 + 377055 Prevent webapp classloader leaks
 + 379207 backported fixes from jetty-9 to make hierarchy work
 + 379423 Jetty URL Decoding fails for certain international characters
 + 383304 Reset PrintWriter on response recycle
 + 384847 better name
 + 385049 fix issue with pipelined connections when switching protocols
 + 385651 Message 'Address already in use' not specific enough
 + 386010 JspRuntimeContext rewraps System.err
 + 386591 add UnixCrypt note to about.html
 + 386714 used deferred auth for form login and error pages
 + 387896 populate session in SessionAuthentication as a valueBound in addition
   to activation so it is populate when needed
 + 387943 Catch CNFE when no jstl jars are installed
 + 387953 jstl does not work with jetty-7 in osgi
 + 388072 GZipFilter incorrectly gzips when Accept-Encoding: gzip; q=0
 + 388073 null session id from cookie causes NPE fixed
 + 388102 Jetty HttpClient memory leaks when sending larger files
 + 388393 WebAppProvider doesn't work alongside OSGi deployer
 + 388502 handle earlyEOF with 500
 + 388652 Do not flush on handle return if request is suspended
 + JETTY-1501 Setting custom error response message changes page title
 + JETTY-1515 Include cookies on 304 responses from DefaultServlet.
 + JETTY-1527 handle requests with URIs like http://host  (ie no / )
 + JETTY-1529 Ensure new session that has just been authenticated does not get
   renewed
 + JETTY-1532 HTTP headers decoded with platform's default encoding
 + JETTY-1541 fixed different behaviour for single byte writes
 + 385925 make SslContextFactory.setProtocols and
   SslContextFactory.setCipherSuites preserve the order of the given parameters

jetty-8.1.5.v20120716 - 16 June 2012
 + 376717 Balancer Servlet with round robin support, contribution, added
   missing license
 + 379250 Server is added to shutdown hook twice
 + 380866 maxIdleTime set to 0 after session migration
 + 381399 Unable to stop a jetty instance that has not finished starting
 + 381401 Print log warning when stop attempt made with incorrect STOP.KEY
 + 381402 Make ContextHandler take set of protected directories
 + 381521 set Vary:Accept-Encoding header for content that might be compressed
 + 381639 CrossOriginFilter does not support Access-Control-Expose-Headers.
 + 381712 Support all declared servlets that implement
   org.apache.jasper.servlet.JspServlet
 + 381825 leave URI params in forwarded requestURI
 + 381876 Monitor should wait for child to finish before exiting.
 + 382343 Jetty XML support for Map is broken.
 + 383251 500 for SocketExceptions
 + 383881 WebSocketHandler sets request as handled
 + 384254 revert change to writable when not dispatched
 + 384280 Implement preliminary ServletRegistrations
 + 384847 CrossOriginFilter is not working.
 + 384896 JDBCSessionManager fails to load existing sessions on oracle when
   contextPath is /
 + 384980 Jetty client unable to recover from Time outs when connection count
   per address hits max.
 + 385138 add getter for session path and max cookie age that seemed to
   disappear in a merge long ago
 + JETTY-1523 It is imposible to map servlet to "/" using
   WebApplicationInitializer
 + JETTY-1525 Show handle status in response debug message
 + JETTY-1530 refine search control on ldap login module

jetty-7.6.5.v20120716 - 16 July 2012
 + 376717 Balancer Servlet with round robin support, contribution, added
   missing license
 + 379250 Server is added to shutdown hook twice
 + 380866 maxIdleTime set to 0 after session migration
 + 381399 Unable to stop a jetty instance that has not finished starting
 + 381401 Print log warning when stop attempt made with incorrect STOP.KEY
 + 381402 Make ContextHandler take set of protected directories
 + 381521 set Vary:Accept-Encoding header for content that might be compressed
 + 381639 CrossOriginFilter does not support Access-Control-Expose-Headers.
 + 381712 Support all declared servlets that implement
   org.apache.jasper.servlet.JspServlet
 + 381825 leave URI params in forwarded requestURI
 + 381876 Monitor should wait for child to finish before exiting.
 + 382343 Jetty XML support for Map is broken.
 + 383251 500 for SocketExceptions
 + 383881 WebSocketHandler sets request as handled
 + 384254 revert change to writable when not dispatched
 + 384847 CrossOriginFilter is not working.
 + 384896 JDBCSessionManager fails to load existing sessions on oracle when
   contextPath is /
 + 384980 Jetty client unable to recover from Time outs when connection count
   per address hits max.
 + JETTY-1525 Show handle status in response debug message
 + JETTY-1530 refine search control on ldap login module

jetty-8.1.4.v20120524 - 24 May 2012
 + 367608 ignore the aysncrequestreadtest as it is known to fail and is waiting
   for a fix
 + 371853 Support bundleentry: protocol for webapp embedded as directory in
   osgi bundle
 + 373620 Add ch.qos.logback.access.jetty to the Import-Package for
   jetty-osgi-boot-logback bundle
 + 376152 apply context resources recursively
 + 376801 Make JAAS login modules useable without jetty infrastructure
 + 377323 Request#getParts() throws ServletException when it should be throwing
   IllegalStateException
 + 377391 Manifest updates to jetty-osgi-boot-logback
 + 377492 NPE if jsp taglibs bundle not deployed
 + 377550 set charset when content type is set
 + 377587 ConnectHandler write will block on partial write
 + 377610 New session not timed out if an old session is invalidated in scope
   of same request
 + 377709 Support for RequestParameterCallback missing
 + 378242 Re-extract war on restart if incomplete extraction
 + 378273 Remove default Bundle-Localization header
 + 378487 Null out contextPath on Request.recycle
 + 379015 Use factored jetty xml config files for defaults
 + 379046 avoid closing idle connections from selector thread
 + 379089 DefaultServlet ignores its resourceBase and uses context's
   ResourceCollection when listing diretories
 + 379194 ProxyServlet enhancement to enable easy creation of alternative
   HttpClient implementations
 + 379909 FormAuthenticator Rembers only the URL of first Request before
   authentication
 + 380034 last modified times taken from JarEntry for JarFile resources
 + 380212 Clear buffer if parsing fails due to full buffer
 + 380222 JettyPolicyRuntimeTest failure

jetty-7.6.4.v20120524 - 24 May 2012
 + 367608 ignore the aysncrequestreadtest as it is known to fail and is waiting
   for a fix
 + 371853 Support bundleentry: protocol for webapp embedded as directory in
   osgi bundle
 + 373620 Add ch.qos.logback.access.jetty to the Import-Package for
   jetty-osgi-boot-logback bundle
 + 376152 apply context resources recursively
 + 376801 Make JAAS login modules useable without jetty infrastructure
 + 377391 Manifest updates to jetty-osgi-boot-logback
 + 377492 NPE when deploying a Web Application Bundle with unresolved
   Require-TldBundle
 + 377550 set charset when content type is set
 + 377587 ConnectHandler write will block on partial write
 + 377610 New session not timed out if an old session is invalidated in scope
   of same request
 + 377709 Support for RequestParameterCallback missing
 + 378242 Re-extract war on restart if incomplete extraction
 + 378273 Remove default Bundle-Localization header
 + 378487 Null out contextPath on Request.recycle
 + 379015 Use factored jetty xml config files for defaults
 + 379046 avoid closing idle connections from selector thread
 + 379089 DefaultServlet ignores its resourceBase and uses context's
   ResourceCollection when listing diretories
 + 379194 ProxyServlet enhancement to enable easy creation of alternative
   HttpClient implementations
 + 379909 FormAuthenticator Rembers only the URL of first Request before
   authentication
 + 380034 last modified times taken from JarEntry for JarFile resources
 + 380212 Clear buffer if parsing fails due to full buffer
 + 380222 JettyPolicyRuntimeTest failure

jetty-8.1.3.v20120416 - 16 April 2012
 + 349110 MultiPartFilter records the content-type in request params
 + 367172 Remove detection for slf4j NOPLogger
 + 372678 Embedded Examples need updates for new LoginService requirement
 + 373269 Make ServletHandler.notFound() method impl do nothing - override to
   send back 404.
 + 373421 address potential race condition related to the nonce queue removing
   the same nonce twice
 + 373952 bind called too frequently on refresh
 + 374018 correctly handle requestperminuted underflow
 + 374152 jetty-all-server MANIFEST contains wrong import:
   javax.servlet.annotation;version="[2.6,3)"
 + 374252 SslConnection.onClose() does not forward to nested connection.
 + 374258 SPDY leaks SSLEngines. Made the test more reliable.
 + 374367 NPE in QueuedThreadPool.dump() with early java6 jvms
 + 374475 Response.sendRedirect does not encode UTF-8 characters properly
 + 374881 Set copyWebInf to false by default
 + 374891 enhancement to how ProxyServlet determines the proxy target
 + 375009 Filter initialization error will throw MultiException
 + 375083 Flow control should take in account window size changes from
   concurrent SETTINGS
 + 375096 If starting a server instance fails in osgi it is cleaned up.
 + 375490 NPE with --help on command line
 + 375509 Stalled stream stalls other streams or session control frames. Now
   using a "death pill" instead of a boolean in order to avoid race conditions
   where DataInfos were read from the queue (but the boolean not updated yet),
   and viceversa.
 + 375594 fixed SSL tests so they are not order dependent
 + 375709 Ensure resolveTempDirectory failure does not deadlock; improve error
   message
 + 375906 Part.getHeader method not case insensitive
 + 375970 HttpServletRequest.getRemoteAddr() returns null when HTTP is over
   SPDY.
 + 376201 HalfClosed state not handled properly. Addendum to restore previous
   behavior, where a closed stream was also half closed.
 + 376324 <max-file-size> is not respected in <multipart-config>
 + JETTY-1495 Ensure dynamic servlet addition does not cause servlets to be
   inited.
 + JETTY-1500 form parameters from multipart request not available via
   request.getParameter
 + JETTY-1504 HttpServletResponseWrapper ignored when using asyncContext?

jetty-7.6.3.v20120416 - 16 April 2012
 + 367172 Remove detection for slf4j NOPLogger
 + 373269 Make ServletHandler.notFound() method impl do nothing - override to
   send back 404.
 + 373421 address potential race condition related to the nonce queue removing
   the same nonce twice
 + 373952 bind called too frequently on refresh
 + 374018 correctly handle requestperminuted underflow
 + 374252 SslConnection.onClose() does not forward to nested connection.
 + 374258 SPDY leaks SSLEngines. Made the test more reliable.
 + 374367 NPE in QueuedThreadPool.dump() with early java6 jvms
 + 374475 Response.sendRedirect does not encode UTF-8 characters properly
 + 374881 Set copyWebInf to false by default
 + 374891 enhancement to how ProxyServlet determines the proxy target
 + 375009 Filter initialization error will throw MultiException
 + 375083 Flow control should take in account window size changes from
   concurrent SETTINGS
 + 375096 If starting a server instance fails in osgi it is cleaned up.
 + 375490 NPE with --help on command line
 + 375509 Stalled stream stalls other streams or session control frames. Now
   using a "death pill" instead of a boolean in order to avoid race conditions
   where DataInfos were read from the queue (but the boolean not updated yet),
   and viceversa.
 + 375594 fixed SSL tests so they are not order dependent
 + 375709 Ensure resolveTempDirectory failure does not deadlock; improve error
   message
 + 375970 HttpServletRequest.getRemoteAddr() returns null when HTTP is over
   SPDY.
 + 376201 HalfClosed state not handled properly. Addendum to restore previous
   behavior, where a closed stream was also half closed.
 + JETTY-1504 HttpServletResponseWrapper ignored when using asyncContext?

jetty-8.1.2.v20120308 - 08 March 2012
 + 370387 SafariWebsocketDraft0Test failure during build.
 + 371168 Update ClientCrossContextSessionTest
 + 372093 handle quotes in Require-Bundle manifest string
 + 372457 Big response + slow clients + pipelined requests cause Jetty spinning
   and eventually closing connections. Added a TODO for a method renaming that
   will happen in the next major release (to avoid break implementers).
 + 372487 JDBCSessionManager does not work with Oracle
 + 372806 Command line should accept relative paths for xml config files
 + 373037 jetty.server.Response.setContentLength(int) should not close a Writer
   when length=0
 + 373162 add improved implementation for getParameterMap(), needs a test
   though and the existing setup doesn't seem like it would easily support the
   needed test so need to do that still
 + 373306 Set default user agent extraction pattern for UserAgentFilter
 + 373567 cert validation issue with ocsp and crldp always being enabled when
   validating turned on fixed
 + 373603 NullPointer in WebServletAnnotation
 + JETTY-1409 GzipFilter will double-compress application/x-gzip content
 + JETTY-1489 WebAppProvider attempts to deploy .svn folder
 + JETTY-1494 .

jetty-7.6.2.v20120308 - 08 March 2012
 + 370387 SafariWebsocketDraft0Test failure during build.
 + 371168 Update ClientCrossContextSessionTest
 + 372093 handle quotes in Require-Bundle manifest string
 + 372457 Big response + slow clients + pipelined requests cause Jetty spinning
   and eventually closing connections. Added a TODO for a method renaming that
   will happen in the next major release (to avoid break implementers).
 + 372487 JDBCSessionManager does not work with Oracle
 + 372806 Command line should accept relative paths for xml config files
 + 373037 jetty.server.Response.setContentLength(int) should not close a Writer
   when length=0
 + 373162 add improved implementation for getParameterMap(), needs a test
   though and the existing setup doesn't seem like it would easily support the
   needed test so need to do that still
 + 373306 Set default user agent extraction pattern for UserAgentFilter
 + 373567 cert validation issue with ocsp and crldp always being enabled when
   validating turned on fixed
 + JETTY-1409 GzipFilter will double-compress application/x-gzip content
 + JETTY-1489 WebAppProvider attempts to deploy .svn folder
 + JETTY-1494 .

jetty-8.1.1.v20120215 - 15 February 2012
 + 369121 simplified test
 + 370120 jvm arguments added via start.ini and --exec are missing spaces
 + 370137 SslContextFactory does not respect order for
   [included|excluded]Protocols() and [included|excluded]CipherSuites().
 + 370368 resolve stack overflow in mongo db session manager
 + 370386 Remove META-INF from jetty distro
 + 371040 nosqlsession needs to call correct super contructor for new sessions
 + 371041 valid was not being set to new mongo db sessions, and the call to
   mongodb api was wrong in isIdInUse
 + 371162 NPE protection for nested security handlers
 + JETTY-1484 Add option for HashSessionManager to delete session files if it
   can't restore them

jetty-7.6.1.v20120215 - 15 February 2012
 + 369121 simplified test
 + 370120 jvm arguments added via start.ini and --exec are missing spaces
 + 370137 SslContextFactory does not respect order for
   [included|excluded]Protocols() and [included|excluded]CipherSuites().
 + 370368 resolve stack overflow in mongo db session manager
 + 370386 Remove META-INF from jetty distro
 + 371040 nosqlsession needs to call correct super contructor for new sessions
 + 371041 valid was not being set to new mongo db sessions, and the call to
   mongodb api was wrong in isIdInUse
 + 371162 NPE protection for nested security handlers
 + JETTY-1484 Add option for HashSessionManager to delete session files if it
   can't restore them

jetty-8.1.0.v20120127 - 27 January 2012
 + 368773 allow authentication to be set by non securityHandler handlers
 + 368992 avoid update key while flushing during a write
 + 369216 turned off the shared resource cache
 + 369349 replace quotes with a space escape method

jetty-7.6.0.v20120127 - 27 January 2012
 + 368773 allow authentication to be set by non securityHandler handlers
 + 368992 avoid update key while flushing during a write
 + 369216 turned off the shared resource cache
 + 369349 replace quotes with a space escape method

jetty-8.1.0.RC5 - 20 January 2012
 + 359329 Prevent reinvocation of LoginModule.login with jaspi for already
   authed user
 + 368632 Remove superfluous removal of org.apache.catalina.jsp_file
 + 368633 fixed configure.dtd resource mappings
 + 368635 moved lifecycle state reporting from toString to dump
 + 368773 process data constraints without realm
 + 368787 always set token view to new header buffers in httpparser
 + 368821 improved test harness
 + 368920 JettyAwareLogger always formats the arguments.
 + 368948 POM for jetty-jndi references unknown version for javax.activation.
 + 368992 NPE in HttpGenerator.prepareBuffers() test case.
 + JETTY-1475 made output state fields volatile to provide memory barrier for
   non dispatched thread IO

jetty-7.6.0.RC5 - 20 January 2012
 + 359329 Prevent reinvocation of LoginModule.login with jaspi for already
   authed user
 + 368632 Remove superfluous removal of org.apache.catalina.jsp_file
 + 368633 fixed configure.dtd resource mappings
 + 368635 moved lifecycle state reporting from toString to dump
 + 368773 process data constraints without realm
 + 368787 always set token view to new header buffers in httpparser
 + 368821 improved test harness
 + 368920 JettyAwareLogger always formats the arguments.
 + 368948 POM for jetty-jndi references unknown version for javax.activation.
 + 368992 avoid non-blocking flush when writing to avoid setting !_writable
   without _writeblocked
 + JETTY-1475 made output state fields volatile to provide memory barrier for
   non dispatched thread IO

jetty-8.1.0.RC4 - 13 January 2012
 + 365048 jetty Http client does not send proxy authentication when requesting
   a Https-resource through a web-proxy.
 + 366774 removed XSS vulnerbility
 + 367099 Upgrade jetty-websocket for RFC 6455 - Addendum.
 + 367433 added tests to investigate
 + 367435 improved D00 test harness
 + 367485 HttpExchange canceled before response do not release connection.
 + 367502 WebSocket connections should be closed when application context is
   stopped.
 + 367548 jetty-osgi-boot must not import the nested package twice
 + 367591 corrected configuration.xml version to 7.6
 + 367635 Added support for start.d directory
 + 367638 limit number of form parameters to avoid DOS
 + 367716 simplified idleTimeout logic
 + 368035 WebSocketClientFactory does not invoke super.doStop().
 + 368060 do not encode sendRedirect URLs
 + 368112 NPE on <jsp-config><taglib> element parsing web.xml
 + 368113 Support servlet mapping to ""
 + 368114 Protect against non-Strings in System properties for Log
 + 368189 WebSocketClientFactory should not manage external thread pool. 368240
   - Improve AggregateLifeCycle handling of shared lifecycles
 + 368215 Remove debug from jaspi
 + 368240 Better handling of locally created ThreadPool. Forgot to null out
   field.
 + 368291 Change warning to info for NoSuchFieldException on
   BeanELResolver.properties
 + JETTY-1467 close half closed when idle

jetty-7.6.0.RC4 - 13 January 2012
 + 365048 jetty Http client does not send proxy authentication when requesting
   a Https-resource through a web-proxy.
 + 366774 removed XSS vulnerbility
 + 367099 Upgrade jetty-websocket for RFC 6455 - Addendum.
 + 367716 simplified maxIdleTime logic
 + 368035 WebSocketClientFactory does not invoke super.doStop().
 + 368060 do not encode sendRedirect URLs
 + 368114 Protect against non-Strings in System properties for Log
 + 368189 WebSocketClientFactory should not manage external thread pool.
 + 368215 Remove debug from jaspi
 + 368240 Improve AggregateLifeCycle handling of shared lifecycles
 + 368291 Change warning to info for NoSuchFieldException on
   BeanELResolver.properties

jetty-8.1.0.RC2 - 22 December 2011
 + 359329 jetty-jaspi must exports its packages. jetty-plus must import
   javax.security
 + 364638 HttpParser closes if data received while seeking EOF. Tests fixed to
   cope
 + 364921 Made test less time sensitive
 + 364936 use Resource for opening URL streams
 + 365267 NullPointerException in bad Address
 + 365375 ResourceHandler should be a HandlerWrapper
 + 365750 Support WebSocket over SSL, aka wss://
 + 365932 Produce jetty-websocket aggregate jar for android use
 + 365947 Set headers for Auth failure and retry in http-spi
 + 366316 Superfluous printStackTrace on 404
 + 366342 Dont persist DosFilter trackers in http session
 + 366730 pass the time idle to onIdleExpire
 + 367048 test harness for guard on suspended requests
 + 367175 SSL 100% CPU spin in case of blocked write and RST.
 + 367219 WebSocketClient.open() fails when URI uses default ports.
 + 367383 jsp-config element must be returned for
   ServletContext.getJspConfigDescriptor
 + JETTY-1460 suppress PrintWriter exceptions
 + JETTY-1463 websocket D0 parser should return progress even if no fill done
 + JETTY-1465 NPE in ContextHandler.toString

jetty-7.6.0.RC3 - 05 January 2012
 + 367433 added tests to investigate
 + 367435 improved D00 test harness
 + 367485 HttpExchange canceled before response do not release connection.
 + 367502 WebSocket connections should be closed when application context is
   stopped.
 + 367591 corrected configuration.xml version to 7.6
 + 367635 Added support for start.d directory
 + 367638 limit number of form parameters to avoid DOS
 + JETTY-1467 close half closed when idle

jetty-7.6.0.RC2 - 22 December 2011
 + 364638 HttpParser closes if data received while seeking EOF. Tests fixed to
   cope
 + 364921 Made test less time sensitive for ssl
 + 364936 use Resource for opening URL streams
 + 365267 NullPointerException in bad Address
 + 365375 ResourceHandler should be a HandlerWrapper
 + 365750 Support WebSocket over SSL, aka wss://
 + 365932 Produce jetty-websocket aggregate jar for android use
 + 365947 Set headers for Auth failure and retry in http-spi
 + 366316 Superfluous printStackTrace on 404
 + 366342 Dont persist DosFilter trackers in http session
 + 366730 pass the time idle to onIdleExpire
 + 367048 test harness for guard on suspended requests
 + 367175 SSL 100% CPU spin in case of blocked write and RST.
 + 367219 WebSocketClient.open() fails when URI uses default ports.
 + JETTY-1460 suppress PrintWriter exceptions
 + JETTY-1463 websocket D0 parser should return progress even if no fill done
 + JETTY-1465 NPE in ContextHandler.toString

jetty-8.1.0.RC1 - 06 December 2011
 + 360245 The version of the javax.servlet packages to import is 2.6 instead of
   3.0
 + 365370 ServletHandler can fall through to nested handler

jetty-8.1.0.RC0 - 30 November 2011
 + 352565 cookie httponly flag ignored
 + 353285 ServletSecurity annotation ignored
 + 357163 jetty 8 ought to proxy jetty8 javadocs
 + 357209 JSP tag listeners not called
 + 360051 SocketConnectionTest.testServerClosedConnection is excluded.
 + 361135 Allow session cookies to NEVER be marked as secure, even on HTTPS
   requests.
 + 362249 update shell scripts to jetty8
 + 363878 Add ecj compiler to jetty-8 for jsp
 + 364283 can't parse the servlet multipart-config for the web.xml
 + 364430 Support web.xml enabled state for servlets

jetty-7.6.0.RC5 - 20 January 2012
 + 359329 Prevent reinvocation of LoginModule.login with jaspi for already
   authed user
 + 368632 Remove superfluous removal of org.apache.catalina.jsp_file
 + 368633 fixed configure.dtd resource mappings
 + 368635 moved lifecycle state reporting from toString to dump
 + 368773 process data constraints without realm
 + 368787 always set token view to new header buffers in httpparser
 + 368821 improved test harness
 + 368920 JettyAwareLogger always formats the arguments.
 + 368948 POM for jetty-jndi references unknown version for javax.activation.
 + 368992 avoid non-blocking flush when writing to avoid setting !_writable
   without _writeblocked
 + JETTY-1475 made output state fields volatile to provide memory barrier for
   non dispatched thread IO

jetty-7.6.0.RC4 - 13 January 2012
 + 365048 jetty Http client does not send proxy authentication when requesting
   a Https-resource through a web-proxy.
 + 366774 removed XSS vulnerbility
 + 367099 Upgrade jetty-websocket for RFC 6455 - Addendum.
 + 367716 simplified idleTimeout logic
 + 368035 WebSocketClientFactory does not invoke super.doStop().
 + 368060 do not encode sendRedirect URLs
 + 368114 Protect against non-Strings in System properties for Log
 + 368189 WebSocketClientFactory should not manage external thread pool.
 + 368215 Remove debug from jaspi
 + 368240 Improve AggregateLifeCycle handling of shared lifecycles
 + 368291 Change warning to info for NoSuchFieldException on
   BeanELResolver.properties

jetty-7.6.0.RC3 - 05 January 2012
 + 367433 added tests to investigate
 + 367435 improved D00 test harness
 + 367485 HttpExchange canceled before response do not release connection.
 + 367502 WebSocket connections should be closed when application context is
   stopped.
 + 367591 corrected configuration.xml version to 7.6
 + 367635 Added support for start.d directory
 + 367638 limit number of form parameters to avoid DOS
 + JETTY-1467 close half closed when idle

jetty-7.6.0.RC2 - 22 December 2011
 + 364638 HttpParser closes if data received while seeking EOF. Tests fixed to
   cope
 + 364921 Made test less time sensitive for ssl
 + 364936 use Resource for opening URL streams
 + 365267 NullPointerException in bad Address
 + 365375 ResourceHandler should be a HandlerWrapper
 + 365750 Support WebSocket over SSL, aka wss://
 + 365932 Produce jetty-websocket aggregate jar for android use
 + 365947 Set headers for Auth failure and retry in http-spi
 + 366316 Superfluous printStackTrace on 404
 + 366342 Dont persist DosFilter trackers in http session
 + 366730 pass the time idle to onIdleExpire
 + 367048 test harness for guard on suspended requests
 + 367175 SSL 100% CPU spin in case of blocked write and RST.
 + 367219 WebSocketClient.open() fails when URI uses default ports.
 + JETTY-1460 suppress PrintWriter exceptions
 + JETTY-1463 websocket D0 parser should return progress even if no fill done
 + JETTY-1465 NPE in ContextHandler.toString

jetty-7.6.0.RC1 - 04 December 2011
 + 352565 cookie httponly flag ignored
 + 353285 ServletSecurity annotation ignored
 + 357163 jetty 8 ought to proxy jetty8 javadocs
 + 357209 JSP tag listeners not called
 + 360051 SocketConnectionTest.testServerClosedConnection is excluded.
 + 361135 Allow session cookies to NEVER be marked as secure, even on HTTPS
   requests.
 + 362249 update shell scripts to jetty8
 + 363878 Add ecj compiler to jetty-8 for jsp
 + 364283 can't parse the servlet multipart-config for the web.xml
 + 364430 Support web.xml enabled state for servlets
 + 365370 ServletHandler can fall through to nested handler

jetty-7.6.0.RC0 - 29 November 2011
 + 349110 fixed bypass chunk handling
 + 360546 handle set count exceeding max integer
 + 362111 StdErrLog.isDebugEnabled() returns true too often
 + 362113 Improve Test Coverage of org.eclipse.jetty.util.log classes
 + 362407 setTrustStore(Resource) -> setTrustStoreResource(R)
 + 362447 add setMaxNonceAge() to DigestAuthenticator
 + 362468 NPE at line org.eclipse.jetty.io.BufferUtil.putHexInt
 + 362614 NPE in accepting connection
 + 362626 IllegalStateException thrown when SslContextFactory preconfigured
   with SSLContext
 + 362696 expand virtual host configuration options to ContextHandler and add
   associated test case for new behavior
 + 362742 improved UTF8 exception reason
 + 363124 improved websocket close handling
 + 363381 Throw IllegalStateException if Request uri is null on getServerName
 + 363408 GzipFilter should not attempt to compress HTTP status 204
 + 363488 ShutdownHandler use stopper thread
 + 363718 Setting java.rmi.server.hostname in jetty-jmx.xml
 + 363757 partial fix
 + 363785 StdErrLog must use system-dependent EOL.
 + 363943 ignore null attribute values
 + 363993 EOFException parsing HEAD response in HttpTester
 + 364638 SCEP does idle timestamp checking. New setCheckForIdle method
   controls onIdleExpired callback. 364921 a second onIdleExpired callback will
   result in close rather than a shutdown output.
 + 364657 Support HTTP only cookies from standard API
 + JETTY-1442 add _hostHeader setter for ProxyRule
 + Refactored NIO layer for better half close handling

jetty-8.0.4.v20111024 - 24 October 2011
 + 358263 JDBCSessionIdManager add setDatasource(DataSource) method
 + 358649 Replace existing StdErrLog system properties for DEBUG/IGNORED with
   LEVEL instead.
 + 360836 Accept parameters with bad UTF-8. Use replacement character
 + 360912 CrossOriginFilter does not send Access-Control-Allow-Origin on
   responses. 355103 Make allowCredentials default to true in
   CrossOriginFilter.
 + 360938 Connections closed after a while.
 + 361135 secure cookies for sessions
 + 361319 Log initialization does not catch correct exceptions on all jvms
 + 361325 359292 Allow KeyStore to be set
 + 361456 release timer task on connection failed
 + 361655 ExecutorThreadPool.isLowOnThreads() returns wrong value.
 + JETTY-1444 start threadpool before selector manager

jetty-7.5.4.v20111024 - 24 October 2011
 + 358263 JDBCSessionIdManager add setDatasource(DataSource) method
 + 358649 Replace existing StdErrLog system properties for DEBUG/IGNORED with
   LEVEL instead.
 + 360836 Accept parameters with bad UTF-8. Use replacement character
 + 360912 CrossOriginFilter does not send Access-Control-Allow-Origin on
   responses. 355103 Make allowCredentials default to true in
   CrossOriginFilter.
 + 360938 Connections closed after a while.
 + 361319 Log initialization does not catch correct exceptions on all jvms
 + 361325 359292 Allow KeyStore to be set
 + 361456 release timer task on connection failed
 + 361655 ExecutorThreadPool.isLowOnThreads() returns wrong value.
 + JETTY-1444 start threadpool before selector manager

jetty-8.0.3.v20111011 - 11 October 2011
 + 348978 migrate jetty-http-spi
 + 358649 StdErrLog system properties for package/class logging LEVEL.

jetty-8.0.2.v20111006 - 06 October 2011
 + 336443 add missing comma in DigestAuthenticator string
 + 342161 ScannerTest fails intermittently on Mac OS X
 + 346419 testing HttpClient FDs
 + 353267 Request._parameters initialization bug
 + 353509 jetty-client unit tests are running too long
 + 353627 Basic Auth checks that Basic method has been send
 + 356144 Allow SelectorManager thread priority to be set
 + 356274 Start SSL socket factory in call to open()
 + 357163 jetty 8 ought to proxy jetty8 javadocs
 + 357178 websockets draft 14 support
 + 357188 Send content buffer directly
 + 357209 JSP tag listeners not called
 + 357216 Logging via Log4J does not expand braces in format strings
 + 357240 more half close refinements
 + 357338 remove debug
 + 357672 resolve issue with serializing pojos with mongodb session manager,
   thanks to john simone for the discovery and fix
 + 357959 Include javadoc in distribution
 + 358027 NullPointerException in ResourceHandler with jetty-stylesheet.css
 + 358035 idle time only active if > 0
 + 358147 Add catch for UnknownHostException to fix leaky file descriptor in
   client
 + 358164 Dispatch from servlet to handler
 + 358263 add method for osgi users to register a driver as Class.forName does
   not work for them
 + 358649 StdErrLog system properties for package/class logging LEVEL.
 + 358674 Still allows sslv3 for now
 + 358687 Updated jsp does not scan for system tlds Fixed pattern.
 + 358784 JSP broken on Java 1.5
 + 358925 bit more javadoc on usage
 + 358959 File descriptor leak with UnresolvedAddressException
 + 359309 adjust previous test for servletPath to include pathInfo
 + 359673 updated websocket version handling
 + 359675 Principal != String, fix for issue in property file login manager
 + 360051 SocketConnectionTest.testServerClosedConnection is excluded.
 + 360066 jsps referenced in web.xml <jsp-file> elements do not compile
 + JETTY-1130 Access Sessions from HashSessionIdManager
 + JETTY-1277 Fixed sendRedirect encoding of relative locations
 + JETTY-1322 idle sweeper checks for closed endp
 + JETTY-1377 extra logging for busy selector
 + JETTY-1378 new sys property for the latest jsp-impl to force the use of the
   JDTCompiler when running in OSGi.
 + JETTY-1414 applied to PropertyUserStore
 + JETTY-1415 Start/Stop Server and Client only once in test, code format
 + JETTY-1420 Set Host header for new request in RedirectListener
 + JETTY-1421 Implement RedirectListener.onException,onConnectionFailed
 + JETTY-1423 force connection to be closed returned
 + JETTY-1430 local JNDI contexts don't carry environment
 + JETTY-1434 Add a jsp that exercises jstl.
 + JETTY-1439 space in directory installation path causes classloader problem

jetty-7.5.3.v20111011 - 11 October 2011
 + 348978 migrate jetty-http-spi
 + 358649 StdErrLog system properties for package/class logging LEVEL.

jetty-7.5.2.v20111006 - 06 October 2011
 + 336443 check nonce count is increasing
 + 342161 ScannerTest fails intermittently on Mac OS X
 + 346419 testing HttpClient FDs
 + 353267 Request._parameters initialization bug
 + 353509 jetty-client unit tests are running too long
 + 353627 Basic Auth checks that Basic method has been send
 + 356144 Allow SelectorManager thread priority to be set
 + 356274 Start SSL socket factory in call to open()
 + 357178 websockets draft 14 support
 + 357188 Send content buffer directly
 + 357209 JSP tag listeners not called
 + 357216 Logging via Log4J does not expand braces in format strings
 + 357240 more half close refinements
 + 357338 remove debug
 + 357672 resolve issue with serializing pojos with mongodb session manager,
   thanks to john simone for the discovery and fix
 + 357959 Include javadoc in distribution
 + 358027 NullPointerException in ResourceHandler with jetty-stylesheet.css
 + 358035 idle time only active if > 0
 + 358147 Add catch for UnknownHostException to fix leaky file descriptor in
   client
 + 358164 Dispatch from servlet to handler
 + 358263 add method for osgi users to register a driver as Class.forName does
   not work for them
 + 358649 StdErrLog system properties for package/class logging LEVEL.
 + 358674 Still allows sslv3 for now
 + 358687 Updated jsp does not scan for system tlds Fixed pattern.
 + 358784 JSP broken on Java 1.5
 + 358925 bit more javadoc on usage
 + 358959 File descriptor leak with UnresolvedAddressException
 + 359309 adjust previous test for servletPath to include pathInfo
 + 359673 updated websocket version handling
 + 359675 Principal != String, fix for issue in property file login manager
 + 360051 SocketConnectionTest.testServerClosedConnection is excluded.
 + 360066 jsps referenced in web.xml <jsp-file> elements do not compile
 + JETTY-1130 Access Sessions from HashSessionIdManager
 + JETTY-1277 Fixed sendRedirect encoding of relative locations
 + JETTY-1322 idle sweeper checks for closed endp
 + JETTY-1377 extra logging for busy selector
 + JETTY-1378 new sys property for the latest jsp-impl to force the use of the
   JDTCompiler when running in OSGi.
 + JETTY-1414 applied to PropertyUserStore
 + JETTY-1415 Start/Stop Server and Client only once in test, code format
 + JETTY-1420 Set Host header for new request in RedirectListener
 + JETTY-1421 Implement RedirectListener.onException,onConnectionFailed
 + JETTY-1423 force connection to be closed returned
 + JETTY-1430 local JNDI contexts don't carry environment
 + JETTY-1434 Add a jsp that exercises jstl.
 + JETTY-1439 space in directory installation path causes classloader problem

jetty-8.0.1.v20110908 - 08 September 2011
 + 350634 Added Resource.newResource(File)
 + 356190 fix monodb tests  for changed test api
 + 356428 removed timed waits from test
 + 356693 reduce visibility to webapp of websocket implementations
 + 356695 jetty server jars are provided for websockets
 + 356726 Instead of the sessionDestroyed called sessionCreated after
   invalidate session
 + 356751 Add null protection to ServletContextHandler.doStop
 + 356823 correctly decode close codes.  Send not utf-8 close code.
 + 357058 Acceptor thread blocking

jetty-7.5.1.v20110908 - 08 September 2011
 + 350634 Added Resource.newResource(File)
 + 356190 fix monodb tests  for changed test api
 + 356428 removed timed waits from test
 + 356693 reduce visibility to webapp of websocket implementations
 + 356695 jetty server jars are provided for websockets
 + 356726 Instead of the sessionDestroyed called sessionCreated after
   invalidate session
 + 356751 Add null protection to ServletContextHandler.doStop
 + 356823 correctly decode close codes.  Send not utf-8 close code.
 + 357058 Acceptor thread blocking

jetty-8.0.0.v20110901 - 01 September 2011
 + 352565 cookie httponly flag ignored
 + 353073 better warnings
 + 353285 ServletSecurity annotation ignored
 + 356421 Upgraded websocket to draft 13 support

jetty-7.5.0.v20110901 - 01 September 2011
 + 353073 better warnings
 + 356421 Upgraded websocket to draft 13 support

jetty-7.5.0.RC2 - 30 August 2011
 + 293739 Hide stacks in named log testing. Various other minor log cleanups in
   output.
 + 352188 TestClient correctly processes --host option in jetty-websocket
 + 352222 Moved JmxMonitor functionality from Codehaus
 + 353014 TimeoutExchangeTest run time reduced
 + 353073 deprecated non factory method for websocket clients
 + 353192 Better warning for classes of wrong type
 + 353623 Added new methods to HttpExchange
 + 353624 HttpURI accepts java.net.URI object in constructor
 + 354080 ServletContextHandler allows to replace any subordinate handler when
   restarted
 + 355478 set public to HashedSession, looks like honest mistake and not by
   design to be this way
 + 355854 remove automatic conversion in favor of issuing a warning for
   jetty-web.xml that can't be processed
 + 356128 Moved integration tests from jetty-monitor to test-integration module
 + 356137 Upgrade to jsp implementation version 2.1.3-b10
 + 356144 added SelectorManager.setSelectorPriorityDelta(int)
 + JETTY-1410 handle 1xx in similar fashion to 401s and 302s

jetty-7.5.0.RC1 - 19 August 2011
 + 276670 SLF4J loggers show correct location information
 + 335001 Eliminate expected exceptions from log when running in JBoss
 + 355103 Make allowCredentials default to true in CrossOriginFilter
 + 355162 Allow creating an empty resource collection
 + JETTY-1410 HTTP client handles CONTINUE 100 response correctly
 + JETTY-1414 HashLoginService doesn't refresh realm if specified config
   filename is not an absolute platform specific value

jetty-8.0.0.RC0 - 16 August 2011
 + 352565 cookie httponly flag ignored
 + 353285 ServletSecurity annotation ignored
 + Enable annotations by default
 + Merge from jetty-7.4.3

jetty-8.0.0.M3 - 27 May 2011
 + 324505 Implement API login
 + 335500 request.getParts() throws a NullPointerException
 + 343472 isUserInRole does not prevent subsequent login call.
 + 346180 jsp-2.2 support
 + Updated to jetty-7.4.2.v20110526

jetty-7.5.0.RC0 - 15 August 2011
 + 298502 Handle 200 Connect responses with no content-length
 + 347484 / - > ${/} in some paths in grant codebases
 + 349005 add javadoc detailing the convenience hack of removing leading /'s
 + 351516 Refactored sessions to better support nosql session managers
 + 351576 Do not use deprecated method File.toURL()
 + 352046 Need try/catch around features set in XmlParser
 + 352133 Generally resolve java 1.5isms
 + 352176 xml parsing on startElement should be more flexible on using qName or
   localName
 + 352421 HttpURI paths beginning with '.'
 + 352684 Implemented spinning thread analyzer
 + 352786 GzipFilter fails to pass parameters to GzipResponseWrapper
 + 352999 ExpireTest running too long
 + 353073 WebSocketClient
 + 353095 maven-jetty-plugin: PermGen leak due to javax.el.BeanELResolver
 + 353165 addJars can follow symbolic link jar files
 + 353210 Bundle-Version in o.e.j.o.boot.logback fix
 + 353465 JAASLoginService ignores callbackHandlerClass
 + 353563 HttpDestinationQueueTest too slow
 + 353862 Improve performance of QuotedStringTokenizer.quote()
 + 354014 Content-Length is passed to wrapped response in GZipFilter
 + 354204 Charset encodings property file not used
 + 354397 RewriteRegexRule handles special characters in regex group
 + 354466 Typo in example config of jetty-plus.xml

jetty-7.4.5.v20110725 - 25 July 2011
 + 347484 / - > ${/} in some paths in grant codebases
 + 352133 resolve some 1.5isms
 + 352421 HttpURI paths beginning with '.'
 + 352786 GzipFilter fails to pass parameters to GzipResponseWrapper

jetty-7.4.4.v20110707 - 07 July 2011
 + 308851 Converted all jetty-client module tests to JUnit 4
 + 345268 JDBCSessionManager does not work with maxInactiveInterval = -1
 + 350397 SelectChannelConnector does not shutdown gracefully
 + 350634 Reverted FileResource constructor changes
 + 351039 Forward dispatch should retain locale
 + 351199 HttpServletResponse.encodeURL() wrongly encodes an url without path
   when cookies are disabled
 + JETTY-1153 Default charset/encoding of HTTP POST requests
 + JETTY-1380 Jetty Rewrite example does not work in Hightide

jetty-7.4.3.v20110701 - 01 July 2011
 + 295832 ProxyServlet more extensible and configurable
 + 302566 GZIP handler for embedded Jetty servers
 + 308851 Converted HttpExchangeTest and related tests to JUnit 4
 + 324704 JDBC Session Manager reloading session
 + 332200 Eliminate expected exceptions from log while using
   org.eclipse.jetty.jmx bundle
 + 347468 o.e.j.deploy.binding.GlobalWebappConfigBindingTest fails on Windows
   platform
 + 347617 Dynamically install/update/remove OSGi bundles discovered in the
   contexts folder
 + 347717 start.jar destroys dependent child of --exec
 + 347889 OSGi should follow directive visibility:=reexport for
   META-INF/web-fragments and resources
 + 347898 Close channel on JVM exceptions
 + 348652 jetty.sh starts two unix processes
 + 348935 Close A tag in directory listing
 + 349344 Passing empty query string to UrlEncoded#decodeTo(String, MultiMap,
   String) does not yield an empty map
 + 349738 set buffer sizes for http client in proxy servlet
 + 349870 proxy servlet protect continuation against fast failing exchanges
 + 349896 SCEP supports zero idleTimeout
 + 349897 draft -09 websockets
 + 349997 MBeanContainer uses weak references
 + 350533 Add "Origin" to the list of allowed headers in CrossOriginFilter
 + 350634 Cleanup FileResource construction
 + 350642 Don't close SCEP during NIOBuffer manipulation
 + JETTY-1342 Recreate selector in change task
 + JETTY-1385 NPE in jetty client's
   HTttpExchange.setRequestContentSource(InputStream)
 + JETTY-1390 RewriteHandler handles encoded URIs

jetty-7.4.2.v20110526
 + 334443 Improve the ability to specify extra class paths using the Jetty
   Maven Plugin
 + 336220 tmp directory is not set if you reload a webapp with
   jetty-maven-plugin
 + 338364 Fixed expires header for set cookies
 + 345615 Enable SSL Session caching
 + 345729 binding for managing server and system classes globally
 + 345763 Source file is updated during the build
 + 345873 Update jetty-ssl.xml to new style
 + 345900 Handle IPv6 with default port
 + 346014 Fixed full HttpGenerator
 + 346124 ServletContext resources paths not resolved correctly when using UNC
   shares
 + 346179 o.e.j.util.ScannerTest fails on MacOS X platform
 + 346181 o.e.j.server.StressTest stalls on MacOS X platform
 + 346614 HttpConnection.handle() spins in case of SSL truncation attacks
 + 346764 OrderedGroupBinding deployment binding
 + 346998 AbstractLifeCycle.isRunning() returns false if state changes from
   STARTING to STARTED during call
 + 347137 Allow SSL renegotiations by default in HttpClient
 + 374174 Consistent mbean names
 + JETTY-1146 Encode jsessionid in sendRedirect
 + JETTY-1342 Recreate selector if wakeup throws JVM bug

jetty-7.4.1.v20110513
 + 288563 remove unsupported and deprecated --secure option
 + 332907 Add context property to ObjectName of JMX MBeans
 + 336056 Ability to override the computation of the ContextHandler to deploy
   the DefaultServlet on the HttpService
 + 340040 Support for a total timeout
 + 343083 Set nested dispatch type and connection
 + 343172 Check package implementor for version
 + 343277 add support for a context white list
 + 343352 make sure that jetty.osgi.boot is activated when a WAB is registered
 + 343482 refactored overlay deployer layout to use WAR layout
 + 343567 HttpClient does not limit the destination's exchange queue
 + 343680 Handle OSGi bundle jars not ending in ".war"
 + 343707 'REQUEST' is printed on console for each incoming HTTP request
 + 343923 flush timeouts applied to outer loop
 + 343936 Session idle calls unbind and remove listeners
 + 344059 Websockets draft-07
 + 344067 Add support for OSGi fragment bundles to add static resources to
   web-bundles
 + 344513 Attempting to set ConfigurationClasses in jetty-web.xml causes NPE
 + 344529 Ability to customize the error handling of the OSGi HttpService
 + 345047 Readded deprecated ScanningAppDeployer#setMonitoredDir
 + 345290 Weak references from SessionIdManager. HashSessionManager cleanup.
 + 345543 Always close endpoint on SSLException
 + 345656 Disambiguate SslContextFactory#validateCerts property
 + 345679 Allow setting an initialized KeyStore as keystore/truststore of
   SslContextFactory
 + 345704 jetty-nested works with forwarded SSL in cloudfoundry
 + JETTY-954 WebAppContext eats any start exceptions instead of stopping the
   server load
 + JETTY-1314 Handle bad URI encodings
 + JETTY-1324 Tested not using CESU-8 instead of UTF-8
 + JETTY-1326 Invoker names not hashCode based
 + JETTY-1343 IllegalArgumentException for bad % encodings
 + JETTY-1347 Updated ServletHander javadoc

jetty-7.4.0.v20110414
 + 342504 Scanner Listener
 + 342700 refine websocket API for anticipated changes
 + JETTY-1362 Set root cause of UnavailableException
 + Various test harness cleanups to avoid random failures

jetty-7.4.0.RC0
 + 324110 Added test harnesses for merging of QueryStrings.
 + 337685 Update websocket API in preparation for draft -07
 + 338627 HashSessionManager.getIdleSavePeriod returns milliseconds instead of
   seconds
 + 338807 Ignore content length in 1xx, 204, 304 responses
 + 338819 Externally control Deployment Manager application lifecycle
 + 339084 Fixed NPE with servlet 3.0 async listener
 + 339150 Validate client certificate when it is used for authentication
 + 339187 In the OSGi manifest of the jetty-all-server aggregate, mark
   javax.annotation as optional
 + 339543 Add configuration options for Certificate Revocation checking
 + 340265 Improve handling of io shutdown in SSL
 + 340621 Added SizedThreadPool interface
 + 340636 HashSessionManager lazy loads all sessions
 + 340838 Update ConnectHandler to perform half closes properly
 + 340878 Integrations should be able to load their own keystores
 + 340920 Dynamically assign RMI registry port for integration testing
 + 340949 Scanner delays file notifications until files are stable
 + 341006 Move inner enums out into separate file
 + 341105 Stack trace is printed for an ignored exception
 + 341145 WebAppContext MBean attribute serverClasses returns empty value
 + 341171 Locking in HttpDestination blocks all requests to the same address
 + 341206 Stop order is wrong in HandlerWrapper
 + 341255 org.eclipse.http usage in AJP/SessionId linkage
 + 341386 Remote close not detected by HttpClient
 + 341394 Remove 'Unavailable' JMX attributes of WebAppContext MBean
 + 341439 Blocking HttpClient does not use soTimeout for timeouts
 + 341561 Exception when adding o.e.j.s.DoSFilter as managed attribute
 + 341692 Fixed deadlock if stopped while starting
 + 341694 Disable AJP buffer resizing
 + 341726 JSONPojoConverter handles characters
 + 341736 Split jetty-nested out of war module
 + 341850 Protect QTP dump from bad stacks
 + 341992 Overlayed context deployer
 + JETTY-1245 Pooled Buffers implementation
 + JETTY-1354 Added jetty-nested
 + Added extra session removal test
 + Ensure generated fragment names are unique

jetty-8.0.0.M2 - 16 November 2010
 + 320073 Reconsile configuration mechanism
 + 321068 JSF2 fails to initialize
 + 324493 Registration init parameter handling null check, setInitParameters
   additive
 + 324505 Request.login method must throw ServletException if it cant login
 + 324872 allow disabling listener restriction from using *Registration
   interfaces
 + 327416 Change meaning of @HandlesTypes in line with latest interpretation by
   JSR315
 + 327489 Change meaning of @MultipartConfig to match servlet spec 3.0
   maintenance release 3.0a
 + 328008 Handle update to Servlet Spec 3 Section 8.2.3.h.ii
 + 330188 Reject web-fragment.xml with same <name> as another already loaded
   one
 + 330208 Support new wording on servlet-mapping and filter-mapping merging
   from servlet3.0a
 + 330292 request.getParts() returns only one part when the name is the same
 + Update to jetty-7.2.1.v20101111

jetty-7.3.1.v20110307 - 07 March 2011
 + 316382 Support a more strict SSL option with certificates
 + 333481 Handle UCS-4 codepoints in decode and encode
 + 335329 Moved blocking timeout handling to outside try catch
 + 336668 policy supports cert validation
 + 336691 Possible wrong length returned by ChannelEndPoint.flush() in case of
   RandomAccessFileBuffer
 + 336781 If xml parser is not validating, turn off external dtd resolution
 + 336793 Tee data filled and flushed from endpoint
 + 337258 Scanner start and end cycle notification
 + 337268 Allow specifying alias of a certificate to be used by SSL connector
 + 337270 Shared Timer for session management
 + 337271 Flush SSL endpoint when dispatch thread held forever
 + 337678 Readded optional async connection mode for HttpClient
 + 337685 Work in progress on draft 6 websockets
 + 337746 Fixed Session deIdle recursion
 + 337784 Improve HashSessionManager for session migrations
 + 337878 Extra tests of security constraints
 + 337896 HttpExchange.timeout does not override HttpClient.timeout
 + 337898 set client HttpConnection max idle time from exchange timeout
 + 338035 Default acceptors 0.25*CPUs and improved selector/acceptor thread
   names.
 + 338068 Leaking ConstraintMappings on redeploy
 + 338092 ProxyServlet leaks memory
 + 338607 Removed managed attributes when context is stopped
 + 338819 Externally control Deployment Manager application lifecycle
 + JETTY-1304 Allow quoted boundaries in Multipart filter
 + JETTY-1317 More elegent handling of bad URIs in requests
 + JETTY-1331 Allow alternate XML configuration processors (eg spring)
 + JETTY-1333 HttpClient _timeout and _soTimeout is messed up
 + JETTY-1335 HttpClient's SelectConnector clean-up
 + JETTY-1337 Workname cannot contain '.'
 + JETTY-1338 Trust default SecureRandom seed

jetty-7.3.0.v20110203 - 03 February 2011
 + 296978 standardizing various Testing Util Classes to jetty-test-helper
 + 319178 test failure fix in jetty-util on windows
 + 320457 add SPNEGO support
 + 324505 Implement API login
 + 328872 Multi Jetty xml files not loading if directory is referenced in
   jetty.conf
 + 329746 client option to set just truststore and use strict ssl context
 + 331803 Update XML configuration files to use proper arguments for startup
   command in examples
 + 332179 Fixed formatting of negative dates
 + 332432 Scanner.java now always scanning the canonical form of File
 + 332517 Improved DefaultServlet debug
 + 332703 Cleanup context scope JNDI at stop
 + 332796 Annotations inheritance does not work with jetty7
 + 332799 100% CPU on redeploy session invalidation
 + 332937 Added Destroyable Dumpable interfaces and reworked dependent
   lifecycles, specially of JNDI
 + 333247 fix api compat issue in ConstraintSecurityHandler
 + 333415 wired up HttpInput.available and added test harnesses
 + 333481 Handle UTF-32 codepoints in decode and encode
 + 333608 tlds defined in web.xml are not picked up
 + 333679 Refactored jetty-jmx. Moved mbeans to modules
 + 333717 HttpExchange able to return local address used
 + 333771 System properties are not available inside XML configuration file by
   using the 'property' tag
 + 333875 Monitor public constructor
 + 333892 Improved JVM bug detection
 + 334062 It should be possible to embed in the jetty.home.bundle the ssl
   keystore files
 + 334229 javax-security needs to import the package javax.security.cert in its
   OSGi manifest
 + 334311 fix buffer reuse issue in CachedExchange
 + 335329 Stop SSL spin during handshake and renogotiate
 + 335361 Fixed 'jetty.sh check' to show current PID when JETTY_PID env.
   variable is set
 + 335641 Cleaned up dispatch handling to avoid key.interestOps==0 when
   undispatched
 + 335681 Improve ChannelEndPoint.close() to avoid spinning
 + 335836 Race when updating SelectChannelEndPoint._dispatched
 + JETTY-1259 NullPointerException in JDBCSessionIdManager when invalidating
   session (further update)

jetty-7.2.2.v20101205 - 05 December 2010
 + 328789 Clean up tmp files from test harnesses
 + 330188 Reject web-fragment.xml with same <name> as another already loaded
   one
 + 330208 Support new wording on servlet-mapping and filter-mapping merging
   from servlet3.0a
 + 330210 Improve performance of writing large bytes arrays
 + 330229 Jetty tries to parse META-INF/*.tld when jsp-api is not on classpath,
   causing DTD entity resoluton to fail
 + 330265 start.jar --stop kills --exec subprocess
 + 330417 Atomic PUT in PutFilter
 + 330419 Reloading webapp duplicates StandardDescriptorProcessor
 + 330686 OSGi: Make org.eclipse.jetty.jsp-2.1 a fragment of
   org.apache.jasper.glassfish
 + 330732 Removed System.err debugging
 + 330764 Command line properties passed to start.jar --exec
 + 331230 Fixed low thread warnings when acceptors>threadpool
 + 331461 Fixed idle timeout for unflushed HTTP/1.0
 + 331567 IPAccessHandlerTest failed on MacOS fix
 + 331703 Fixed failing OSGI test TestJettyOSGiBootWithJsp.java on MacOSX
 + JETTY-1297 Improved matching of vhosts so that a vhost match has priority
 + JETTY-1307 Check that JarFileResource directories end with /
 + JETTY-1308 327109 (re)fixed AJP handling of empty packets

jetty-7.2.1.v20101111 - 11 November 2010
 + 324679 Fixed dedection of write before static content
 + 328008 Handle update to Servlet Spec 3 Section 8.2.3.h.ii
 + 328199 Ensure blocking connectors always close socket
 + 328205 Improved SelectManager stopping
 + 328306 Serialization of FormAuthentication
 + 328332 Response.getContentType works with setHeader
 + 328523 Fixed overloaded setters in AppProvider
 + 328778 Improved javadoc for secure session cookies
 + 328782 allow per connection max idle time to be set
 + 328885 web overrides do not override
 + 328988 Idle saving of session values
 + 329180 Spin check for Selector to stop
 + 329410 Enforce XmlConfiguration properties as Map<String,String>
 + 329602 only clear ServletContext attributes on doStop
 + 329642 Concurrent modification exception in Deployment Manager
 + 329643 Improved deployment of resource collections
 + JETTY-748 Prevent race close of socket by old acceptor threads
 + JETTY-1291 Extract query parameters even if POST content consumed
 + JETTY-1295 Contexts mixed up when hot-deploying on virtual hosts
 + JETTY-1297 Make ServletContext.getContext(String) virtual host aware

jetty-6.1.26 - 10 November 2010
 + JETTY-748 Prevent race close of socket by old acceptor threads
 + JETTY-1239 HTAccessHandler [allow from 127.0.0.1] does not work
 + JETTY-1291 Extract query parameters even if POST content consumed
 + JETTY-1293 Avoid usage of String.split
 + JETTY-1296 Always clear changes list in selectManager

jetty-6.1.26.RC0 - 20 October 2010
 + 325468 Clean work webapp dir before unpack
 + 327109 Fixed AJP handling of empty packets
 + 327562 Implement all X-Forwarded headers in ProxyServlet
 + JETTY-547 Improved usage of shutdownOutput before close.
 + JETTY-912 add per exchange timeout
 + JETTY-1051 offer jetty.skip flag for maven plugin
 + JETTY-1096 exclude maven and plexus classes from jetty plugin
 + JETTY-1248 Infinite loop creating temp MultiPart files
 + JETTY-1264 Idle timer deadlock
 + JETTY-1271 Handle unavailable request
 + JETTY-1278 J2se6 SPI filter handling fix
 + JETTY-1283 Allow JSONPojoConvertorFactory to set fromJSON
 + JETTY-1287 rewrite handler thread safe issue resolved
 + JETTY-1288 info when atypical classloader set to WebAppContext
 + JETTY-1289 MRU cache for filter chains
 + JETTY-1292 close input streams after keystore.load()

jetty-7.2.0.v20101020 - 20 October 2010
 + 289540 added javadoc into distribution
 + 297154 add source distribution artifact
 + 323985 Xmlconfiguration pulls start.jar config properties
 + 324369 Improved handling of multiple versions of
   draft-ietf-hybi-thewebsocketprotocol
 + 326734 Configure Digest maxNonceAge with Security handler init param
 + 327109 Fixed AJP handling of empty packets
 + 327183 Allow better configurability of HttpClient for TLS/SSL
 + 327469 removed needless java6 dependencies
 + 327562 Implement all X-Forwarded headers in ProxyServlet
 + 327601 Multipart Filter handles quoted tokens
 + 327725 Nested ResourceCaches
 + 328199 Ensure blocking connectors always close socket
 + 328205 Improved SelectManager stopping
 + 328273 Added serializable to default user identity
 + JETTY-1288 Info statement when atypical classloader set on WebAppContext
 + JETTY-1289 LRU cache for filter chains

jetty-7.2.0.RC0 - 01 October 2010
 + 314087 Simplified SelectorManager
 + 319334 Concurrent, sharable ResourceCache
 + 319370 WebAppClassLoader.Context
 + 319444 Two nulls are appended to log statements from ContextHanler$Context
 + 320073 Reconsile configuration mechanism
 + 320112 Websocket in aggregate jars
 + 320264 Removed duplicate mime.property entries
 + 320457 Added rfc2045 support to B64Code
 + 321232 BasicAuthenticator ignores bad Authorization header.
 + 321307 HashSessionManager calls passivation listeners.
 + 321730 SelectChannelEndPoint prints to System.err
 + 321735 HttpClient onException called for buffer overflow.
 + 322448 Added jetty-dir.css for directory listings
 + 322575 NPE in HotSwapHandler if old handler null
 + 322683 RewriteHandler thread safety
 + 323196 org.mortbay properties to org.eclipse
 + 323435 MovedContextHandler permanent redirection
 + 323464 IPv6 localhost with no Host header
 + 324110 Merge async dispatch parameters
 + 324158 Durable download or Orbit jars
 + 324260 Jetty-6 continuations handle complete calls
 + 324359 illegal actions on AsyncContext should not change its state.
 + 324360 validate input on getResource since loop logic obscures subclass
   input validation.
 + 324369 Implement draft-ietf-hybi-thewebsocketprotocol-01
 + 324377 Allow dispatch of ServletRequest and ServletResponse
 + 324379 Change content type after getWriter
 + 324501 Fire RequestListener.requestDestroyed in last-to-first order.
 + 324601 Check session expiry on access
 + 324679 Allow filter to write before static content
 + 324811 NPE in Server.dump
 + 324812 restore WebAppContext constructor used by geronimo integration
 + 325072 include to DefaultServlet of missing file throws
   FileNotFoundException
 + 325105 websocket ondisconnect fixed
 + 325128 websocket send during onConnect
 + 325468 Clean work webapp dir before unpack
 + 326612 Handle X-Forwarded-Proto header
 + JETTY-912 added per exchange timeout api
 + JETTY-1063 Plugin problems with spaces in classpath resource references
 + JETTY-1245 Do not use direct buffers with NIO SSL
 + JETTY-1249 Apply max idle time to all connectors
 + JETTY-1250 Parallel start of HandlerCollection
 + JETTY-1256 annotation and jta jars from Orbit
 + JETTY-1259 NullPointerException in JDBCSessionIdManager when invalidating
   session
 + JETTY-1261 errant listener usage in StandardDescriptorProcessor
 + JETTY-1263 JDBCSessionIdManager table creation fails on Oracle
 + JETTY-1265 Reason field option in client response
 + JETTY-1266 Destroy sessions before filters/servlets
 + JETTY-1268 Form Auth saves POST data
 + JETTY-1269 Improve log multithreadedness
 + JETTY-1270 Websocket closed endp protection
 + JETTY-1271 handled unavailable exception
 + JETTY-1279 Make jetty-plus.xml enable plus features for all webapps by
   default
 + JETTY-1281 Create new session after authentication
 + JETTY-1283 JSONPojoConvertorFactory can turn off fromJSON
 + Added ignore to Logger interface
 + Fix jetty-plus.xml for new configuration names
 + Improved debug dump

jetty-7.1.6.v20100715
 + 319519 Warn about duplicate configuration files
 + 319655 Reset HEAD status
 + JETTY-1247 synchronize recylcing of SSL NIO buffers
 + JETTY-1248 fix parsing of bad multiparts
 + JETTY-1249 Apply max idle time to all connectors
 + JETTY-1251 Replace then close selector for JVM bugs

jetty-8.0.0.M1 - 12 July 2010
 + 306350 Ensure jars excluded by ordering are not scanned for annotations
 + JETTY-1224 Change jetty-8 merge rules for fragment descriptors and
   annotations
 + Ensure <absolute-ordering> in web.xml overrides relative <ordering> in
   fragments
 + Ensure empty <absolute-ordering> implies exclusion of all fragments
 + Ensure servlet-api jar class inheritance hierarchy is scanned

jetty-7.1.5.v20100705
 + 288194 Add blacklist/whitelist to ProxyServlet and ProxyHandler
 + 296570 EOFException for HttpExchange when HttpClient.stop called.
 + 311550 The WebAppProvider should allow setTempDirectory
 + 316449 Websocket disconnect fix
 + 316584 Exception on startup if temp path has spaces and extractWAR=false
 + 316597 Removed null check and fixed name in Resource#hrefEncodeURI
 + 316909 CNFE: org.xml.sax.SAXException on org.eclipse.jetty.osgi.boot start
   with jsp fragment
 + 316970 jetty.sh fails to find JETTY_HOME in standard directories
 + 316973 jetty.sh claims java installation is invalid
 + 316976 removed quotes of JAVA_OPTIONS in jetty.sh
 + 317007 Unable to run Jetty OSGi when
   -Dosgi.compatibility.bootdelegation=false
 + 317019 Date HTTP header not sent for HTTP/1.0 requests
 + 317231 Ability to configure jetty with a fragment bundle that contains
   etc/jetty.xml
 + 317759 Allow roles and constraints to be added after init
 + 317906 OPTIONS correctly handles TRACE
 + 318308 Correct quoting of unicode control characters
 + 318470 unboxing NPE protection in HttpConnection
 + 318551 Optional uncheck Printwriter
 + 319060 Support web-bundles that are not expanded (bundle is zipped)
 + JETTY-1237 Save local/remote address to be available after close
 + Update ecj to 3.6 Helios release drop

jetty-6.1.25 - 26 July 2010
 + 320264 Removed duplicate mime.property entries
 + JETTY-1212 Long content lengths
 + JETTY-1214 Avoid ISE when scavenging invalid session
 + JETTY-1223 DefaultServlet: NPE when setting relativeResourceBase and
   resourceBase is not set
 + JETTY-1226 javax.activation needs to be listed in the system classes
 + JETTY-1237 Remember local/remote details of endpoint
 + JETTY-1251 protected against closed selector
 + COMETD-112 if two threads create the same channel, then create events may
   occur after subscribe events
 + Jetty-6 is now in maintenance mode.

jetty-7.1.4.v20100610
 + 292326 Stop continuations if server is stopped.
 + 292814 Make QoSFilter and DoSFilter JMX manageable
 + 293222 Improve request log to handle/show asynchronous latency
 + 294212 Can not customize session cookie path
 + 295715 AbstractSessionManager decoupled from Context
 + 298551 SslSocketConnector does not need keystore stream
 + 301608 Deregister shutdown hooks
 + 302350 org.eclipse.jetty.server.NCSARequestLog is missing JavaDoc
 + 303661 jetty.sh failes if JETTY_HOME is not writeable
 + 304100 Better document JMX setup in jetty-jmx.xml
 + 305300 AsyncContext.start dispatches runnable
 + 314299 Create test harness for JDBCLoginService
 + 314581 Implement the Sec-Websocket handshake
 + 315190 CrossOriginFilter avoid headers not understood by WebSocket
 + 315687 included init script fails to test for JETTY_HOME as empty
 + 315715 Improved Cookie version handling. Server.setMaxCookieVersion
 + 315744 Fixed STOP.PORT and STOP.KEY in start.jar
 + 315748 Removed --fromDaemon from start.jar (replaced with --daemon)
 + 315925 Improved context xml configuration handling
 + 315995 Incorrect package name in system classes list
 + 316119 Fixed idleTimeout for SocketEndPoint
 + 316254 Implement @DeclareRoles
 + 316334 Breaking change on org.eclipse.jetty.client.HttpExchange
 + 316399 Debug output in MultiPartFilter
 + 316413 Restarting webapp for packed war fails
 + 316557 OSGi HttpService failure due to undeployed context handlers
 + JETTY-547 Delay close after shutdown until request read
 + JETTY-1231 Support context request log handler

jetty-7.1.3.v20100526
 + 296567 HttpClient RedirectListener handles new HttpDestination
 + 297598 JDBCLoginService uses hardcoded credential class
 + 305898 Websocket handles query string in URI
 + 307457 Exchanges are left unhandled when connection is lost
 + 313205 Unable to run test-jdbc-sessions tests
 + 314009 jetty.xml configuration file on command line
 + 314177 JSTL support is broken
 + 314459 support maven3 for builds

jetty-7.1.2.v20100523
 + 308866 Update test suite to JUnit4 - Module jetty-util
 + 312948 Recycle SSL crypto buffers
 + 313196 randomly allocate ports for session test.
 + 313278 Implement octet ranges in IPAccessHandler
 + 313336 secure websockets
 + 314009 updated README.txt
 + Update links to jetty website and wiki on test webapp

jetty-7.1.1.v20100517
 + 302344 Make the list of available contexts if root context is not configured
   optional
 + 304803 Remove TypeUtil Integer and Long caches
 + 306226 HttpClient should allow changing the keystore and truststore type
 + 308850 Update test suite to JUnit4 - Module jetty-annotations
 + 308853 Update test suite to JUnit4 - Module jetty-deploy
 + 308854 Update test suite to JUnit4 - Module jetty-http
 + 308855 Update test suite to JUnit4 - Module jetty-io
 + 308856 Update test suite to JUnit4 - Module jetty-jmx
 + 308857 Update test suite to JUnit4 - Module jetty-jndi
 + 308858 Update test suite to JUnit4 - Module jetty-plus
 + 308859 Update test suite to JUnit4 - Module jetty-policy
 + 308860 Update test suite to JUnit4 - Module jetty-rewrite
 + 308862 Update test suite to JUnit4 - Module jetty-server
 + 308863 Update test suite to JUnit4 - Module jetty-servlet
 + 308867 Update test suite to JUnit4 - Module jetty-webapp
 + 310918 Fixed write blocking for client HttpConnection
 + 312526 Protect shutdown thread initialization during shutdown

jetty-7.1.0 - 05 May 2010
 + 306353 fixed cross context dispatch to root context.
 + 311154 Added deprecated StringBuffer API for backwards compatibility
 + 311554 Protect shutdown thread from Server#doStop
 + 312243 Optimized timeout handling

jetty-7.1.0.RC1 - 05 May 2010
 + 286889 Allow System and Server classes to be set on Server instance and when
   applied to all webapps
 + 291448 SessionManager has isCheckingRemoteSessionIdEncoding
 + 296650 JETTY-1198 reset idle timeout on request body chunks
 + 297104 HTTP CONNECT does not work correct with SSL destinations
 + 306782 Close connection when expected 100 continues is not sent
 + 308848 Update test suite to JUnit4 - Module jetty-ajp
 + 308861 Update test suite to JUnit4 - Module jetty-security
 + 308864 Update test suite to JUnit4 - Module jetty-servlets
 + 308865 Update test suite to JUnit4 - Module jetty-start
 + 308868 Update test suite to JUnit4 - Module jetty-websocket
 + 308869 Update test suite to JUnit4 - Module jetty-xml
 + 309153 Hide extracted WEB-INF/lib when running a non-extracted war
 + 309369 Added WebSocketLoadTest
 + 309686 Fixed response buffers usage
 + 310094 Improved start.jar options handling and configs
 + 310382 NPE protection when WAR is not a file
 + 310562 SslSocketConnector fails to start if excludeCipherSuites is set
 + 310634 Get the localport when opening a server socket.
 + 310703 Update test suite to JUnit4 - Module tests/test-integration
 + 310918 Synchronize content exchange
 + 311154 Use Appendable in preference to StringBuilder/StringBuffer in APIs
 + 311362 Optional org.eclipse.jetty.util.log.stderr.SOURCE
 + JETTY-1030 Improve jetty.sh script
 + JETTY-1142 Replace Set-Cookies with same name

jetty-7.1.0.RC0 - 27 April 2010
 + 294563 Websocket client connection
 + 297104 Improve handling of CONNECT method
 + 306349 ProxyServlet does not work unless deployed at /
 + 307294 Add AbstractLifeCycle.AbstractLifeCycleListener implementation
 + 307847 Fixed combining mime type parameters
 + 307898 Handle large/async websocket messages
 + 308009 ObjectMBean incorrectly casts getTargetException() to Exception
 + 308420 convert jetty-plus.xml to use DeploymentManager
 + 308925 Protect the test webapp from remote access
 + 309466 Removed synchronization from StdErrLog
 + 309765 Added JSP module
 + 310051 _configurationClasses now defaults to null in WebAppContext
 + 310094 Improved start.jar usage and config files
 + 310431 Default ErrorHandler as server Bean
 + 310467 Allow SocketConnector to create generic Connection objects
 + 310603 Make Logger interface consistent
 + 310605 Make a clean room implementation of the JSP logger bridge
 + JETTY-903 Stop both caches
 + JETTY-1200 SSL NIO Endpoint wraps non NIO buffers
 + JETTY-1202 Use platform default algorithm for SecureRandom
 + JETTY-1212 handle long content lengths
 + JETTY-1214 avoid ISE when scavenging invalid session
 + Add AnnotationConfiguration to jetty-plus.xml
 + Add NPE protection to ContainerInitializerConfiguration
 + Fix jetty-plus.xml reference to addLifeCycle
 + Merged 7.0.2.v20100331
 + Temporarily remove jetty-osgi module to clarify jsp version compatibility

jetty-7.0.2.v20100331 - 31 March 2010
 + 297552 Don't call Continuation timeouts from acceptor tick
 + 298236 Additional unit tests for jetty-client
 + 306782 httpbis interpretation of 100 continues. Body never skipped
 + 306783 NPE in StdErrLog when Throwable is null
 + 306840 Suppress content-length in requests with no content
 + 306880 Support for UPGRADE in HttpClient
 + 306884 Suspend with timeout <=0 never expires
 + 307589 updated servlet 3.0 continuations for final API
 + Allow Configuration array to be set on Server instance for all web apps
 + Ensure webapps with no WEB-INF don't scan WEB-INF/lib
 + Take excess logging statements out of startup

jetty-6.1.24 - 21 April 2010
 + 308925 Protect the test webapp from remote access
 + JETTY-903 Stop both caches
 + JETTY-1198 reset idle timeout on request body chunks
 + JETTY-1200 SSL NIO Endpoint wraps non NIO buffers
 + JETTY-1211 SetUID loadlibrary name and debug
 + COMETD-100 ClientImpl logs "null" as clientId
 + COMETD-107 Reloading the application with reload extension does not fire
   /meta/connect handlers until long poll timeout expires
 + COMETD-99 ClientImpl logs exceptions in listeners with "debug" level
 + Upgraded to cometd 1.1.1 client

jetty-6.1.23 - 02 April 2010
 + 292800 ContextDeployer - recursive setting is undone by FilenameFilter
 + 296569 removeLifeCycleListener() has no effect
 + 300178 HttpClients opens too many connections that are immediately closed
 + 304658 Inconsistent Expires date format in Set-Cookie headers with maxAge=0
 + 304698 org.eclipse.jetty.http.HttpFields$DateGenerator.formatCookieDate()
   uses wrong (?) date format
 + 306331 Session manager is kept after call to doScope
 + 306840 suppress content-length in requests without content
 + JETTY-875 Allow setting of advice field in response to Handshake
 + JETTY-983 Range handling cleanup
 + JETTY-1133 Handle multiple URL ; parameters
 + JETTY-1134 BayeuxClient: Connect msg should be sent as array
 + JETTY-1149 transient should be volatile in AbstractLifeCycle
 + JETTY-1153 System property for UrlEncoded charset
 + JETTY-1155 HttpConnection.close notifies HttpExchange
 + JETTY-1156 SSL blocking close with JVM Bug busy key fix
 + JETTY-1157 Don't hold array passed in write(byte[])
 + JETTY-1158 NPE in StdErrLog when Throwable is null
 + JETTY-1161 An Extension that measures round-trip delay for cometd messages.
 + JETTY-1162 Add support for async/sync message delivery to BayeuxClient
 + JETTY-1163 AJP13 forces 8859-1 encoding
 + JETTY-1168 Don't hold sessionIdManager lock when invalidating sessions
 + JETTY-1170 NPE on client when server-side extension returns null
 + JETTY-1174 Close rather than finish Gzipstreams to avoid JVM leak
 + JETTY-1175 NPE in TimesyncExtension
 + JETTY-1176 NPE in StatisticsExtension if client is null
 + JETTY-1177 Allow error handler to set cacheControl
 + JETTY-1178 Make continuation servlet to log the incoming JSON in case of
   parsing errors
 + JETTY-1180 Extension methods are wrongly called
 + JETTY-1182 COMETD-76 do not lock client while sending messages.
 + JETTY-1183 AcknowledgedMessagesClientExtension does not handle correctly
   message resend when client long polls again
 + JETTY-1186 Better document JMX setup in jetty-jmx.xml
 + JETTY-1188 Null old jobs in QueuedThreadPool
 + JETTY-1191 Limit size of ChannelId cache
 + JETTY-1192 Fixed Digested POST and HttpExchange onRetry
 + JETTY-1193 Exception details are lost in AbstractCometdServlet.getMessages
 + JETTY-1195 Coalesce buffers in ChannelEndPoint.flush()
 + JETTY-1196 Enable TCP_NODELAY by default in client connectors
 + JETTY-1197 SetUID module test fails when using Java 1.6 to build
 + JETTY-1199 FindBugs cleanups
 + JETTY-1202 Use platfrom default algorithm for SecureRandom
 + JETTY-1205 Memory leak in browser-to-client mapping
 + JETTY-1207 NPE protection in FormAuthenticator
 + COMETD-28 Improved concurrency usage in Bayeux and channel handling
 + COMETD-46 reset ContentExchange content on resend
 + COMETD-58 Extension.rcv() return null causes NPE in
   AbstractBayeux.PublishHandler.publish
 + COMETD-59 AcknowledgeExtension does not handle null channel in Message
 + COMETD-62 Delay add listeners until after client construction
 + JSON parses NaN as null
 + Remove references to old content in HttpClient client tests for www.sun.com
 + Updated JSP to 2.1.v20091210

jetty-7.0.2.RC0
 + 290765 Reset input for HttpExchange retry.
 + 292799 WebAppDeployer - start a started context?
 + 292800 ContextDeployer - recursive setting is undone by FilenameFilter
 + 294799 when configuring a webapp, don't look for WEB-INF/jetty6-web.xml
 + 296569 removeLifeCycleListener() has no effect
 + 296765 JMX Connector Server and ShutdownThread
 + 297421 Hide server/system classes from WebAppClassLoader.getResources
 + 297783 Handle HEAD reponses in HttpClient
 + 298144 Unit test for jetty-client connecting to a server that uses Basic
   Auth
 + 298145 Reorganized test harness to separate the HTTP PUT and HTTP GET test
   URLs
 + 298234 Unit test for jetty-client handling different HTTP error codes
 + 298667 DeploymentManager uses ContextProvider and WebAppProvider
 + 299455 Enum support in JSONPojoConvertor
 + 300178 HttpClients opens too many connections that are immediately closed
 + 300733 Jars from lib/ext are not visible for my web application
 + 300933 AbstractConnector uses concurrent objects for stats
 + 301089 Improve statistics available in StatisticsHandler and
   AbstractConnector
 + 302018 Improve statistics available in AbstractSessionHandler
 + 302198 Rename HttpClient authorization classes to Authentication
 + 302244 invalid configuration boolean conversion in FormAuthenticator
 + 302246 redirect loop using form authenticator
 + 302556 CrossOriginFilter does not work correctly when
   Access-Control-Request-Headers header is not present
 + 302669 WebInfConfiguration.unpack() unpacks WEB-INF/* from a
   ResourceCollection, breaking JSP reloading with ResourceCollections
 + 303526 Added include cyphers
 + 304307 Handle ;jsessionid in FROM Auth
 + 304532 Skip some tests on IBM JVMs until resolved
 + 304658 Inconsistent Expires date format in Set-Cookie headers with maxAge=0
 + 304698 org.eclipse.jetty.http.HttpFields$DateGenerator.formatCookieDate()
   uses wrong (?) date format
 + 304781 Reset HttpExchange timeout on slow request content.
 + 304801 SSL connections FULL fix
 + 305997 Coalesce buffers in ChannelEndPoint.flush()
 + 306028 Enable TCP_NODELAY by default in client connectors
 + 306330 Flush filter chain cache after Invoker servlet
 + 306331 Session manager is kept after call to doScope
 + JETTY-776 Make new session-tests module to concentrate all reusable session
   clustering test code
 + JETTY-910 Allow request listeners to access session
 + JETTY-983 Range handling cleanup
 + JETTY-1133 Handle multiple URL ; parameters
 + JETTY-1151 JETTY-1098 allow UTF-8 with 0 carry bits
 + JETTY-1153 System property for UrlEncoded charset
 + JETTY-1155 HttpConnection.close notifies HttpExchange
 + JETTY-1156 SSL blocking close with JVM Bug busy key fix
 + JETTY-1157 Don't hold array passed in write(byte[])
 + JETTY-1163 AJP13 forces 8859-1 encoding
 + JETTY-1174 Close rather than finish Gzipstreams to avoid JVM leak
 + JETTY-1177 Allow error handler to set cacheControl
 + JETTY-1179 Persistant session tables created on MySQL use wrong datatype
 + JETTY-1184 shrink thread pool even with frequent small jobs
 + JETTY-1192 Fixed Digested POST
 + JETTY-1199 FindBugs cleanups
 + Added IPAccessHandler
 + COMETD-46 reset ContentExchange response content on resend
 + JSON parses NaN as null
 + Updated Servlet3Continuation to final 3.0.20100224

jetty-8.0.0.M0 - 28 February 2010
 + Merged 7.0.1.v20091116
 + Updated servlet 3.0 spec 20100224
 + Updated to cometd 1.0.1

jetty-7.0.1.v20091125 - 25 November 2009
 + 274251 DefaultServlet supports exact match mode.
 + 288401 HttpExchange.cancel() Method Unimplemented
 + 289027 deobfuscate HttpClient SSL passwords
 + 289265 Test harness for async input
 + 289959 Improved ContextDeployer configuration
 + 289960 start.jar assumes command line args are configs
 + 291019 Fix default DEBUG option; "-D.DEBUG=true" now works
 + 291340 Race condition in onException() notifications
 + 291543 make bin/*.sh scripts executable in distribution
 + 291589 Update jetty-rewrite demo
 + 292546 Proactively enforce HttpClient idle timeout
 + 292642 Fix errors in embedded Jetty examples
 + 292825 Continuations ISE rather than ignore bad transitions
 + 293222 Improved StatisticsHandler for async
 + 293506 Unable to use jconsole with Jetty when running with security manager
 + 293557 Add "jad" mime mapping
 + 294154 Patched jetty-osgi
 + 294224 HttpClient timeout setting has no effect when connecting to host
 + 294345 Support for HTTP/301 + HTTP/302 response codes
 + 294563 Initial websocket implementation
 + 295421 Cannot reset() a newly created HttpExchange: IllegalStateException 0
   => 0
 + 295562 CrossOriginFilter does not work with default values in Chrome and
   Safari
 + JETTY-937 More JVM bug work arounds. Insert pause if all else fails
 + JETTY-983 Send content-length with multipart ranges
 + JETTY-1114 unsynchronised WebAppClassloader.getResource(String)
 + JETTY-1121 Merge Multipart query parameters
 + JETTY-1122 Handle multi-byte utf that causes buffer overflow
 + JETTY-1125 TransparentProxy incorrectly configured for test webapp
 + JETTY-1129 Filter control characters out of StdErrLog
 + JETTY-1135 Handle connection closed before accepted during JVM bug work
   around
 + JETTY-1144 fixed multi-byte character overflow
 + JETTY-1148 Reset partially read request reader.
 + COMETD-34 Support Baeyux MBean
 + CQ-3581 jetty OSGi contribution
 + CVE-2009-3555 Prevent SSL renegotiate for SSL vulnerability
 + Fixed client abort asocciation
 + Fixed XSS issue in CookieDump demo servlet.
 + Improved start.jar usage text for properties
 + Moved centralized logging and verifier back to sandbox
 + Promoted Jetty Centralized Logging from Sandbox
 + Promoted Jetty WebApp Verifier from Sandbox
 + Refactored continuation test harnessess

jetty-7.0.0.v20091005 - 05 October 2009
 + 291340 Race condition in onException() notifications

jetty-6.1.21 - 22 September 2009
 + 282543 HttpClient SSL buffer size fix
 + 288055 fix jetty-client for failed listener state machine
 + 288153 reset exchange when resending
 + 288182 PUT request fails during retry
 + JETTY-719 Document state machine of jetty http client
 + JETTY-933 State == HEADER in client
 + JETTY-936 Improved servlet matching and optimized
 + JETTY-1038 ChannelId.isParentOf returns the wrong result
 + JETTY-1061 Catch exceptions from cometd listeners
 + JETTY-1072 maven plugin handles context path not as documented
 + JETTY-1080 modified previous fix for windows
 + JETTY-1084 HEAD command not setting content-type in response under certain
   circumstances
 + JETTY-1090 resolve inifinte loop condition for webdav listener
 + JETTY-1092 MultiPartFilter can be pushed into infinite loop
 + JETTY-1093 Request.toString throws exception when size exceeds 4k
 + JETTY-1098 Default form encoding is UTF8
 + JETTY-1099 Improve cookie handling in BayeuxClient
 + JETTY-1100 extend setuid feature to allow setting max open file descriptors
 + JETTY-1102 Wrong usage of deliver() in private chat messages
 + JETTY-1108 SSL EOF detection
 + JETTY-1109 Improper handling of cookies in Terracotta tests
 + JETTY-1112 Response fails if header exceeds buffer size
 + JETTY-1113 IllegalStateException when adding servlet filters
   programmatically
 + JETTY-1114 Unsynchronize webapp classloader getResource
 + Fix DefaultServletTest for windows
 + Include tmp directory sweeper in build
 + Streamline jetty-jboss build, update sar to QueuedThreadPool
 + Update Jetty implementation of com.sun.net.httpserver.*

jetty-7.0.0.RC6 - 21 September 2009
 + 280723 Add non blocking statistics handler
 + 282543 HttpClient SSL buffer size fix
 + 283357 org.eclipse.jetty.server.HttpConnectionTest exceptions
 + 288055 jetty-client fails to resolve failed resolution attempts correctly
 + 288153 jetty-client resend doesn't reset exchange
 + 288182 PUT request fails during retry
 + 288466 LocalConnector is not thread safe
 + 288514 AbstractConnector does not handle InterruptedExceptions on shutdown
 + 288772 Failure to connect does not set status to EXCEPTED
 + 289146 formalize reload policy functionality
 + 289156 jetty-client: no longer throw runtime exception for bad authn details
 + 289221 HttpExchange does not timeout when using blocking connector
 + 289285 org.eclipse.jetty.continuation 7.0.0.RC5 imports the
   org.mortbay.util.ajax package
 + 289686 HttpExchange.setStatus() has too coarse synchronization
 + 289958 StatisticsServlet incorrectly adds StatisticsHandler
 + 289960 start.jar assumes command line args are configs
 + 290081 Eager consume LF after CR
 + 290761 HttpExchange isDone handles intercepted events.
 + JETTY-719 Document state machine of jetty http client
 + JETTY-780 CNFE during startup of webapp with spring-context >= 2.5.1
 + JETTY-936 274251 Improved servlet matching and optimized'
 + JETTY-1080 modify previous fix to work on windows
 + JETTY-1084 HEAD command not setting content-type in response under certain
   circumstances
 + JETTY-1086 Use UncheckedPrintWriter & cleaned up HttpStatus.Code usage
 + JETTY-1090 resolve potential infinite loop with webdav listener
 + JETTY-1092 MultiPartFilter can be pushed into infinite loop
 + JETTY-1093 Request.toString throws exception when size exceeds 4k
 + JETTY-1098 Default form encoding is UTF8
 + JETTY-1101 Updated servlet3 continuation constructor
 + JETTY-1105 Custom error pages aren't working
 + JETTY-1108 SSL EOF detection
 + JETTY-1112 Response fails if header exceeds buffer size
 + JETTY-1113 IllegalStateException when adding servlet filters
   programmatically
 + Copy VERSION.txt to distro
 + Fixed XSS issue in CookieDump demo servlet.
 + Remove printlns from jetty-plus
 + Tweak DefaultServletTest under windows

jetty-6.1.20 - 27 August 2009
 + 283513 Check endp.isOpen when blocking read
 + 283818 fixed merge of forward parameters
 + 285006 Fixed NPE in AbstractConnector during shutdown
 + 286535 ContentExchange status code
 + 286911 Clean out cache when recycling HTTP fields
 + JETTY-838 Don't log and throw
 + JETTY-874 Better error on full header.
 + JETTY-960 Support ldaps
 + JETTY-1046 maven-jetty-jspc-plugin keepSources takes affect only in
   packageRoot
 + JETTY-1057 XSS error page
 + JETTY-1065 Add RedirectRegexRule to provide match/replace/group redirect
   support
 + JETTY-1066 Send 400 error for request URI parse exceptions
 + JETTY-1068 Avoid busy flush of async SSL
 + JETTY-1069 Adjust Bayeux Java client backoff algorithm
 + JETTY-1070 Java Bayeux Client not sending /meta/disconnect on stop
 + JETTY-1074 JMX thread manipulation
 + JETTY-1077 HashSSORealm shares Principals between UserRealms
 + JETTY-1078 Automatic JSON Pojo Conversion
 + JETTY-1079 ResourceCollection.toString() can throw IllegalStateException
 + JETTY-1080 Ignore files that would be extracted outside the destination
   directory when unpacking WARs
 + JETTY-1081 Handle null content type in GzipFilter
 + JETTY-1084 Disable GzipFilter for HEAD requests
 + JETTY-1085 Allow url sessionID if cookie invalid
 + JETTY-1086 Added UncheckedPrintWriter to avoid ignored EOFs
 + JETTY-1087 Chunked SSL non blocking input
 + JETTY-1098 Upgrade jsp to SJSAS-9_1_1-B60F-07_Jan_2009
 + Added DebugHandler
 + Added getSubscriptions to cometd client
 + Clarified cometd interval timeout and allow per client intervals
 + COMETD-7 max latency config for lazy messages
 + Made unSubscribeAll public on cometd client
 + Removed clearing of queue in unSubscribeAll for cometd client
 + Update Main.main method to call setWar
 + Update test-jndi and test-annotation examples for atomikos 3.5.5

jetty-7.0.0.RC5 - 27 August 2009
 + 286911 Clean out cache when recycling HTTP fields
 + 287496 Use start.ini always and added --exec
 + 287632 FilterContinuations for blocking jetty6
 + JETTY-838 Don't log and throw
 + JETTY-874 Better header full warnings
 + JETTY-960 Support for ldaps
 + JETTY-1081 Handle null content type in GzipFilter
 + JETTY-1084 Disable GzipFilter for HEAD requests
 + JETTY-1085 Allow url sessionID if cookie invalid
 + JETTY-1086 Added UncheckedPrintWriter to avoid ignored EOFs
 + JETTY-1087 Chunked SSL non blocking input

jetty-6.1.19 - 01 July 2009
 + JETTY-799 shell script for jetty on cygwin
 + JETTY-863 Non blocking stats handler
 + JETTY-937 Further Improvements for sun JVM selector bugs
 + JETTY-970 BayeuxLoadGenerator latency handling
 + JETTY-1011 Grizzly uses queued thread pool
 + JETTY-1028 jetty:run plugin should check for the web.xml from the overlays
   if not found in src/main/webapp/WEB-INF/
 + JETTY-1029 Handle quoted cookie paths
 + JETTY-1031 Handle large pipeline
 + JETTY-1033 jetty-plus compiled with jdk1.5
 + JETTY-1034 Cookie parsing
 + JETTY-1037 reimplemented channel doRemove
 + JETTY-1040 jetty.client.HttpConnection does not handle non IOExceptions
 + JETTY-1042 Avoid cookie reuse on shared connection
 + JETTY-1044 add commons-daemon support as contrib/start-daemon module
 + JETTY-1045 Handle the case where request.PathInfo() should be "/*"
 + JETTY-1046 maven-jetty-jspc-plugin keepSources takes affect only in
   packageRoot
 + JETTY-1047 Cometd client can grow cookie headers
 + JETTY-1048 Default servlet can handle partially filtered large static
   content
 + JETTY-1049 Improved transparent proxy usability
 + JETTY-1054 Avoid double deploys
 + JETTY-1055 Cookie quoting
 + JETTY-1057 Error page stack trace XSS
 + JETTY-1058 Handle trailing / with aliases on
 + JETTY-1062 Don't filter cometd message without data

jetty-7.0.0.RC4 - 18 August 2009
 + 279820 Fixed HotSwapHandler
 + 285891 SessionAuthentication is serializable
 + 286185 Implement ability for JSON implementation to automatically register
   convertors
 + 286535 ContentExchange status code
 + JETTY-1057 XSS error page
 + JETTY-1079 ResourceCollection.toString
 + JETTY-1080 Ignore files that would be extracted outside the destination
   directory when unpacking WARs
 + Added discoverable start options

jetty-7.0.0.RC3 - 07 August 2009
 + 277403 remove system properties
 + 282447 concurrent destinations in HttpClient
 + 283172 fix Windows build, broken on directory creation with the
   DefaultServlet
 + 283375 additional error-checking on SSL connector passwords to prevent NPE
 + 283513 Check endp.isOpen when blocking read
 + 285697 extract parameters if dispatch has query
 + JETTY-1074 JMX thread manipulation
 + Improved deferred authentication handling

jetty-7.0.0.RC2 - 29 June 2009
 + 283375 improved extensibility of SSL connectors
 + 283818 fixed merge of forward parameters
 + 283844 Webapp / TLD errors are not clear
 + 284475 update jetty.sh for new OPTIONS syntax
 + 284510 Enhance jetty-start for diagnosis and unit testing
 + 284981 Implement a cross-origin filter
 + 285006 fix AbstractConnector NPE during shutdown.
 + Added DebugHandler
 + Added JavaUtilLog for Jetty logging to java.util.logging framework
 + backport jetty-8 annotation parsing to jetty-7
 + Disassociate method on IdentityService
 + Improved handling of overlays and resourceCollections

jetty-7.0.0.RC1 - 15 June 2009
 + 283344 Startup on windows is broken
 + JETTY-1066 283357 400 response for bad URIs
 + JETTY-1068 Avoid busy flush of async SSL

jetty-7.0.0.RC0 - 08 June 2009
 + 271535 Adding integration tests, and enabling RFC2616 tests
 + 280843 Buffer pool uses isHeader
 + 281287 Handle date headers before 1 Jan 1970
 + 282807 Better handling of 100 continues if response committed.
 + JETTY-967 create standalone build for PKCS12Import at codehaus
 + JETTY-1056 update jetty-ant module for Jetty 7 at codehaus trunk
 + JETTY-1058 Handle trailing / with aliases

jetty-7.0.0.M4 - 01 June 2009
 + 281059 NPE in QTP with debug on
 + JETTY-799 shell script for jetty on cygwin
 + JETTY-1031 Handle large pipeline
 + JETTY-1034 Cookie parsing
 + JETTY-1042 Prevent cookie leak between shared connection
 + JETTY-1048 Fix for large partially filtered static content
 + JETTY-1049 Improved transparent proxy usability
 + JETTY-1054 Avoid double deploys
 + JETTY-1055 Cookie quoting
 + JETTY-1057 Error page stack trace XSS

jetty-7.0.0.M3 - 20 June 2009
 + 274251 Allow dispatch to welcome files that are servlets (configurable)
 + 276545 Quoted cookie paths
 + 277403 Cleanup system property usage.
 + 277798 Denial of Service Filter
 + 279725 Support 100 and 102 expectations
 + 280707 client.HttpConnection does not catch and handle non-IOExceptions
 + 281470 Handle the case where request.PathInfo() should be "/*"
 + Added ContinuationThrowable
 + added WebAppContext.setConfigurationDiscovered for servlet 3.0 features
 + fixed race with expired async listeners
 + Numerous cleanups from static code analysis
 + Portable continuations for jetty6 and servlet3
 + Refactored AbstractBuffers to HttpBuffers for performance
 + refactored configuration mechanism
 + Refactored continuations to only support response wrapping

jetty-7.0.0.M2 - 18 May 2009
 + 273767 Update to use geronimo annotations spec 1.1.1
 + 275396 Added ScopedHandler to set servlet scope before security handler
 + JETTY-937 Work around Sun JVM bugs
 + JETTY-941 Linux chkconfig hint
 + JETTY-959 CGI servlet doesn't kill the CGI in case the client disconnects
 + JETTY-980 Fixed ResourceHandler ? handling, and bad URI creation in listings
 + JETTY-996 Make start-stop-daemon optional
 + JETTY-1003 java.lang.IllegalArgumentException: timeout can't be negative
 + JETTY-1004 CERT VU#402580 Canonical path handling includes ? in path segment
 + JETTY-1013 MySql Error with JDBCUserRealm
 + JETTY-1014 Enable start-stop-daemon by default on jetty.sh
   (START_STOP_DAEMON=1)
 + JETTY-1015 Reduce BayeuxClient and HttpClient lock contention
 + JETTY-1020 ZipException in org.mortbay.jetty.webapp.TagLibConfiguration
   prevents all contexts from being loaded

jetty-6.1.18 - 16 May 2009
 + JETTY-937 Improved work around sun JVM selector bugs
 + JETTY-1004 CERT VU#402580 Canonical path handling includes ? in path segment
 + JETTY-1008 ContinuationBayeux destroy is called
 + JETTY-1013 MySql Error with JDBCUserRealm
 + JETTY-1014 Enable start-stop-daemon by default on jetty.sh
   (START_STOP_DAEMON=1)
 + JETTY-1015 Reduce BayeuxClient and HttpClient lock contention
 + JETTY-1017 HttpDestination has too coarse locking
 + JETTY-1018 Denial of Service Filter
 + JETTY-1020 ZipException in org.mortbay.jetty.webapp.TagLibConfiguration
   prevents all contexts from being loaded
 + JETTY-1022 Removed several 1.5isms

jetty-5.1.15 - 18 May 2009
 + JETTY-418 synchronized load class
 + JETTY-1004 CERT VU402580 Canonical path handling includes ? in path segment
 + Fixes for CERT438616-CERT237888-CERT21284

jetty-6.1.17 - 30 April 2009
 + JETTY-936 Make optional dispatching to welcome files as servlets
 + JETTY-937 Work around sun JVM selector bugs
 + JETTY-941 Linux chkconfig hint
 + JETTY-957 Reduce hardcoded versions
 + JETTY-980 Security / Directory Listing XSS present
 + JETTY-982 Make test-jaas-webapp run with jetty:run
 + JETTY-983 Default Servlet sets accept-ranges for cached/gzipped content
 + JETTY-985 Allow listeners to implement both interfaces
 + JETTY-988 X-Forwarded-Host has precedence over X-Forwarded-Server
 + JETTY-989 GzipFilter handles addHeader
 + JETTY-990 Async HttpClient connect
 + JETTY-992 URIUtil.encodePath encodes markup characters
 + JETTY-996 Make start-stop-daemon optional
 + JETTY-997 Remove jpackage-utils dependency on rpm install
 + JETTY-1000 Avoided needless 1.5 dependency
 + JETTY-1002 cometd-api to 1.0.beta8
 + JETTY-1003 java.lang.IllegalArgumentException: timeout can't be negative
 + JETTY-1004 CERT VU#402580 Canonical path handling includes ? in path segment
 + JETTY-1006 Resume meta connect on all XD messages

jetty-7.0.0.M1 - 22 April 2009
 + 271258 FORM Authentication dispatch handling avoids caching
 + 271536 Add support to IO for quietly closing Readers / Writers
 + 273011 JETTY-980 JETTY-992 Security / Directory Listing XSS present
 + 273101 Fix DefaultServletTest XSS test case
 + 273153 Test for Nested references in DispatchServlet
 + JETTY-695 Handler dump
 + JETTY-983 DefaultServlet generates accept-ranges for cached/gzip content
 + Initial support for LoginService.logout
 + Removed HTTPConnection specifics from connection dispatching
 + Reworked authentication for deferred authentication
 + Reworked JMX for new layout

jetty-6.1.16 - 01 April 2009
 + JETTY-702 Create "jetty-tasks.xml" for the Ant plugin
 + JETTY-899 Standardize location for configuration files which go into etc
 + JETTY-936 Allow dispatch to welcome files that are servlets
 + JETTY-944 Lazy messages don't prevent long polls waiting
 + JETTY-946 Redeploys with maven jetty plugin of webapps with overlays don't
   work
 + JETTY-947 Exception stops terracotta session scavenger
 + JETTY-948 ConcurrentModificationException in TerracottaSessionManager
   scavenger
 + JETTY-949 Move cometd source to cometd.org project
 + JETTY-953 SSL keystore file input stream is not being closed directly
 + JETTY-956 SslSelectChannelConnector - password should be the default value
   of keyPassword if not specified
 + JETTY-959 CGI servlet doesn't kill the CGI in case the client disconnects
 + JETTY-964 Typo in Jetty 6.1.15 Manifest - Bundle-RequiredExcutionEnvironment
 + JETTY-972 Move cometd code back from cometd.org project (temporarily)
 + JETTY-973 Deliver same message to a collection of cometd Clients

jetty-7.0.0.M0 - 27 March 2009
 + JETTY-496 Support inetd/xinetd through use of System.inheritedChannel()
 + JETTY-540 Merged 3.0 Public Review changes
 + JETTY-567 Delay in initial TLS Handshake With FireFox 3 beta5 and
   SslSelectChannelConnector
 + JETTY-600 Automated tests of WADI integration + upgrade to WADI 2.0
 + JETTY-691 System.getProperty() calls ... wrap them in doPrivileged
 + JETTY-713 Expose additional AbstractConnector methods via MBean
 + JETTY-731 Completed DeliverListener for cometd
 + JETTY-748 RandomAccessFileBuffer for hadoop optimization
 + JETTY-749 Improved ArrayQueue
 + JETTY-765 ensure stop mojo works for all execution phases
 + JETTY-774 Improved caching of mime types with charsets
 + JETTY-775 AbstractSessionTest remove timing related test
 + JETTY-778 handle granular windows timer in lifecycle test
 + JETTY-779 Fixed line feed in request log
 + JETTY-781 Add "mvn jetty:deploy-war" for deploying a pre-assembled war
 + JETTY-782 Implement interval advice for BayeuxClient
 + JETTY-783 Update jetty self-signed certificate
 + JETTY-784 TerracottaSessionManager leaks sessions scavenged in other nodes
 + JETTY-786 Allow DataSourceUserRealm to create tables
 + JETTY-787 Handle MSIE7 mixed encoding
 + JETTY-788 Fix jotm for scoped jndi naming
 + JETTY-790 WaitingContinuations can change mutex if not pending
 + JETTY-792 TerracottaSessionManager does not unlock new session with
   requested id
 + JETTY-793 Fixed DataCache millisecond rounding
 + JETTY-794 WADI integration tests fail intermittently.
 + JETTY-795 NullPointerException in SocketConnector.java
 + JETTY-801 Bring back 2 arg EnvEntry constructor
 + JETTY-802 Modify the default error pages to make association with Jetty
   clearer
 + JETTY-804 HttpClient timeout does not always work
 + JETTY-805 Fix jetty-jaas.xml for new UserRealm package
 + JETTY-806 Timeout related Deadlocks in HTTP Client
 + JETTY-807 HttpTester to handle charsets
 + JETTY-808 cometd client demo run.sh
 + JETTY-809 Need a way to customize WEB-INF/lib file extensions that are added
   to the classpath
 + JETTY-811 Allow configuration of system properties for the maven plugin
   using a file
 + JETTY-813 Simplify NCSARequestLog.java
 + JETTY-814 Add org.eclipse.jetty.client.Address.toString()
 + JETTY-816 Implement reconnect on java bayeux client
 + JETTY-817 Aborted SSL connections may cause jetty to hang with full cpu
 + JETTY-818 Support javax.servlet.request.ssl_session_id
 + JETTY-821 Allow lazy loading of persistent sessions
 + JETTY-822 Commit when autocommit=true causes error with mysql
 + JETTY-823 Extend start.config profiles
 + JETTY-824 Access to inbound byte statistics
 + JETTY-825 URL decoding of spaces (+) fails for encoding not utf8
 + JETTY-830 Add ability to reserve connections on http client
 + JETTY-831 Add ability to stop java bayeux client
 + JETTY-832 More UrlDecoded handling in relation to JETTY-825
 + JETTY-834 Configure DTD does not allow <Map> children
 + JETTY-837 Response headers set via filter are ignored for static resources
 + JETTY-840 add default mime types to *.htc and *.pps
 + JETTY-841 Duplicate messages when sending private message to yourself with
   cometd chat demo
 + JETTY-842 NPE in jetty client when no path component
 + JETTY-843 META-INF/MANIFEST.MF is not present in unpacked webapp
 + JETTY-844 Replace reflection with direct invocation in Slf4jLog
 + JETTY-848 Temporary folder not fully cleanup after stop (via Sweeper)
 + JETTY-854 JNDI scope does not work with applications in a .war
 + JETTY-859 MultiPartFilter ignores the query string parameters
 + JETTY-861 switched buffer pools to ThreadLocal implementation
 + JETTY-862 EncodedHttpURI ignores given encoding in constructor
 + JETTY-866 jetty-client test case fix
 + JETTY-869 NCSARequestLog locale config
 + JETTY-870 NullPointerException in Response when performing redirect to wrong
   relative URL
 + JETTY-871 jetty-client expires() NPE race condition fixed
 + JETTY-876 Added new BlockingArrayQueue and new QueuedThreadPool
 + JETTY-890 merge jaspi branch to trunk
 + JETTY-894 Add android .apk to mime types
 + JETTY-897 Remove swing dependency in GzipFilter
 + JETTY-898 Allow jetty debs to start with custom java args provided by users
 + JETTY-899 Standardize location and build process for configuration files
   which go into etc
 + JETTY-909 Update useragents cache
 + JETTY-917 Change for JETTY-811 breaks systemProperties config parameter in
   maven-jetty-plugin
 + JETTY-922 Fixed NPE on getRemoteHost when socket closed
 + JETTY-923 Client supports attributes
 + JETTY-926 default location for generatedClasses of jspc plugin is incorrect
 + JETTY-938 Deadlock in the TerracottaSessionManager
 + JETTY-939 NPE in AbstractConfiguration.callPreDestroyCallbacks
 + JETTY-946 Redeploys with maven jetty plugin of webapps with overlays don't
   work
 + JETTY-950 Fix double-printing of request URI in request log
 + JETTY-953 SSL keystore file input stream is not being closed directly
 + JETTY-956 SslSelectChannelConnector - password should be the default value
   of keyPassword if not specified
 + moved to org.eclipse packages
 + simplified HandlerContainer API

jetty-6.1.15 - 04 March 2009
 + JETTY-923 BayeuxClient uses message pools to reduce memory footprint
 + JETTY-924 Improved BayeuxClient disconnect handling
 + JETTY-925 Lazy bayeux messages
 + JETTY-926 default location for generatedClasses of jspc plugin is incorrect
 + JETTY-931 Fix issue with jetty-rewrite.xml
 + JETTY-934 fixed stop/start of Bayeux Client
 + JETTY-938 Deadlock in the TerracottaSessionManager
 + JETTY-939 NPE in AbstractConfiguration.callPreDestroyCallbacks

jetty-6.1.15 - 02 March 2009
 + JETTY-923 BayeuxClient uses message pools to reduce memory footprint
 + JETTY-924 Improved BayeuxClient disconnect handling
 + JETTY-925 Lazy bayeux messages
 + JETTY-926 default location for generatedClasses of jspc plugin is incorrect

jetty-6.1.15.rc4 - 19 February 2009
 + JETTY-496 Support inetd/xinetd through use of System.inheritedChannel()
 + JETTY-713 Expose additional AbstractConnector methods via MBean
 + JETTY-749 Improved ack extension
 + JETTY-802 Modify the default error pages to make association with Jetty
   clearer
 + JETTY-811 Allow configuration of system properties for the maven plugin
   using a file
 + JETTY-815 Add comet support to jQuery javascript library
 + JETTY-840 add default mime types to *.htc and *.pps
 + JETTY-848 Temporary folder not fully cleanup after stop (via Sweeper)
 + JETTY-869 NCSARequestLog locale config
 + JETTY-870 NullPointerException in Response when performing redirect to wrong
   relative URL
 + JETTY-872 Handshake handler calls wrong extension callback
 + JETTY-878 Removed printStackTrace from WaitingContinuation
 + JETTY-879 Support extra properties in jQuery comet implementation
 + JETTY-882 ChannelBayeuxListener called too many times
 + JETTY-884 Use hashcode for threadpool ID
 + JETTY-887 Split configuration and handshaking in jquery comet
 + JETTY-888 Fix abort in case of multiple outstanding connections
 + JETTY-894 Add android .apk to mime types
 + JETTY-898 Allow jetty debs to start with custom java args provided by users
 + JETTY-909 Update useragents cache

jetty-6.1.15.rc3 - 28 January 2009
 + JETTY-691 System.getProperty() calls ... wrap them in doPrivileged
 + JETTY-844 Replace reflection with direct invocation in Slf4jLog
 + JETTY-861 switched buffer pools to ThreadLocal implementation
 + JETTY-866 jetty-client test case fix

jetty-6.1.15.rc2 - 23 January 2009
 + JETTY-567 Delay in initial TLS Handshake With FireFox 3 beta5 and
   SslSelectChannelConnector
 + adjustment to jetty-client assembly packaging

jetty-6.1.15.pre0 - 20 January 2009
 + JETTY-600 Automated tests of WADI integration + upgrade to WADI 2.0
 + JETTY-749 Reliable message delivery
 + JETTY-781 Add "mvn jetty:deploy-war" for deploying a pre-assembled war
 + JETTY-794 WADI integration tests fail intermittently.
 + JETTY-795 NullPointerException in SocketConnector.java
 + JETTY-798 Jboss session manager incompatible with LifeCycle.Listener
 + JETTY-801 Bring back 2 arg EnvEntry constructor
 + JETTY-802 Modify the default error pages to make association with Jetty very
   clear
 + JETTY-804 HttpClient timeout does not always work
 + JETTY-806 Timeout related Deadlocks in HTTP Client
 + JETTY-807 HttpTester to handle charsets
 + JETTY-808 cometd client demo run.sh
 + JETTY-809 Need a way to customize WEB-INF/lib file extensions that are added
   to the classpath
 + JETTY-814 Add org.eclipse.jetty.client.Address.toString()
 + JETTY-816 Implement reconnect on java bayeux client
 + JETTY-817 Aborted SSL connections may cause jetty to hang with full cpu
 + JETTY-819 Jetty Plus no more jre 1.4
 + JETTY-821 Allow lazy loading of persistent sessions
 + JETTY-824 Access to inbound byte statistics
 + JETTY-825 URL decoding of spaces (+) fails for encoding not utf8
 + JETTY-827 Externalize servlet api
 + JETTY-830 Add ability to reserve connections on http client
 + JETTY-831 Add ability to stop java bayeux client
 + JETTY-832 More UrlDecoded handling in relation to JETTY-825
 + JETTY-833 Update debian and rpm packages for new jsp-2.1-glassfish jars and
   servlet-api jar
 + JETTY-834 Configure DTD does not allow <Map> children
 + JETTY-837 Response headers set via filter are ignored for static resources
 + JETTY-841 Duplicate messages when sending private message to yourself with
   cometd chat demo
 + JETTY-842 NPE in jetty client when no path component
 + JETTY-843 META-INF/MANIFEST.MF is not present in unpacked webapp
 + JETTY-852 Ensure handshake and connect retried on failure for jquery-cometd
 + JETTY-854 JNDI scope does not work with applications in a .war
 + JETTY-855 jetty-client uber assembly support
 + JETTY-858 ContentExchange provides bytes
 + JETTY-859 MultiPartFilter ignores the query string parameters
 + JETTY-862 EncodedHttpURI ignores given encoding in constructor

jetty-6.1.14 - 14 November 2008
 + JETTY-630 jetty6-plus rpm is missing the jetty6-plus jar
 + JETTY-748 Reduced flushing of large content
 + JETTY-765 ensure stop mojo works for all execution phases
 + JETTY-777 include util5 on the jetty debs
 + JETTY-778 handle granular windows timer in lifecycle test
 + JETTY-779 Fixed line feed in request log
 + JETTY-782 Implement interval advice for BayeuxClient
 + JETTY-783 Update jetty self-signed certificate
 + JETTY-784 TerracottaSessionManager leaks sessions scavenged in other nodes
 + JETTY-787 Handle MSIE7 mixed encoding
 + JETTY-788 Fix jotm for new scoped jndi
 + JETTY-790 WaitingContinuations can change mutex if not pending
 + JETTY-791 Ensure jdk1.4 compatibility for jetty-6
 + JETTY-792 TerracottaSessionManager does not unlock new session with
   requested id
 + JETTY-793 Fixed DataCache millisecond rounding

jetty-6.1.12 - 04 November 2008
 + JETTY-731 Completed DeliverListener for cometd
 + JETTY-772 Increased default threadpool size to 250
 + JETTY-774 Cached text/json content type
 + JETTY-775 fix port of openspaces to jetty-6

jetty-7.0.0.pre5 - 30 October 2008
 + JETTY-766 Fix npe
 + JETTY-767 Fixed SSL Client no progress handshake bug
 + JETTY-768 Remove EnvEntry overloaded constructors
 + JETTY-769 jquery example error
 + JETTY-771 Ensure NamingEntryUtil is jdk1.4 compliant
 + JETTY-772 Increased default threadpool size to 250

jetty-6.1.12.rc5 - 30 October 2008
 + JETTY-703 maxStopTimeMs added to QueuedThreadPool
 + JETTY-762 improved QueuedThreadPool idle death handling
 + JETTY-763 Fixed AJP13 constructor
 + JETTY-766 Ensure SystemProperties set early on jetty-maven-plugin
 + JETTY-767 Fixed SSL Client no progress handshake bug
 + JETTY-768 Remove EnvEntry overloaded constructors
 + JETTY-771 Ensure NamingEntryUtil jdk1.4 compliant

jetty-7.0.0.pre4 - 28 October 2008
 + JETTY-241 Support for web application overlays in rapid application
   development (jetty:run)
 + JETTY-319 improved passing of exception when webapp unavailable
 + JETTY-331 SecureRandom hangs on systems with low entropy (connectors slow to
   start)
 + JETTY-591 No server classes for jetty-web.xml
 + JETTY-604 AbstractSession.setSessionURL
 + JETTY-670 $JETTY_HOME/bin/jetty.sh not worked in Solaris, because of
   /usr/bin/which has no error-code
 + JETTY-676 ResourceHandler doesn't support HTTP HEAD requests
 + JETTY-677 GWT serialization issue
 + JETTY-680 Can't configure the ResourceCollection with maven
 + JETTY-681 JETTY-692 MultiPartFilter is slow for file uploads
 + JETTY-682 Added listeners and queue methods to cometd
 + JETTY-686 LifeCycle.Listener
 + JETTY-687 Issue with servlet-mapping in dynamic servlet invoker
 + JETTY-688 Cookie causes NumberFormatException
 + JETTY-689 processing of non-servlet related annotations
 + JETTY-690 Updated XBean dependencies to XBean version 3.4.3 and Spring
   2.0.5.
 + JETTY-696 jetty.sh restart not working
 + JETTY-698 org.eclipse.resource.JarResource.extract does not close
   JarInputStream jin
 + JETTY-699 Optimized cometd sending of 1 message to many many clients
 + JETTY-700 unit test for unread request data
 + JETTY-703 maxStopTimeMs added to QueuedThreadPool
 + JETTY-708 allow 3 scopes for jndi resources: jvm, server or webapp
 + JETTY-709 Jetty plugin's WebAppConfig configured properties gets overridden
   by AbstractJettyRunMojo even when already set
 + JETTY-710 Worked around poor implementation of File.toURL()
 + JETTY-711 DataSourceUserRealm implementation
 + JETTY-712 HttpClient does not handle request complete after response
   complete
 + JETTY-715 AJP Key size as Integer
 + JETTY-716 Fixed NPE on empty cometd message
 + JETTY-718 during ssl unwrap, return true if some bytes were read, even if
   underflow
 + JETTY-720 fix HttpExchange.waitForStatus
 + JETTY-721 Support wildcard in VirtualHosts configuration
 + JETTY-723 jetty.sh does not check if TMP already is set
 + JETTY-724 better handle EBCDIC default JVM encoding
 + JETTY-728 Improve Terracotta integration and performances
 + JETTY-730 Set SAX parse features to defaults
 + JETTY-731 DeliverListener for cometd
 + JETTY-732 Case Sensitive Basic Authentication Response Header
   Implementations
 + JETTY-733 Expose ssl connectors with xbean
 + JETTY-735 Wrong default jndi name on DataSourceUserRealm
 + JETTY-736 Client Specific cometd advice
 + JETTY-737 refactored jetty.jar into jetty, xml, security, ssl, webapp and
   deploy jars
 + JETTY-738 If jetty.sh finds a pid file is does not check to see if a process
   with that pid is still running
 + JETTY-739 Race in QueuedThreadPool
 + JETTY-741 HttpClient connects slowly due to reverse address lookup by
   InetAddress.getHostName()
 + JETTY-742 Private messages in cometd chat demo
 + JETTY-747 Handle HttpClient exceptions better
 + JETTY-755 Optimized HttpParser and buffers for few busy connections
 + JETTY-757 Unhide JAAS classes
 + JETTY-758 Update JSP to glassfish tag SJSAS-9_1_1-B51-18_Sept_2008
 + JETTY-759 Fixed JSON small negative real numbers
 + JETTY-760 Handle wildcard VirtualHost and normalize hostname in
   ContextHandlerCollection
 + JETTY-762 improved QueuedThreadPool idle death handling
 + JETTY-763 Fixed AJP13 constructor
 + JETTY-766 Ensure SystemProperties set early on jetty-maven-plugin

jetty-6.1.12.rc4 - 21 October 2008
 + JETTY-319 improved passing of exception when webapp unavailable
 + JETTY-729 Backport Terracotta integration to Jetty6.1 branch
 + JETTY-744 Backport of JETTY-741: HttpClient connects slowly due to reverse
   address lookup by InetAddress.getHostName()
 + JETTY-747 Handle exceptions better in HttpClient
 + JETTY-755 Optimized HttpParser and buffers for few busy connections
 + JETTY-758 Update JSP 2.1 to glassfish tag SJSAS-9_1_1-B51-18_Sept_2008
 + JETTY-759 Fixed JSON small negative real numbers
 + JETTY-760 Handle wildcard VirtualHost and normalize hostname in
   ContextHandlerCollection

jetty-6.1.12.rc3 - 10 October 2008
 + JETTY-241 Support for web application overlays in rapid application
   development (jetty:run)
 + JETTY-686 LifeCycle.Listener
 + JETTY-715 AJP key size
 + JETTY-716 NPE for empty cometd message
 + JETTY-718 during ssl unwrap, return true if some bytes were read, even if
   underflow
 + JETTY-720 fix HttpExchange.waitForStatus
 + JETTY-721 Support wildcard in VirtualHosts configuration
 + JETTY-722 jndi related threadlocal not cleared after deploying webapp
 + JETTY-723 jetty.sh does not check if TMP already is set
 + JETTY-725 port JETTY-708 (jndi scoping) to jetty-6
 + JETTY-730 set SAX parser features to defaults
 + JETTY-731 DeliverListener for cometd
 + JETTY-732 Case Sensitive Basic Authentication Response Header
   Implementations
 + JETTY-736 Client Specific cometd advice
 + JETTY-738 If jetty.sh finds a pid file is does not check to see if a process
   with that pid is still running
 + JETTY-739 Race in QueuedThreadPool
 + JETTY-742 Private messages in cometd chat demo

jetty-6.1.12rc2 - 12 September 2008
 + JETTY-282 Support manually-triggered reloading
 + JETTY-331 SecureRandom hangs on systems with low entropy (connectors slow to
   startup)
 + JETTY-591 No server classes for jetty-web.xml
 + JETTY-670 $JETTY_HOME/bin/jetty.sh not worked in Solaris, because of
   /usr/bin/which has no error-code
 + JETTY-671 Configure DTD does not allow <Property> children
 + JETTY-672 Utf8StringBuffer doesn't properly handle null characters (char
   with byte value 0)
 + JETTY-676 ResourceHandler doesn't support HTTP HEAD requests
 + JETTY-677 GWT serialization issue
 + JETTY-680 Can't configure the ResourceCollection with maven
 + JETTY-681 JETTY-692 MultiPartFilter is slow for file uploads
 + JETTY-682 Added listeners and queue methods to cometd
 + JETTY-683 ResourceCollection works for jsp files but does not work for
   static resources under DefaultServlet
 + JETTY-687 Issue with servlet-mapping in dynamic servlet invoker
 + JETTY-688 Cookie causes NumberFormatException
 + JETTY-696 ./jetty.sh restart not working
 + JETTY-698 org.eclipse.resource.JarResource.extract does not close
   JarInputStream jin
 + JETTY-699 Optimize cometd sending of 1 message to many many clients
 + JETTY-709 Jetty plugin's WebAppConfig configured properties gets overridden
   by AbstractJettyRunMojo even when already set
 + JETTY-710 Worked around poor implementation of File.toURL()
 + JETTY-712 HttpClient does not handle request complete after response
   complete

jetty-7.0.0pre3 - 06 August 2008
 + JETTY-30 Externalize servlet-api to own project
 + JETTY-182 Support setting explicit system classpath for jasper
   Jsr199JavaCompiler
 + JETTY-319 Get unavailable exception and added startWithUnavailable option
 + JETTY-381 JETTY-622 Multiple Web Application Source Directory
 + JETTY-442 Accessors for mimeType on ResourceHandler
 + JETTY-502 forward of an include should hide include attributes
 + JETTY-562 RewriteHandler support for virtual hosts
 + JETTY-563 JETTY-482 OpenRemoteServiceServlet for GWT1.5M2+
 + JETTY-564 Consider optionally importing org.apache.jasper.servlet
 + JETTY-571 SelectChannelConnector throws Exception on close on Windows
 + JETTY-608 Suspend/Resume/Complete request listeners
 + JETTY-621 Improved LazyList javadoc
 + JETTY-626 Null protect reading the dtd resource from classloader
 + JETTY-628 Rewrite rule for rewriting scheme
 + JETTY-629 Don't hold timeout lock during expiry call.
 + JETTY-632 OSGi tags for Jetty client
 + JETTY-633 Default form encoding 8859_1 rather than utf-8
 + JETTY-635 Correctly merge request parameters when doing forward
 + JETTY-636 Separate lifeycle of jsp build
 + JETTY-637 empty date headers throw IllegalArgumentException
 + JETTY-641 JDBC Realm purge cache problem
 + JETTY-642 NPE in LdapLoginModule
 + JETTY-644 LdapLoginModule uses proper filters when searching
 + JETTY-645 Do not provide jetty-util to the webapps
 + JETTY-646 Should set Cache-Control header when sending errors to avoid
   caching
 + JETTY-647 suspended POSTs with binary data do too many resumes
 + JETTY-650 Parse "*" URI for HTTP OPTIONS request
 + JETTY-651 Release resources during destroy
 + JETTY-653 Upgrade jta api specs to more recent version
 + JETTY-654 Allow Cometd Bayeux object to be JMX manageable
 + JETTY-655 Support parsing application/x-www-form-urlencoded parameters via
   http PUT
 + JETTY-656 HttpClient defaults to async mode
 + JETTY-659 ContentExchange and missing headers in HttpClient
 + JETTY-663 AbstractDatabaseLoginModule handle not found UserInfo and userName
 + JETTY-665 Support merging class directories
 + JETTY-666 scanTargetPatterns override the values already being set by
   scanTarget
 + JETTY-667 HttpClient handles chunked content
 + JETTY-669 Http methods other than GET and POST should not have error page
   content
 + JETTY-671 Configure DTD does not allow <Property> children
 + JETTY-672 Utf8StringBuffer doesn't properly handle null characters (char
   with byte value 0)
 + JETTY-675 ServletContext.getRealPath("") returns null instead of returning
   the root dir of the webapp
 + Upgrade jsp 2.1 to SJSAS-9_1_02-B04-11_Apr_2008

jetty-6.1.12rc1 - 01 August 2008
 + JETTY-319 Get unavailable exception and added startWithUnavailable option
 + JETTY-381 JETTY-622 Multiple Web Application Source Directory
 + JETTY-442 Accessors for mimeType on ResourceHandler
 + JETTY-502 forward of an include should hide include attributes
 + JETTY-562 RewriteHandler support for virtual hosts
 + JETTY-563 GWT OpenRemoteServiceServlet GWT1.5M2+
 + JETTY-564 Consider optionally importing org.apache.jasper.servlet
 + JETTY-571 SelectChannelConnector throws Exception on close on Windows
 + JETTY-596 Proxy authorization support in HttpClient
 + JETTY-599 handle buffers consistently handle invalid index for poke
 + JETTY-603 Handle IPv6 in HttpURI
 + JETTY-605 Added optional threadpool to BayeuxService
 + JETTY-606 better writeTo impl for BIO
 + JETTY-607 Add GigaSpaces session clustering
 + JETTY-610 jetty.class.path not being interpreted
 + JETTY-613 website module now generates site-component for jetty-site
 + JETTY-614 scanner allocated hashmap on every scan
 + JETTY-623 ServletContext.getServerInfo() non compliant
 + JETTY-626 Null protect reading the dtd resource from classloader
 + JETTY-628 Rewrite rule for rewriting scheme
 + JETTY-629 Don't hold timeout lock during expiry call.
 + JETTY-632 OSGi tags for Jetty client
 + JETTY-633 Default form encoding 8859_1 rather than utf-8
 + JETTY-635 Correctly merge request parameters when doing forward
 + JETTY-637 empty date headers throw IllegalArgumentException
 + JETTY-641 JDBC Realm purge cache problem
 + JETTY-642 NPE in LdapLoginModule
 + JETTY-644 LdapLoginModule uses proper filters when searching
 + JETTY-646 Should set Cache-Control header when sending errors to avoid
   caching
 + JETTY-647 suspended POSTs with binary data do too many resumes
 + JETTY-650 Parse "*" URI for HTTP OPTIONS request
 + JETTY-651 Release resources during destroy
 + JETTY-654 Allow Cometd Bayeux object to be JMX manageable
 + JETTY-655 Support parsing application/x-www-form-urlencoded parameters via
   http PUT
 + JETTY-656 HttpClient defaults to async mode
 + JETTY-657 Backport jetty-7 sslengine
 + JETTY-658 backport latest HttpClient from jetty-7 to jetty-6
 + JETTY-659 ContentExchange and missing headers in HttpClient
 + JETTY-660 Backported QoSFilter
 + JETTY-663 AbstractDatabaseLoginModule handle not found UserInfo and userName
 + JETTY-665 Support merging class directories
 + JETTY-666 scanTargetPatterns override the values already being set by
   scanTarget
 + JETTY-667 HttpClient handles chunked content
 + JETTY-669 Http methods other than GET and POST should not have error page
   content
 + Upgrade jsp 2.1 to SJSAS-9_1_02-B04-11_Apr_2008

jetty-7.0.0pre2 - 30 June 2008
 + JETTY-336 413 error for header buffer full
 + JETTY-425 race in stopping SelectManager
 + JETTY-568 Avoid freeing DirectBuffers. New locking NIO ResourceCache.
 + JETTY-569 Stats for suspending requests
 + JETTY-572 Unique cometd client ID
 + JETTY-576 servlet dtds and xsds not being loaded locally
 + JETTY-578 OSGI Bundle-RequiredExcutionEnvironment set to J2SE-1.5
 + JETTY-579 OSGI resolved management and servlet.resources import error
 + JETTY-580 Fixed SSL shutdown
 + JETTY-581 ContextPath constructor
 + JETTY-582 final ISO_8859_1
 + JETTY-584 handle null contextPath
 + JETTY-587 persist sessions to database
 + JETTY-588 handle Retry in ServletException
 + JETTY-589 Added Statistics Servlet
 + JETTY-590 Digest auth domain for root context
 + JETTY-592 expired timeout callback without synchronization
 + JETTY-595 SessionHandler only deals with base request session
 + JETTY-596 proxy support in HttpClient
 + JETTY-598 Added more reliable cometd message flush option
 + JETTY-599 handle buffers consistently handle invalid index for poke
 + JETTY-603 Handle IPv6 in HttpURI
 + JETTY-605 Added optional threadpool to BayeuxService
 + JETTY-606 better writeTo impl for BIO
 + JETTY-607 Add GigaSpaces session clustering
 + JETTY-609 jetty-client improvements for http conversations
 + JETTY-610 jetty.class.path not being interpreted
 + JETTY-611 make general purpose jar scanning mechanism
 + JETTY-612 scan for web.xml fragments
 + JETTY-613 various distribution related changes
 + JETTY-614 scanner allocates hashmap on every iteration
 + JETTY-615 Replaced CDDL servlet.jar with Apache-2.0 licensed version
 + JETTY-623 ServletContext.getServerInfo() non compliant

jetty-6.1.11 - 06 June 2008
 + JETTY-336 413 error for full header buffer
 + JETTY-425 race in stopping SelectManager
 + JETTY-580 Fixed SSL shutdown
 + JETTY-581 ContextPath constructor
 + JETTY-582 final ISO_8859_1
 + JETTY-584 handle null contextPath
 + JETTY-588 handle Retry in ServletException
 + JETTY-590 Digest auth domain for root context
 + JETTY-592 expired timeout callback without synchronization
 + JETTY-595 SessionHandler only deals with base request session
 + JETTY-596 Proxy support in HttpClient
 + JETTY-598 Added more reliable cometd message flush option

jetty-6.1.10 - 20 May 2008
 + JETTY-440 allow file name patterns for jsp compilation for jspc plugin
 + JETTY-529 CNFE when deserializing Array from session resolved
 + JETTY-537 JSON handles Locales
 + JETTY-547 Shutdown SocketEndpoint output before close
 + JETTY-550 Reading 0 bytes corrupts ServletInputStream
 + JETTY-551 Upgraded to Wadi 2.0-M10
 + JETTY-556 Encode all URI fragments
 + JETTY-557 Allow ServletContext.setAttribute before start
 + JETTY-558 optional handling of X-Forwarded-For/Host/Server
 + JETTY-566 allow for non-blocking behavior in jetty maven plugin
 + JETTY-572 unique cometd client ID
 + JETTY-579 osgi fixes with management and servlet resources
 + Use QueuedThreadPool as default

jetty-7.0.0pre1 - 03 May 2008
 + JETTY-440 allow file name patterns for jsp compilation for jspc plugin
 + JETTY-529 CNFE when deserializing Array from session resolved
 + JETTY-558 optional handling of X-Forwarded-For/Host/Server
 + JETTY-559 ignore unsupported shutdownOutput
 + JETTY-566 allow for non-blocking behavior in jetty maven plugin
 + address osgi bundling issue relating to build resources
 + Allow annotations example to be built regularly, copy to contexts-available
 + Improved suspend examples
 + Make annotations example consistent with servlet 3.0
 + Refactor JNDI impl to simplify

jetty-7.0.0pre0 - 21 April 2008
 + JETTY-282 Support manually-triggered reloading by maven plugin
 + JETTY-341 100-Continues sent only after getInputStream called.
 + JETTY-386 backout fix and replaced with
   ContextHandler.setCompactPath(boolean)
 + JETTY-399 update OpenRemoteServiceServlet to gwt 1.4
 + JETTY-467 allow URL rewriting to be disabled.
 + JETTY-468 unique holder names for addServletWithMapping
 + JETTY-471 LDAP JAAS Realm
 + JETTY-474 Fixed case sensitivity issue with HttpFields
 + JETTY-475 AJP connector in RPMs
 + JETTY-486 Improved jetty.sh script
 + JETTY-487 Handle empty chunked request
 + JETTY-494 Client side session replication
 + JETTY-519 HttpClient does not recycle closed connection.
 + JETTY-522 Add build profile for macos for setuid
 + JETTY-523 Default servlet uses ServletContext.getResource
 + JETTY-524 Don't synchronize session event listener calls
 + JETTY-525 Fixed decoding for long strings
 + JETTY-526 Fixed MMBean fields on JMX MBeans
 + JETTY-528 Factor our cookie parsing to CookieCutter
 + JETTY-530 Improved JMX MBeanContainer lifecycle
 + JETTY-531 Optional expires on MovedContextHandler
 + JETTY-532 MBean properties for QueuedThreadPool
 + JETTY-535 Fixed Bayeux server side client memory leak
 + JETTY-537 JSON handles Locales
 + JETTY-538 test harness fix for windows
 + JETTY-540 Servlet-3.0 & java5 support (work in progress)
 + JETTY-543 Atomic batch get and put of files.
 + JETTY-545 Rewrite handler
 + JETTY-546 Webapp runner. All in one jar to run a webapps
 + JETTY-547 Shutdown SocketEndpoint output before close
 + JETTY-550 Reading 0 bytes corrupts ServletInputStream
 + JETTY-551 Wadi 2.0-M10
 + JETTY-553 Fixed customize override
 + JETTY-556 Encode all URI fragments
 + JETTY-557 Allow ServletContext.setAttribute before start
 + JETTY-560 Allow decoupling of jndi names in web.xml
 + Added option to dispatch to suspended requests.
 + BayeuxClient use a single connection for polling
 + Delay 100 continues until getInputStream
 + Ensure Jotm tx mgr can be found in jetty-env.xml
 + HttpClient supports pipelined request
 + Jetty-6.1.8 Changes
 + Make javax.servlet.jsp optional osgi import for jetty module
 + QueuedThreadPool default
 + Refactor of Continuation towards servlet 3.0 proposal
 + Renamed modules management and naming to jmx and jndi.
 + RetryRequest exception now extends ThreadDeath

jetty-6.1.9 - 26 March 2008
 + JETTY-399 update OpenRemoteServiceServlet to gwt 1.4
 + JETTY-471 LDAP JAAS Realm
 + JETTY-475 AJP connector in RPMs
 + JETTY-482 update to JETTY-399
 + JETTY-519 HttpClient does not recycle closed connection.
 + JETTY-522 Add build profile for macos for setuid
 + JETTY-525 Fixed decoding for long strings
 + JETTY-526 Fixed MMBean fields on JMX MBeans
 + JETTY-532 MBean properties for QueuedThreadPool
 + JETTY-535 Fixed Bayeux server side client memory leak
 + JETTY-538 test harness fix for windows
 + JETTY-541 Cometd per client timeouts
 + Ensure Jotm tx mgr can be found in jetty-env.xml
 + Make javax.servlet.jsp optional osgi import for jetty module

jetty-6.1.8 - 28 February 2008
 + JETTY-350 log ssl errors on SslSocketConnector
 + JETTY-417 JETTY_LOGS environment variable not queried by jetty.sh
 + JETTY-433 ContextDeployer constructor fails unnecessarily when using a
   security manager if jetty.home not set
 + JETTY-434 ContextDeployer scanning of sub-directories should be optional
 + JETTY-481 Handle empty Bayeux response
 + JETTY-489 Improve doco on the jetty.port property for plugin
 + JETTY-490 Fixed JSONEnumConvertor
 + JETTY-491 opendocument mime types
 + JETTY-492 Null pointer in HashSSORealm
 + JETTY-493 JSON handles BigDecimals
 + JETTY-498 Improved cookie parsing
 + JETTY-507 Fixed encoding from JETTY-388 and test case
 + JETTY-508 Extensible cometd handlers
 + JETTY-509 Fixed JSONP transport for changing callback names
 + JETTY-511 jetty.sh mishandled JETTY_HOME when launched from a relative path
 + JETTY-512 add slf4j as optional to manifest
 + JETTY-513 Terracotta session replication does not work when the initial page
   on each server does not set any attributes
 + JETTY-515 Timer is missing scavenging Task in HashSessionManager
 + Add "mvn jetty:stop"
 + Added BayeuxService
 + Added JSON.Convertor and non static JSON instances
 + Added QueuedThreadPool
 + add removeHandler(Handler) method to HandlerContainer interface
 + AJP handles bad mod_jk methods
 + Allow code ranges on ErrorPageErrorHandler
 + allow sessions to be periodically persisted to disk
 + Cookie support in BayeuxClient
 + Fixed JSON negative numbers
 + further Optimizations and improvements of Cometd
 + grizzly fixed for posts
 + Improved Bayeux API
 + Improved Cometd timeout handling
 + JSON unquotes /
 + Long cache for JSON
 + Optimizations and improvements of Cometd, more pooled objects
 + Optimized QuotedStringTokenizer.quote()
 + Remove duplicate commons-logging jars and include sslengine in jboss sar

jetty-6.1.7 - 22 December 2007
 + JETTY-386 CERT-553235 backout fix and replaced with
   ContextHandler.setCompactPath(boolean)
 + JETTY-467 allow URL rewriting to be disabled.
 + JETTY-468 unique holder names for addServletWithMapping
 + JETTY-474 Fixed case sensitivity issue with HttpFields
 + JETTY-486 Improved jetty.sh script
 + JETTY-487 Handle empty chunked request
 + Add "mvn jetty:stop"
 + Added BayeuxService
 + Added JSON.Convertor and non static JSON instances
 + allow sessions to be periodically persisted to disk
 + Cookie support in BayeuxClient
 + grizzly fixed for posts
 + jetty-6.1 branch created from 6.1.6 and r593 of jetty-contrib trunk
 + Optimizations and improvements of Cometd, more pooled objects
 + Update java5 patch

jetty-6.1.6 - 18 November 2007
 + JETTY-455 Optional cometd id
 + JETTY-459 Unable to deploy from Eclipse into the root context
 + JETTY-461 fixed cometd unknown channel
 + JETTY-464 typo in ErrorHandler
 + JETTY-465 System.exit() in constructor exception for MultiPartOutputStream
 + rudimentary debian packaging
 + updated grizzly connector to 1.6.1

jetty-6.1.6rc1 - 05 November 2007
 + JETTY-388 Handle utf-16 and other multibyte non-utf-8 form content.
 + JETTY-409 String params that denote files changed to File
 + JETTY-438 handle trailing . in vhosts
 + JETTY-439 Fixed 100 continues clash with Connection:close
 + JETTY-443 windows bug causes Acceptor thread to die
 + JETTY-445 removed test code
 + JETTY-448 added setReuseAddress on AbstractConnector
 + JETTY-450 Bad request for response sent to server
 + JETTY-451 Concurrent modification of session during invalidate
 + JETTY-452 CERT VU#237888 Dump Servlet - prevent cross site scripting
 + JETTY-453 updated Wadi to 2.0-M7
 + JETTY-454 handle exceptions with themselves as root cause
 + JETTY-456 allow null keystore for osX
 + JETTY-457 AJP certificate chains
 + Added configuration file for capturing stderr and stdout
 + CERT VU#38616 handle single quotes in cookie names.
 + Give bayeux timer name
 + Give Terracotta session scavenger a name
 + Housekeeping on poms
 + Improved JSON parsing from Readers
 + Jetty Eclipse Plugin 1.0.1: force copy of context file on redeploy
 + Moved some impl classes from jsp-api-2.1 to jsp-2.1
 + Updated for dojo 1.0(rc) cometd
 + Upgrade jsp 2.1 to SJSAS-9_1-B58G-FCS-08_Sept_2007

jetty-6.1.6rc0 - 03 October 2007
 + JETTY-259 SystemRoot set for windows CGI
 + JETTY-311 avoid json keywords
 + JETTY-376 allow anything but CRLF in reason string
 + JETTY-398 Allow same WADI Dispatcher to be used across multiple web-app
   contexts
 + JETTY-400 consume CGI stderr
 + JETTY-402 keep HashUserRealm in sync with file
 + JETTY-403 Allow long content length for range requests
 + JETTY-404 WebAppDeployer sometimes deploys duplicate webapp
 + JETTY-405 Default date formate for reqest log
 + JETTY-407 AJP handles unknown content length
 + JETTY-413 Make rolloveroutputstream timer daemon
 + JETTY-422 Allow <Property> values to be null in config files
 + JETTY-423 Ensure javax.servlet.forward parameters are latched on first
   forward
 + JETTY-425 Handle duplicate stop calls better
 + JETTY-430 improved cometd logging
 + JETTY-431 HttpClient soTimeout
 + Add ability to persist sessions with HashSessionManager
 + Added ConcatServlet to combine javascript and css
 + Added jetty.lib system property to start.config
 + Added JPackage RPM support
 + Added JSON.Convertable
 + Adding setUsername,setGroupname to setuid and mavenizing native build
 + Add jetty.host system property
 + AJP13 Fix on chunked post
 + Allow properties files on the XmlConfiguration command line.
 + Allow scan interval to be set after Scanner started
 + Avoid FULL exception in window between blockForOutput and remote close
 + Cached user agents strings in the /org/mortbay/jetty/useragents resource
 + CVE-2007-5615 Added protection for response splitting with bad headers.
 + Ensure session is completed only when leaving context.
 + Fix cached header optimization for extra characters
 + Fix Host header for async client
 + Fix patch for java5 to include cometd module
 + Fix typo in async client onResponsetHeader method name
 + Give deployment file Scanner threads a unique name
 + Make default time format for RequestLog match NCSA default
 + Make mx4j used only if runtime uses jdk<1.5
 + Moved Grizzly to contrib
 + Prevent infinite loop on stopping with temp dir
 + Removal of unneeded dependencies from management, maven-plugin, naming &
   plus poms
 + SetUID option to support setgid
 + Tweak OSGi manifests to remove unneeded imports
 + Updated README, test index.html file and jetty-plus.xml file
 + Update jasper2.1 to tag SJSAS-9_1-B58C-FCS-22_Aug_2007
 + Update terracotta to 2.4.1 and exclude ssl classes
 + Use terracotta repo for build; make jetty a terracotta module
 + UTF-8 for bayeux client

jetty-6.1.5 - 19 July 2007
 + JETTY-392 updated LikeJettyXml example
 + Fixed GzipFilter for dispatchers
 + Fixed reset of reason
 + Upgrade to Jasper 2.1 tag SJSAS-9_1-B50G-BETA3-27_June_2007

jetty-6.1.5rc0 - 15 July 0200
 + JETTY-253 Improved graceful shutdown
 + JETTY-373 Stop all dependent lifecycles
 + JETTY-374 HttpTesters handles large requests/responses
 + JETTY-375 IllegalStateException when committed.
 + JETTY-376 allow spaces in reason string
 + JETTY-377 allow sessions to be wrapped with
   AbstractSesssionManager.SessionIf
 + JETTY-378 handle JVMs with non ISO/UTF default encodings
 + JETTY-380 handle pipelines of more than 4 requests!
 + JETTY-385 EncodeURL for new sessions from dispatch
 + JETTY-386 Allow // in file resources
 + Added GzipFilter and UserAgentFilter
 + Dispatch SslEngine expiry (non atomic)
 + Improved Request log configuration options
 + make jetty plus example webapps use ContextDeployer
 + make OSGi manifests for jetty jars
 + Make SLF4JLog impl public, add mbean descriptors
 + Protect SslSelectChannelConnector from exceptions during close
 + remove call to open connectors in jetty.xml
 + SetUID option to only open connectors before setUID.
 + SPR-3682 - dont hide forward attr in include.
 + update links on website
 + update terracotta configs for tc 2.4 stable1
 + update terracotta session clustering to terracotta 2.4
 + Upgrade to Jasper 2.1 tag SJSAS-9_1-B50G-BETA3-27_June_2007

jetty-6.1.4 - 15 June 2007
 + JETTY-370 ensure idleTimeout<=0 means connections never expire
 + JETTY-371 Fixed chunked HEAD response
 + JETTY-372 make test for cookie caching more rigorous
 + fixed early open() call in NIO connectors

jetty-6.1.4rc1 - 10 June 2007
 + JETTY-310 better exception when no filter file for cometd servlet
 + JETTY-323 handle htaccess without a user realm
 + JETTY-346 add wildcard support to extra scan targets for maven plugin
 + JETTY-355 extensible SslSelectChannelConnector
 + JETTY-357 cleaned up ssl buffering
 + JETTY-360 allow connectors, userRealms to be added from a <jettyConfig> for
   maven plugin
 + JETTY-361 prevent url encoding of dir listings for non-link text
 + JETTY-362 More object locks
 + JETTY-365 make needClientAuth work on SslSelectChannelConnector
 + JETTY-366 JETTY-368 Improved bayeux disconnect
 + async client improvements
 + fixed handling of large streamed files
 + Fixed synchronization conflict SslSelectChannel and SelectChannel
 + moved documentation for jetty and jspc maven plugins to wiki
 + Optional static content cache
 + Work around IBM JVM socket close issue

jetty-6.1.4rc0 - 01 June 2007
 + JETTY-257 fixed comet cross domain
 + JETTY-309 fix applied to sslEngine
 + JETTY-317 rollback inclusion of cometd jar for maven plugin
 + JETTY-318 Prevent meta channels being created
 + JETTY-330 Allow dependencies with scope provided for jspc plugin
 + JETTY-335 SslEngine overflow fix
 + JETTY-337 deprecated get/setCipherSuites and added
   get/setExcludeCipherSuites
 + JETTY-338 protect isMoreInBuffer from destroy
 + JETTY-339 MultiPartFiler deletes temp files on IOException
 + JETTY-340 FormAuthentication works with null response
 + JETTY-344 gready fill in ByteArrayBuffer.readFrom
 + JETTY-345 fixed lost content with blocked NIO.
 + JETTY-347 Fixed type util init
 + JETTY-352 Object locks
 + Add (commented out) jspc precompile to test-webapp
 + Add ability to run cometd webapps to maven plugin
 + Add slf4j-api for upgraded version
 + Allow XmlConfiguration properties to be configured
 + Change scope of fields for Session
 + Delay ssl handshake until after dispatch in sslSocketConnector
 + fixed JSP close handling
 + fixed waiting continuation reset
 + improved date header handling
 + Optional send Date header. Server.setSendDateHeader(boolean)
 + Reorganized import of contrib modules
 + Set so_timeout during ssl handshake as an option on SslSocketConnector
 + Unified JMX configuration
 + Updated junit to 3.8.2
 + Updated slf4j version to 1.3.1
 + update etc/jetty-ssl.xml with new handshake timeout setting

jetty-6.1.3 - 04 May 2007
 + JETTY-309 don't clear writable status until dispatch
 + JETTY-315 suppressed warning
 + JETTY-322 AJP13 cping and keep alive
 + Handle CRLF for content in header optimization

jetty-6.1.2 - 01 May 2007
 + JETTY-322 fix ajp cpong response and close handling
 + JETTY-324 fix ant plugin
 + JETTY-328 updated jboss
 + Added static member definition in WadiSessionManager
 + Fixed session invalidation error in WadiSessionManager
 + Improved unavailabile handling
 + sendError resets output state
 + Updated Wadi to version 2.0-M3

jetty-6.1.2rc5 - 24 April 2007
 + JETTY-305 delayed connection destroy
 + JETTY-309 handle close in multivalue connection fields.
 + JETTY-314 fix for possible NPE in Request.isRequestedSessionIdValid
 + Allow jsp-file to be / or /*
 + removed some compile warnings
 + set default keystore for SslSocketConnector

jetty-6.1.2rc4 - 19 April 2007
 + JETTY-294 Fixed authentication reset
 + JETTY-299 handle win32 paths for object naming
 + JETTY-300 removed synchronized on dispatch
 + JETTY-302 correctly parse quoted content encodings
 + JETTY-303 fixed dual reset of generator
 + JETTY-304 Fixed authentication reset

jetty-6.1.2rc3 - 16 April 2007
 + JETTY-283 Parse 206 and 304 responses in client
 + JETTY-285 enable jndi for mvn jetty:run-war and jetty:run-exploded
 + JETTY-289 fixed javax.net.ssl.SSLException on binary file upload
 + JETTY-292 Fixed error page handler error pages
 + JETTY-293 fixed NPE on fast init
 + JETTY-294 Response.reset() resets headers as well as content
 + JETTY-295 Optional support of authenticated welcome files
 + JETTY-296 Close direct content inputstreams
 + JETTY-297 Recreate tmp dir on stop/start
 + JETTY-298 Names in JMX ObjectNames for context, servlets and filters
 + AJP redirects https requests correctly
 + Fixed writes of unencoded char arrays.
 + Improved performance and exclusions for TLD scanning
 + Improvements to allow simple setting of Cache-Control headers
 + MBean properties assume writeable unless marked RO
 + refactor of SessionManager and SessionIdManager for clustering

jetty-6.1.2rc2 - 27 March 2007
 + JETTY-125 maven plugin: ensure test dependencies on classpath for
   <useTestClasspath>
 + JETTY-246 path encode cookies rather than quote
 + JETTY-254 prevent close of jar entry by bad JVMs
 + JETTY-256 fixed isResumed and work around JVM bug
 + JETTY-258 duplicate log message in ServletHandler
 + JETTY-260 Close connector before stop
 + JETTY-262 Allow acceptor thread priority to be adjusted
 + JETTY-263 Added implementation for authorizationType Packets
 + JETTY-265 Only quote cookie values if needed
 + JETTY-266 Fix deadlock with shutdown
 + JETTY-271 ResourceHandler uses resource for MimeType mapping
 + JETTY-272 Activate and Passivate events for sessions
 + JETTY-274 Improve flushing at end of request for blocking
 + JETTY-276 Partial fix for reset/close race
 + JETTY-277 Improved ContextHandlerCollection
 + JETTY-278 Session invalidation delay until no requests
 + JETTY-280 Fixed deadlock with two flushing threads
 + JETTY-284 Fixed stop connector race
 + JETTY-286 isIntegral and isConfidential methods overridden in
   SslSelectChannelConnector
 + Added RestFilter for PUT and DELETE from Aleksi Kallio
 + AJP13 CPING request and CPONG response implemented
 + AJP13 remoteUser, contextPath, servletPath requests implemented
 + AJP13 Shutdown Request from peer implemented
 + Change some JNDI logging to debug level instead of info
 + Enable the SharedStoreContextualiser for the WadiSessionManager(Database
   store for clustering)
 + Make annotations work for maven plugin
 + Optimized multi threaded init on startup servlets
 + Refactor Scanner to increase code reuse with maven/ant plugins
 + Removed unneeded specialized TagLibConfiguration class from maven plugin
 + Update jasper to glassfish tag SJSAS-9_1-B39-RC-14_Mar_2007

jetty-6.1.2rc1 - 08 March 2007
 + JETTY-157 make CGI handle binary data
 + JETTY-175 JDBCUserRealm use getInt instead of getObject
 + JETTY-188 Use timer for session scavaging
 + JETTY-235 default realm name
 + JETTY-242 fix race condition with scavenging sessions when stopping
 + JETTY-243 FULL
 + JETTY-244 Fixed UTF-8 buffer overflow
 + JETTY-245 Client API improvements
 + JETTY-246 spaces in cookies
 + JETTY-248 setContentLength after content written
 + JETTY-250 protect attribute enumerations from modification
 + JETTY-252 Fixed stats handling of close connection
 + JETTY-254 prevent close of jar file by bad JVMs
 + add ajp connector jar to jetty-jboss sar
 + Added option to allow null pathInfo within context
 + Added support for lowResourcesIdleTime to SelectChannelConnector
 + BoundedThreadPool queues rather than blocks excess jobs.
 + call preDestroy() after servlet/filter destroy()
 + Ensure jetty/jboss uses servlet-spec classloading order
 + Fix constructor for Constraint to detect wildcard role
 + fix Dump servlet to handle primitive array types
 + handle comma separated values for the Connection: header
 + Improved Context setters for wadi support
 + Improved handling of early close in AJP
 + Support null pathInfo option for webservices deployed to jetty/jboss
 + TagLibConfiguration uses resource input stream
 + Workaround to call SecurityAssocation.clear() for jboss webservices calls to
   ejbs

jetty-6.1.2rc0 - 15 February 2007
 + JETTY-223 Fix disassociate of UserPrincipal on dispatches
 + JETTY-226 Fixed SSLEngine close issue
 + JETTY-232 Fixed use of override web.xml
 + JETTY-236 Buffer leak
 + JETTY-237 AJPParser Buffer Data Handling
 + JETTY-238 prevent form truncation
 + Coma separated cookies
 + Cometd timeout clients
 + Patches from sybase for ClientCertAuthenticator

jetty-6.1.2pre1 - 05 February 2007
 + JETTY-224 run build up to process-test before invoking jetty:run
 + Added error handling for incorrect keystore/truststore password in
   SslSelectChannelConnector
 + added win32service to standard build
 + allow ResourceHandler to use resource base from an enclosing ContextHandler
 + fixed bug with virtual host handling in ContextHandlerCollection
 + refactored cometd to be continuation independent

jetty-6.1.2pre0 - 01 February 2007
 + JETTY-213 request.isUserInRole(String) fixed
 + JETTY-215 exclude more transitive dependencies from tomcat jars for jsp-2.0
 + JETTY-216 handle AJP packet fragmentation
 + JETTY-218 handle AJP ssl key size and integer
 + JETTY-219 fixed trailing encoded chars in cookies
 + JETTY-220 fixed AJP content
 + JETTY-222 fix problem parsing faces-config.xml
 + Added cometd jsonp transport from aabeling
 + Added terracotta cluster support for cometd
 + add support for Annotations in servlet, filter and listener sources
 + enable SslSelectChannelConnector to modify the SslEngine's client
   authentication settings
 + Fixed 1.4 method in jetty plus
 + Fixed generation of errors during jsp compilation for jsp-2.1
 + handle virtual hosts in ContextHandlerCollection
 + improved writer buffering
 + moved JSON parser to util to support reuse

jetty-6.1.1 - 15 January 2007

jetty-6.1.1rc1 - 12 January 2007
 + JETTY-210 Build jsp-api-2.0 for java 1.4
 + Use timers for Rollover logs and scanner

jetty-6.1.1rc0 - 10 January 2007
 + JETTY-209 Added ServletTester.createSocketConnector
 + JETTY-210 Build servlet-api-2.5 for java 1.4
 + JETTY-211 fixed jboss build
 + CGI servlet fails without exception
 + ensure response headers on AjaxFilter messsages turn off caching
 + extras/win32service download only if no JavaServiceWrapper exist
 + Fixed unpacking WAR
 + MultiPartFilter deleteFiles option
 + simplified chat demo
 + start webapps on deployment with jboss, use isDistributed() method from
   WebAppContext

jetty-6.1.0 - 09 January 2007
 + Fixed unpacking WAR

jetty-6.1.0 - 05 January 2007
 + JETTY-206 fixed AJP getServerPort and getRemotePort
 + Added extras/win32service
 + Added WebAppContext.setCopyWebDir to avoid JVM jar caching issues.
 + GERONIMO-2677 refactor of session id handling for clustering
 + Improved config of java5 threadpool
 + Protect context deployer from Errors
 + ServletTester sets content length

jetty-6.1.0rc3 - 02 January 2007
 + JETTY-195 fixed ajp ssl_cert handling
 + JETTY-197 fixed getRemoteHost
 + JETTY-203 initialize ServletHandler if no Context instance
 + JETTY-204 setuid fix
 + extras/servlet-tester
 + implement resource injection and lifecycle callbacks declared in web.xml
 + setLocale does not use default content type
 + Use standard releases of servlet and jsp APIs.

jetty-6.1.0rc2 - 20 December 2006
 + JETTY-167 cometd refactor
 + JETTY-194 doubles slashes are significant in URIs
 + JETTY-201 make run-as work for both web container and ejb container in jboss
 + AJP13Parser, throw IllegalStateException on unimplemented AJP13 Requests
 + ContextHandlerCollection is noop with no handlers
 + ensure classpath passed to jspc contains file paths not urls
 + ensure com.sun.el.Messages.properties included in jsp-2.1 jar
 + ensure servlets initialized if only using ServletHandler
 + fixed Jetty-197 AJP13 getRemoteHost()
 + Refactored AbstractSessionManager for ehcache
 + remove code to remove SecurityHandler if no constraints present

jetty-6.1.0rc1 - 14 December 2006
 + JETTY-193 MailSessionReference without authentication
 + JETTY-199 newClassPathResource
 + added cache session manager(pre-alpha)
 + ensure unique name for ServletHolder instances
 + simplified idle timeout handling

jetty-6.1.0rc0 - 08 December 2006
 + JETTY-123 fix improved
 + JETTY-181 Allow injection of a java:comp Context
 + JETTY-182 Optionally set JSP classpath initparameter
 + JETTY-184 cometd connect non blocking
 + JETTY-185 tmp filename generation
 + JETTY-189 ProxyConnection
 + 403 for BASIC authorization failure
 + Added extras/gwt
 + Added org.mortbay.thread.concurrent.ThreadPool
 + Added spring ejb3 demo example
 + DefaultHandler links virtual hosts.
 + Dispatcher does not protect javax.servlet attributes
 + Fixed cachesize on invalidate
 + Fixed idle timeout
 + flush if content-length written
 + forward query attribute fix
 + Handle request content encodings
 + null for unknown named dispatches
 + Optimization of writers
 + ServletHandler allows non REQUEST exceptions to propogate
 + Servlet role ref
 + session attribute listener
 + Support for RFC2518 102-processing response
 + TCK fixes from Sybase:
 + update jasper to glassfish SJSAS-9_1-B27-EA-07_Dec_2006

jetty-6.1.0pre3 - 22 November 2006
 + JETTY-154 Cookies are double quotes only
 + JETTY-180 XBean support for context deploy
 + CVE-2006-6969 Upgraded session ID generation to use SecureRandom
 + Expose isResumed on Continuations
 + fixed NIO endpoint flush. Avoid duplicate sends
 + Refactored AJP generator
 + Support TLS_DHE_RSA_WITH_AES_256_CBC_SHA
 + updated glassfish jasper to tag SJSAS-9_1-B25-EA-08_Nov_2006

jetty-6.0.2 - 22 November 2006
 + JETTY-118 ignore extra content after close.
 + JETTY-119 cleanedup Security optimizatoin
 + JETTY-123 handle windows UNC paths
 + JETTY-126 handle content > Integer.MAX_VALUE
 + JETTY-129 ServletContextListeners called after servlets are initialized
 + JETTY-151 Idle timeout only applies to blocking operations
 + JETTY-154 Cookies are double quotes only
 + JETTY-171 Fixed filter mapping
 + JETTY-172 use getName() instead of toString
 + JETTY-173 restore servletpath after dispatch
 + (re)make JAAS classes available to webapp classloader
 + add <Property> replacement in jetty xml config files
 + Added concept of bufferred endpoint
 + Added conversion Object -> ObjectName for the result of method calls made on
   MBeans
 + Added DataFilter configuration to cometd
 + added examples/test-jaas-webapp
 + Added extraClassPath to WebAppContext
 + Added hierarchical destroy of mbeans
 + Added ID constructor to AbstractSessionManager.Session
 + added isStopped() in LifeCycle and AbstractLifeCycle
 + Added override descriptor for deployment of RO webapps
 + Allow session cookie to be refreshed
 + alternate optimizations of writer (use -Dbuffer.writers=true)
 + Apply queryEncoding to getQueryString
 + CGI example in test webapp
 + change examples/test-jndi-webapp so it can be regularly built
 + Default soLinger is -1 (disabled)
 + ensure "" returned for ServletContext.getContextPath() for root context
 + ensure sessions nulled out on request recycle; ensure session null after
   invalidate
 + ensure setContextPath() works when invoked from jetty-web.xml
 + fixed NIO endpoint flush. Avoid duplicate sends
 + Fixed NPE in bio.SocketEndPoint.getRemoteAddr()
 + Fixed resource cache flushing
 + Fixed tld parsing for maven plugin
 + HttpGenerator can generate requests
 + Improved *-mbean.properties files and specialized some MBean
 + Major refactor of SelectChannel EndPoint for client selector
 + make .tag files work in packed wars
 + Moved all modules updates from 6.1pre2 to 6.0
 + Plugin shutdown context before stopping it.
 + Refactored session lifecycle and additional tests
 + release resource lookup in Default servlet
 + Reverted UnixCrypt to use coersions (that effected results)
 + Session IDs can change worker ID
 + Simplified ResourceCache and Default servlet
 + SocketConnector closes all connections in doStop
 + Support TLS_DHE_RSA_WITH_AES_256_CBC_SHA
 + updated glassfish jasper to tag SJSAS-9_1-B25-EA-08_Nov_2006
 + Upgraded session ID generation to use SecureRandom

jetty-5.1.14 - 09 August 2007
 + JETTY-155 force close with content length.
 + JETTY-369 failed state in Container
 + patched with correct version

jetty-5.1.13
 + Sourceforge 1648335: problem setting version for AJP13

jetty-5.1.12 - 22 November 2006
 + JETTY-154 Cookies ignore single quotes
 + Added support for TLS_DHE_RSA_WITH_AES_256_CBC_SHA
 + AJP protected against bad requests from mod_jk
 + Quote single quotes in cookies
 + Upgraded session ID generation to use SecureRandom

jetty-4.2.27 - 22 November 2006
 + AJP protected against bad requests from mod_jk
 + Upgraded session ID generation to use SecureRandom

jetty-6.1.0pre2 - 20 November 2006
 + Added extraClassPath to WebAppContext
 + Clean up jboss module licensing
 + Fixed resource cache flushing

jetty-6.1.0pre1 - 19 November 2006
 + JETTY-151 Idle timeout only applies to blocking operations
 + JETTY-171 Fixed filter mapping
 + JETTY-172 use getName() instead of toString
 + JETTY-173 restore servletpath after dispatch
 + Added extras/jboss
 + Added hierarchical destroy of mbeans
 + Added override descriptor for deployment of RO webapps
 + alternate optimizations of writer (use -Dbuffer.writers=true)
 + Fixed NPE in bio.SocketEndPoint.getRemoteAddr()
 + Major refactor of SelectChannel EndPoint for client selector
 + release resource lookup in Default servlet
 + Reverted UnixCrypt to use coersions (that effected results)
 + Simplified ResourceCache and Default servlet
 + Use ContextDeployer as main deployer in jetty.xml

jetty-6.1.0pre0 - 21 October 2006
 + JETTY-112 ContextHandler checks if started
 + JETTY-113 support optional query char encoding on requests
 + JETTY-114 removed utf8 characters from code
 + JETTY-115 Fixed addHeader
 + JETTY-118 ignore extra content after close.
 + JETTY-119 cleanedup Security optimizatoin
 + JETTY-121 init not called on externally constructed servlets
 + JETTY-123 handle windows UNC paths
 + JETTY-124 always initialize filter caches
 + JETTY-126 handle content > Integer.MAX_VALUE
 + JETTY-129 ServletContextListeners called after servlets are initialized
 + (re)make JAAS classes available to webapp classloader
 + add <Property> replacement in jetty xml config files
 + add a maven-jetty-jspc-plugin to do jspc precompilation
 + added cometd chat demo
 + Added concept of bufferred endpoint
 + Added conversion Object -> ObjectName for the result of method calls made on
   MBeans
 + Added DataFilter configuration to cometd
 + added examples/test-jaas-webapp
 + Added extras/setuid to support start as root
 + Added ID constructor to AbstractSessionManager.Session
 + added isStopped() in LifeCycle and AbstractLifeCycle
 + add hot deployment capability
 + AJP Connector
 + Allow session cookie to be refreshed
 + Apply queryEncoding to getQueryString
 + CGI example in test webapp
 + change examples/test-jndi-webapp so it can be regularly built
 + Default soLinger is -1 (disabled)
 + ensure "" returned for ServletContext.getContextPath() for root context
 + ensure sessions nulled out on request recycle; ensure session null after
   invalidate
 + ensure setContextPath() works when invoked from jetty-web.xml
 + Factored ErrorPageErrorHandler out of WebAppContext
 + fixed ClassCastException in JAASUserRealm.setRoleClassNames(String[])
 + fixed isUserInRole checking for JAASUserRealm
 + Fixed tld parsing for maven plugin
 + HttpGenerator can generate requests
 + Improved *-mbean.properties files and specialized some MBean
 + Improved charset handling in URLs
 + JETYY-120 SelectChannelConnector closes all connections on stop
 + make .tag files work in packed wars
 + minor optimization of bytes to UTF8 strings
 + Plugin shutdown context before stopping it.
 + Ported HtAccessHandler
 + Refactored ErrorHandler to avoid statics
 + Refactored session lifecycle and additional tests
 + Session IDs can change worker ID
 + SocketConnector closes all connections in doStop
 + Start of a client API
 + Transforming classloader does not transform resources.

jetty-5.1.11 - 08 October 2006
 + Default servlet only uses setContentLength on wrapped responses
 + Fixed AJP chunk header (1507377)
 + Fixed AJP handling of certificate length (1494939)
 + fixed ByteBufferOutputStream capacity calculation
 + Fixed order of destruction event calls
 + Fix to HttpOutputStream from M.Traverso

jetty-4.2.26 - 08 October 2006
 + Backport of AJP fixes

jetty-6.0.1 - 24 September 2006
 + JETTY-112 ContextHandler checks if started
 + JETTY-113 support optional query char encoding on requests
 + JETTY-114 removed utf8 characters from code
 + JETTY-115 Fixed addHeader
 + JETTY-121 init not called on externally constructed servlets
 + JETTY-124 always initialize filter caches
 + Factored ErrorPageErrorHandler out of WebAppContext
 + fixed ClassCastException in JAASUserRealm.setRoleClassNames(String[])
 + fixed isUserInRole checking for JAASUserRealm
 + Improved charset handling in URLs
 + JETYY-120 SelectChannelConnector closes all connections on stop
 + minor optimization of bytes to UTF8 strings
 + Refactored ErrorHandler to avoid statics

jetty-6.0.0 - 10 September 2006
 + Conveniance builder methods for listeners and filters
 + Plugin shutdown context before stopping it.
 + SocketConnector closes all connections in doStop
 + Transforming classloader does not transform resources.

jetty-6.0.0rc4 - 05 September 2006
 + JETTY-107 Poor cast in SessionDump demo.
 + bind jetty-env.xml entries to java:comp/env
 + Set charset on error pages

jetty-6.0.0rc3 - 01 September 2006
 + JETTY-68 Complete request after sendRedirect
 + JETTY-104 (raised glassfish ISSUE-1044) hide JSP forced path attribute
 + Avoid double error handling of Bad requests
 + don't warn for content length on head requests
 + JETTY-103
 + Less verbose handling of BadResources from bad URLs
 + Move MailSessionReference to org.mortbay.naming.factories
 + pulled 6.0.0 branch
 + Transferred the sslengine patch from the patches directory to extras

jetty-6.0.0rc2 - 25 August 2006
 + added org.apache.commons.logging package to system classes that can't be
   overridden by a webapp classloader
 + Destroy HttpConnection to improve buffer pooling
 + Direct buffer useage is optional
 + Fixed NPE when no resource cache
 + Moved more utility packagtes to the util jar
 + mvn -Djetty.port=x jetty:run uses port number given for the default
   connector
 + Refactored WebXmlConfiguration to allow custom web.xml resource
 + Timestamp in StdErrLog
 + use mvn -Dslf4j=false jetty:run to disable use of slf4j logging with
   jdk1.4/jsp2.0

jetty-6.0.0rc1 - 16 August 2006
 + JETTY-85 JETTY-86 (TrustManager and SecureRandom are now configurable;
   better handling of null/default values)
 + add <requestLog> config param to jetty plugin
 + added modules/spring with XmlBeanFactory configuration
 + Added simple ResourceHandler and FileServer example
 + added start of cometd implementation (JSON only)
 + added start of grizzly connector
 + Added TransformingWebAppClassLoader for spring 2.0 byte code modification
   support
 + Allow direct filling of buffers for uncached static content.
 + Change path mapping so that a path spec of /foo/* does not match /foo.bar :
   JETTY-88
 + -DSTOP.PORT must be specified.
 + fixed bug that caused Response.setStatus to ignore the provided message
 + Fixed FD leak for bad TCP acks. JETTY-63
 + JETTY-87
 + JETTY-90
 + JETTY-91
 + moved optional modules to extras
 + parse jsp-property-group in web.xml for additional JSP servlet mappings
 + protected setContentType from being set during include
 + refactored resource cache
 + removed org.mortbay. from context system classes configuration
 + removed support for lowResources from SelectChannelConnector
 + Support for binding References and Referenceables and javax.mail.Sessions in
   JNDI

jetty-6.0.0rc0 - 07 July 2006
 + add ability to have a lib/ext dir from which to recursively add all jars and
   zips to the classpath
 + Added 8 random letters&digits to Jetty-generated tmp work dir name to ensure
   uniqueness
 + added html module from jetty 5 - but deprecated until maintainer found
 + Added maximum limit to filter chain cache.
 + added setters and getters on SessionManager API for session related config:
   cookie name, url parameter name, domain, max age and path.
 + added StatisticsHandler and statistics on Connector.
 + Added WebAppContextClassLoader.newInstance to better support exensible
   loaders.
 + allow <key> or <name> in <systemProperty> for plugin
 + changed ServletContext.getResourcePaths()  to not return paths containing
   double slashes
 + change name of generated tmp directory to be
   "Jetty_"+host+"_"+port+"_"+contextpath+"_"+virtualhost
 + change prefix from "jetty6" to just "jetty" for plugin: eg is now mvn
   jetty:run
 + Cleaned up idle expiry.
 + ContextHandlerCollection addContext and setContextClass
 + Discard excess bytes in header buffer if connection is closing
 + Do not wrap EofException with EofException
 + ensure explicitly set tmp directory called "work" is not deleted on exit
 + Ensure mvn clean cleans the build
 + ensure war is only unpacked if war is newer than "work" directory
 + fixed classesDirectory param for maven plugin to be configurable
 + fixed HttpGenerator convertion of non UTF-8: JETTY-82
 + immutable getParameterMap()
 + patch to allow Jetty to use JSP2.1 from Glassfish instead of Jasper from
   Tomcat
 + refactor HttpChannelEndPoint in preparation for SslEngine
 + reverse order for destroy event listeners
 + simplified jetty.xml with new constructor injections
 + Simplified Servlet Context API
 + Simplify runtime resolution of JSP library for plugin
 + Ssl algorithm taken from system property
 + support <load-on-startup> for SingleThreadModel
 + support graceful shutdown
 + Threadpool does not need to be a LifeCycle
 + Updated javax code from
   http://svn.apache.org/repos/asf/tomcat/tc6.0.x/trunk/java/javax@417727

jetty-6.0.0beta17 - 01 June 2006
 + Added clover reports and enough tests to get >50% coverage
 + Added config to disable file memory mapped buffers for windows
 + Added Request.isHandled()
 + BoundedThreadPool.doStop waits for threads to complete
 + Connector lowResourceMaxIdleTime  implemented.
 + ContextHandler.setConnectors replace setHosts
 + Default servlet checks for aliases resources
 + don't reset headers during forward
 + Fixed IE SSL issue.
 + Flush will flush all bytes rather than just some.
 + Implemented runAs on servlets
 + Protected WEB-INF and META-INF
 + Recovered repository from Codehaus crash
 + Refactored Synchronization of SelectChannelConnector

jetty-6.0.0beta16 - 12 May 2006
 + remove a couple of System.err.printlns
 + replace backwards compativle API in UrlEncoded

jetty-6.0.0beta15 - 11 May 2006
 + Added <scanTargets> parameter to allow other locations to scan for plugin
 + Added automatic scan of all WEB-INF/jetty-*.xml files for plugin
 + Added embedded examples
 + Added Server attribute org.mortbay.jetty.Request.maxFormContentSize
 + Added taglib resources to 2.1 jsp api jar
 + Added ThrottlingFilter and fixed race in Continuations
 + Added --version to start.jar
 + ContextHandler.setContextPath can be called after start.
 + don't accept partial authority in request line.
 + enforce 204 and 304 have no content
 + Fixed handling of params after forward
 + Improved HttpException
 + improved MBeanContainer object removal
 + improved MBean names
 + improved support for java5 jconsole
 + Major refactor to simplify Server and handler hierarchy
 + Moved more resources to resources
 + readded BoundedThreadPool shrinking (and then fixed resulting deadlock)
 + removed SelectBlockingChannelConnector (unmaintained)
 + Renamed NotFoundHandler to DefaultHandler
 + Reset of timer task clears expiry
 + Session scavenger threads from threadpool
 + setSendServerVersion method added to Server to control sending of Server:
   http header
 + Simplified DefaultServlet static content buffering
 + Thread names include URI if debug set

jetty-6.0.0beta14 - 09 April 2006
 + added configurability for webdefault.xml in maven plugin
 + Added Jasper 2.1 as jesper (jasper without JCL)
 + added jetty-util.jar module
 + Added JSP 2.1 APIs from apache
 + added ProxyServlet
 + added reset to Continuation
 + added support for stopping jetty using "java -jar start.jar --stop"
 + adding InvokerServlet
 + Change tmp dir of plugin to work to be in line with jetty convention
 + fixed forward bug (treated as include)
 + fixed HttpField iterator
 + fixed priority of port from url over host header
 + ignore dirs and files that don't exist in plugin scanner
 + implemented request.isUserInRole
 + improved contentType handling and test harness
 + Modify plugin to select JSP impl at runtime
 + moved test webapps to examples directory
 + securityHandler removed if not used.
 + Started readding logging to jesper using jdk logging
 + stop JDBCUserRealm coercing all credentials to String
 + Use start.config to select which JSP impl at runtime based on jdk version

jetty-6.0.0beta12 - 16 March 2006
 + Added JSP2.0 demos to test webapp
 + Added provider support to SslListener
 + Fixed error handling in error page
 + Fixed JettyPlus for root contexts
 + Fixed maven plugin JNDI for redeploys
 + Fixed tld discovery for plugin (search dependencies)
 + Log ERROR for runtimeExceptions
 + Upgraded jasper to 5.5.15

jetty-6.0.0beta11 - 14 March 2006
 + Added HttpURI and improved UTF-8 parsing.
 + added JAAS
 + added missing Configurations for maven plugin
 + added patch to use joda-time
 + added webapp-specific JNDI entries
 + fixed ; decoding in URIs
 + fixed FORM authentication
 + moved dtd and xsd to standard javax location
 + refactored configuration files and start()
 + refactored session ID management
 + refactored writers and improved UTF-8 generation.

jetty-6.0.0beta10 - 25 February 2006
 + added getLocalPort() to connector
 + Added support for java:comp/env
 + Added support for pluggable transaction manager
 + Additional accessors for request logging
 + Fixed content-type for range requests
 + Fixed default servlet handling of includes
 + Fix for myfaces and include with close
 + Fix for sf1435795 30sec delay from c taylor
 + Fix http://jira.codehaus.org/browse/JETTY-6. hi byte reader
 + Fix sf1431936 don't chunk the chunk
 + Forward masks include attributes and vice versa
 + Updates javax to MR2 release

jetty-6.0.0beta9 - 09 February 2006
 + Added CGI servlet.
 + Added request log.
 + Added TLD tag listener handling.
 + Continuation cleanup
 + Fixed dispatch of wrapped requests.
 + Fixed double flush of short content.
 + fixed setLocale bug sf1426940
 + Fixed unraw decoding of query string
 + Force a tempdir to be set.
 + Force jasper scratch dir.
 + PathMap for direct context mapping.
 + Refactored chat demo and upgraded prototype.js

jetty-6.0.0beta8 - 24 January 2006
 + conveniance addHandler removeHandler methods
 + fixed bug in overloaded write method on HttpConnection (reported against
   Tapestry4.0)
 + fixed dispatch of new session problem. sf:1407090
 + Handle pipeline requests without hangs
 + hid org.apache.commons.logging and org.slf4j packages from webapp
 + improve buffer return mechanism.
 + improved caching of content types
 + maven-jetty6-plugin: ensure compile is done before invoking jetty
 + maven-jetty6-plugin: support all types of artifact dependencies
 + maven-jetty6-plugin stopped transitive inclusion of log4j and
   commons-logging from commons-el for jasper
 + patch to remove spurious ; in HttpFields
 + reinstated rfc2616 test harness
 + Removed queue from thread pool.

jetty-6.0.0Beta7
 + Faster header name lookup
 + Fixed infinite loop with chunk handling
 + maven-jetty6-plugin added tmpDirectory property
 + maven-jetty6-plugin stopped throwing an error if there is no target/classes
   directory
 + null dispatch attributes not in names
 + reduced info verbosity
 + removed singleton Container

jetty-6.0.0Beta6
 + Fixed issue with blocking reads
 + Fixed issue with unknown headers
 + optimizations

jetty-6.0.0Beta5
 + Added management module for mbeans
 + Fixed writer char[] creations
 + Moved to SVN

jetty-6.0.0Beta4
 + CVE-2006-2758 Fixed JSP visibility security issue.
 + Improved jetty-web.xml access to org.mortbay classes.
 + Jasper 5.5.12
 + System property support in plugin

jetty-6.0.0Beta3
 + Fixed classloader issue with server classes
 + Fixed error in block read
 + Named dispatch.

jetty-6.0.0Beta2
 + Improved buffer return
 + Improved reuse of HttpField values and cookies.
 + loosely coupled with JSP servlet
 + loosely coupled with SLF4J
 + merged util jar back into jetty jar
 + Simpler continuation API

jetty-6.0.0Beta1
 + Error pages
 + Implemented all listeners
 + maven2 plugin
 + Multiple select sets
 + refactored start/stop
 + Servlet 2.5 API
 + shutdown hook
 + SSL connector
 + Virtual hosts

jetty-6.0.0Beta0
 + Dispatcher parameters
 + Fixed blocking read
 + Maven 2 build
 + UTF-8 encoding for URLs

jetty-6.0.0APLPA3
 + Added demo for Continuations
 + Jasper and associated libraries.

jetty-6.0.0ALPHA2
 + Continuations - way cool way to suspend a request and retry later.
 + Dispatchers
 + Security

jetty-6.0.0ALPHA1
 + Filters
 + web.xml handling

jetty-6.0.0ALPHA0
 + file may be sent as sent is a single operation.
 + Improved "dependancy injection" and "inversion of control" design of
   components
 + Improved "interceptor" design of handlers
 + Missing Request Dispatchers
 + Missing Security
 + Missing war support
 + Missing web.xml based configuration
 + Optional use of NIO Buffering so that efficient direct buffers and memory
   mapped files can be used.
 + Optional use of NIO gather writes, so that for example a HTTP header and a
   memory mapped
 + Optional use of NIO non-blocking scheduling so that threads are not
   allocated per connection.
 + Smart split buffer design allows large buffers to only be allocated to
   active connections. The resulting memory savings allow very large buffers to
   be used, which increases the chance of efficient asynchronous flushing and
   of avoiding chunking.
 + Totally rearchitected and rebuilt, so 10 years of cruft could be removed!

jetty-5.1.11RC0 - 05 April 2006
 + Added provider support to SslListener
 + Fixed AJP handling of ;jsessionid.
 + force close with shutdownOutput for win32
 + improved contentType param handling
 + logging improvements for servlet and runtime exceptions
 + NPE protection if desirable client certificates
 + stop JDBCUserRealm forcing all credentials to be String

jetty-5.1.10 - 05 January 2006
 + Fixed path aliasing with // on windows.
 + Fix for AJP13 with encoded path
 + Fix for AJP13 with multiple headers
 + Put POST content default back to iso_8859_1. GET is UTF-8 still
 + Remove null dispatch attributes from getAttributeNames

jetty-4.2.25 - 04 January 2006
 + Fixed aliasing of // for win32

jetty-5.1.9 - 07 December 2005
 + Fixed wantClientAuth(false) overriding netClientAuth(true)

jetty-6.0.0betaX
 + See http://jetty.mortbay.org/jetty6 for 6.0 releases

jetty-5.1.8 - 07 December 2005
 + Fixed space in URL issued created in 5.1.6

jetty-5.1.7 - 07 December 2005

jetty-5.1.7rc0 - 06 December 2005
 + better support for URI character encodings
 + char encoding for MultiPartRequest
 + fixed merging of POST params in dispatch query string.
 + improved server stats
 + JSP file servlet mappings copy JspServlet init params.
 + Prefix servlet context logs with org.mortbay.jetty.context
 + protect from NPE in dispatcher getValues
 + Updated to 2.6.2 xerces
 + use commons logging jar instead of api jar.

jetty-5.1.6 - 18 November 2005
 + CVE-2006-2758 Fixed JSP visibility security issue.
 + Improved jetty-web.xml access to org.mortbay classes.

jetty-5.1.5 - 10 November 2005
 + Improved mapping of JSP files.
 + Improved shutdown hook
 + Improved URL Decoding

jetty-5.1.5rc2 - 07 October 2005
 + ProxyHandler can handle chained proxies
 + public ServerMBean constructor
 + ReFixed merge of Dispatcher params
 + Response.setLocale will set locale even if getWriter called.
 + Reverted dispatcher params to RI rather than spec behaviour.
 + unsynchronized ContextLoader
 + UTF-8 encoding for URLs

jetty-5.1.5rc1 - 23 August 2005
 + Encoded full path in ResourceHandler directory listing
 + Fixed 100-continues with chunking and early commit
 + Fixed illegal state with chunks and 100 continue - Tony Seebregts
 + Fixed merge of Dispatcher parameters
 + Fixed PKCS12Import input string method
 + handle extra params after charset in header
 + Release commons logging factories when stopping context.
 + upgraded to commons logging 1.0.4

jetty-5.1.5rc0 - 16 August 2005
 + Applied ciphersuite patch from tonyj
 + Authenticators use servlet sendError
 + CGI sets SCRIPT_FILENAME
 + Expect continues only sent if input is read.
 + Facade over commons LogFactory so that discovery may be avoided.
 + Fixed component remove memory leak for stop/start cycles
 + HttpTunnel timeout
 + NPE protection for double stop in ThreadedServer

jetty-5.1.4 - 05 June 2005
 + Change JAAS impl to be more flexible on finding roles
 + Fixed FTP close issue.
 + ModelMBean handles null signatures
 + NPE protection in ThreadedServer
 + set classloader during webapp doStop
 + setup MX4J with JDK1.5 in start.config

jetty-5.1.4rc0 - 19 April 2005
 + Allow ServletHandler in normal HttpContext again.
 + HttpServer delegates component handling to Container.
 + More protection from null classloaders.
 + ServletHttpContext correctly calls super.doStop.
 + Stop start.jar putting current directory on classpath.
 + Turn off web.xml validation for JBoss.

jetty-5.1.3 - 07 April 2005
 + Some minor code janitorial services

jetty-4.2.24 - 07 April 2005

jetty-5.1.3rc4 - 31 March 2005
 + Allow XmlConfiguration to start with no object.
 + make java:comp/env immutable for webapps as per J2EE spec
 + Moved servlet request wrapping to enterContextScope for geronimo security
 + refixed / mapping for filters
 + rework InitialContextFactory to use static 'default' namespace
 + updated to mx4j 3.0.1

jetty-5.1.3rc3 - 20 March 2005
 + fixed "No getter or setter found" mbean errors
 + removed accidental enablement of DEBUG for JettyPlus jndi in
   log4j.properties

jetty-5.1.3rc2 - 16 March 2005
 + Fixed context to _context refactory error
 + Updated JSR154Filter for ERROR dispatch

jetty-5.1.3rc1 - 13 March 2005
 + Fixed principal naming in FormAuthenticator
 + Fixed typo in context-param handling.
 + JettyPlus updated to JOTM 2.0.5, XAPool 1.4.2
 + update to demo site look and feel.

jetty-4.2.24rc1
 + Fixed principal naming in FormAuthenticator

jetty-5.1.3rc0 - 08 March 2005
 + Added logCookie and logLatency support to NCSARequestLog
 + Added new JAAS callback to allow extra login form fields in authentication
 + Added simple xpath support to XmlParser
 + Added SslListener for 1.4 JSSE API.
 + Added TagLibConfiguration to search for listeners in TLDs.
 + Allow system and server classes to be configured for context loader.
 + Fixed HTAccess crypt salt handling.
 + Fixed JSR154 error dispatch with explicit pass of type.
 + Fixed moderate load preventing ThreadPool shrinking.
 + Fixed rollover filename format bug
 + Flush filter chain caches on servlet/filter change
 + IOException if EOF read during chunk.

jetty-4.2.24rc0 - 08 March 2005
 + Added logCookie and logLatency support to NCSARequestLog
 + Back ported Jetty 5 ThreadedServer and ThreadPool

jetty-5.1.2 - 18 January 2005
 + Added id and ref support to XmlConfiguration
 + Apply patch #1103953
 + Cleaned up AbstractSessionManager synchronization.
 + Fixed potential concurrent login problem with JAAS

jetty-4.2.23 - 16 January 2005
 + Cleaned up AbstractSessionManager synchronization.
 + Fixed potential concurrent login problem with JAAS

jetty-5.1.2pre0 - 22 December 2004
 + Added global invalidation to AbstractSessionManager
 + Fixed case of Cookie parameters
 + Fixed suffix filters
 + Modified useRequestedID handling to only use IDs from other contexts
 + Support Secure and HttpOnly in session cookies
 + UnavailableException handling from handle

jetty-4.2.23RC0 - 17 December 2004
 + Added LogStream to capture stderr and stdout to logging
 + Build unsealed jars
 + LineInput handles readers with small internal buffer
 + Support Secure and HttpOnly in session cookies

jetty-5.1.1 - 01 December 2004

jetty-5.1.1RC1
 + Allow double // within URIs
 + Applied patch for MD5 hashed credentials for MD5
 + Fixed ordering of filters with multiple interleaved mappings.
 + Made more WebApplicationHandle configuration methods public.
 + Some minor findbugs code cleanups

jetty-5.1.1RC0 - 17 November 2004
 + added new contributed shell start/stop script
 + excluded ErrorPageHandler from standard build in extra/jdk1.2 build
 + fix commons logging imports to IbmJsseListener
 + fix for adding recognized EventListeners

jetty-5.1.0 - 14 November 2004

jetty-5.1.RC1 - 24 October 2004
 + Allow JSSE listener to be just confidential or just integral.
 + Allow multiple accepting threads
 + Build unsealed jars
 + default / mapping does not apply to Filters
 + Fixed NPE for null contenttype
 + improved clean targets
 + many minor cleanups suggested from figbug utility
 + Partially flush writers on every write so content length can be detected.
 + when committed setHeader is a noop rather than IllegalStateException

jetty-5.1.RC0 - 11 October 2004
 + Added filter chain cache
 + Added JSR77 servlet statistic support
 + Added LifeCycle events and generic container.
 + Added LogStream to capture stderr and stdout to logging
 + Fixed HTAccessHandler
 + Fixed many minor issues from J2EE 1.4 TCK testing See sf.net bugs 1031520 -
   1032205
 + JBoss 4.0.0 support
 + LineInput handles readers with small internal buffer
 + Refactored, simplified and optimized HttpOutputStream
 + Refactored webapp context configurations
 + Upgraded to ant-1.6 for jasper

jetty-5.0.0 - 10 September 2004

jetty-5.0.RC4 - 05 September 2004
 + Fixed configuration of URL alias checking
 + JettyJBoss: Use realm-name from web.xml if present, otherwise use
   security-domain from jboss-web.xml

jetty-5.0.RC3 - 28 August 2004
 + Added parameters for acceptQueueSize and lowResources level.
 + Always say close for HTTP/1.0 non keep alive.
 + Changed default URI encoding to UTF-8
 + DIGEST auth handles qop, stale and maxNonceAge.
 + fixed deployment of ejb-link elements in web.xml with jboss
 + fixed jaas logout for jetty-jboss
 + Fixes to work with java 1.5
 + JettyPlus addition of pluggable DataSources
 + JettyPlus upgrade to XAPool 1.3.3. and HSQLDB 1.7.2
 + Less verbose warning for non validating xml parser.
 + Update to jasper 5.0.27

jetty-4.2.22
 + Added parameters for acceptQueueSize and lowResources level.
 + fixed deployment of ejb-link elements in web.xml for jboss
 + fixed jaas logout for jetty-jboss integration

jetty-5.0.RC2 - 02 July 2004
 + add JMX support for JettyPlus
 + add listing of java:comp/env for webapp with JMX
 + Default servlet may use only pathInfo for resource
 + Error dispatchers are always GET requests.
 + Fixed DIGEST challenge delimiters
 + Fixed JAAS logout
 + Fixed no-role security constraint combination.
 + Fixed session leak in j2ee
 + Fix to use runas roles during servlet init and destroy
 + HTAccess calls UnixCrypt correctly
 + HttpContext sendError for authentication errors
 + integrated jetty-jboss with jboss-3.2.4
 + make choice of override of JNDI ENC entries: config.xml or web.xml
 + OPTIONS works for all URLs on default servlet

jetty-4.2.21 - 02 July 2004
 + add JMX support for JettyPlus
 + add listing of java:comp/env for webapp with JMX
 + Fixed JAAS logout
 + integrated jetty-jboss with jboss-3.2.4
 + make choice of override of JNDI ENC entries: config.xml or web.xml

jetty-5.0.RC1 - 24 May 2004
 + added extra/etc/start-plus.config to set up main.class for jettyplus
 + Changed to apache 2.0 license
 + Fixed HTTP tunnel timeout setting.
 + FORM auth redirects to context on a re-auth
 + Handle multiple virutal hosts from JBoss 3.2.4RC2
 + Improved handling of exception from servlet init.
 + maxFormContentLength may be unlimited with <0 value

jetty-4.2.20 - 22 May 2004
 + Fixed HTTP tunnel timeout setting.
 + FORM auth redirects to context on a re-auth
 + Improved handling of exception from servlet init.
 + maxFormContentLength may be unlimited with <0 value

jetty-5.0.0RC0 - 07 April 2004
 + Changed dist naming convention to lowercase
 + Default servlet respectes servlet path
 + Factored out XML based config from WebApplicationContext
 + Fixed Default servlet for non empty servlet paths
 + Fixed DOS problem
 + Fixed j2se 1.3 problem with HttpFields
 + Fixed setCharacterEncoding for parameters.
 + Forced close of connections over stop/start
 + Improved RequestLog performance
 + ProxiedFor field support added to NCSARequestLog
 + ServletContext attributes wrap HttpContext attributes.
 + Updated jasper to 5.0.19
 + Updated JettyPlus to JOTM 1.4.3 (carol-1.5.2, xapool-1.3.1)
 + Updated mx4j to V2
 + Worked around bad jboss URL handler in XMLParser

jetty-4.2.20RC0 - 07 April 2004
 + Changed dist naming convention to lowercase
 + Fixed Default servlet for non empty servlet paths
 + Forced close of connections over stop/start
 + HttpFields protected headers
 + ProxiedFor field support added to NCSARequestLog
 + Worked around bad jboss URL handler in XMLParser

jetty-4.2.19 - 19 March 2004
 + Fixed DOS attack problem

jetty-5.0.beta2 - 12 February 2004
 + Added experimental NIO listeners again.
 + Added log4j context repository to jettyplus
 + Added skeleton JMX MBean for jetty plus
 + FileResource better handles non sun JVM
 + Fixed busy loop in threadpool run
 + fixed filter dispatch configuration.
 + Fixed HEAD with empty chunk bug.
 + Fixed jetty.home/work handling
 + fixed lazy authentication with FORMs
 + Fixed SessionManager init
 + Fixed setDate thread safety
 + Improved low thread handling
 + Monitor closes socket before exit
 + NPE guard for no-listener junit deployment
 + Reorganized ServletHolder init
 + RequestDispatcher uses request encoding for query params
 + Updated to Japser 5.0.16

jetty-4.2.18 - 01 March 2004
 + Added log4j context repository to jettyplus
 + Default servlet respectes servlet path
 + Fixed j2se 1.3 problem with HttpFields
 + Improved log performance
 + NPE guard for no-listener junit deployment
 + Suppress some more IOExceptions

jetty-4.2.17 - 01 February 2004
 + Fixed busy loop in threadpool run
 + Reorganized ServletHolder init

jetty-4.2.16 - 30 January 2004
 + FileResource better handles non sun JVM
 + Fixed HttpTunnel for JDK 1.2
 + Fixed setDate multi-cpu race
 + Improved low thread handling
 + Monitor closes socket before exit
 + RequestDispatcher uses request encoding for query params
 + Update jasper to 4.1.29

jetty-5.0.beta1 - 24 December 2003
 + Added patch for JBoss realm single sign on
 + Env variables for CGI
 + Fixed UnixCrypt handling in HTAccessHandler
 + Removed support for old JBoss clustering
 + Reorganized FAQ
 + SecurityConstraints not reset by stop() on custom context

jetty-4.2.15 - 24 December 2003
 + Added patch for JBoss realm single sign on
 + Environment variables for CGI
 + Fixed UnixCrypt handling in HTAccessHandler
 + Removed support for old JBoss clustering
 + SecurityConstraints not reset by stop() on custom context

jetty-5.0.beta0 - 22 November 2003
 + Added MsieSslHandler to handle browsers that don't grok persistent SSL (msie
   5)
 + Added org.mortbay.http.ErrorHandler for error pages.
 + Allow per listener handlers
 + Expire pages that contain set-cookie as per RFC2109 recommendation
 + Fixed init race in HttpFields cache
 + JBoss integration uses writer rather than stream for XML config handling
 + PathMap uses own Map.Entry impl for IBM JVMs
 + Protect ThreadPool.run() from interrupted exceptions
 + Removed support for HTTP trailers
 + Removed the CMR/CMP distributed session implementation
 + Respect content length when decoding form content.
 + Updated jasper to 5.0.14beta
 + Use ${jetty.home}/work or WEB-INF/work for temp directories if present

jetty-4.2.15rc0 - 22 November 2003
 + Added org.mortbay.http.ErrorHandler for error pages.
 + JsseListener checks UserAgent for browsers that can't grok persistent SSL
   (msie5)
 + PathMap uses own Map.Entry impl for IBM JVMs
 + Protect ThreadPool.run() from interrupted exceptions
 + Race in HttpFields cache
 + Removed the CMR/CMP distributed session implementation
 + Use ${jetty.home}/work or WEB-INF/work for temp directories if present

jetty-4.2.14 - 04 November 2003
 + Expire pages that contain set-cookie as per RFC2109 recommendation
 + Fixed NPE in SSO
 + JBoss integration uses writer rather than stream for XML config handling
 + respect content length when decoding form content.

jetty-5.0.alpha3 - 19 October 2003
 + Allow customization of HttpConnections
 + Failed requests excluded from duration stats
 + FileClassPath derived from walk of classloader hierarchy.
 + Fixed null pointer if no sevices configured for JettyPlus
 + Implemented security constraint combinations
 + Lazy authentication if no auth constraint.
 + Priority added to ThreadPool
 + replaced win32 service with http://wrapper.tanukisoftware.org
 + Restore servlet handler after dispatch
 + Reworked Dispatcher to better support cross context sessions.
 + Set TransactionManager on JettyPlus datasources and pools
 + Updated jasper and examples to 5.0.12
 + Use File.toURI().toURL() when jdk 1.2 alternative is available.

jetty-4.2.14RC1 - 19 October 2003
 + Added UserRealm.logout and arrange for form auth
 + Allow customization of HttpConnections
 + Failed requests excluded from
 + Reworked Dispatcher to better support cross context sessions.

jetty-4.2.14RC0 - 07 October 2003
 + Build fileclasspath from a walk of the classloaders
 + cookie timestamps are in GMT
 + Correctly setup context classloader in cross context dispatch.
 + Fixed comments with embedded double dashes on jettyplus.xml file
 + Fixed handling of error pages for IO and Servlet exceptions
 + Fixed null pointer if no sevices configured for JettyPlus
 + Priority on ThreadedServer
 + Put a semi busy loop into proxy tunnels for IE problems
 + replaced win32 service with http://wrapper.tanukisoftware.org
 + Set TransactionManager on JettyPlus datasources and pools
 + updated extra/j2ee to jboss 3.2.1+
 + Use File.toURI().toURL() when jdk 1.2 alternative is available.

jetty-5.0.alpha2 - 19 September 2003
 + Correctly setup context classloader in cross context dispatch.
 + Fixed error page handling of IO and Servlet exceptions.
 + Implemented ServletRequestListeners as optional filter.
 + Improved JMX start.
 + minor doco updates.
 + Moved error page mechanism to be webapp only.
 + moved mailing lists to sourceforge.
 + MultipartRequest supports multi value headers.
 + Put a semi busy loop into proxy tunnels for IE problems
 + Turn off validation without non-xerces errors
 + Update jakarta examples
 + Use commons logging.
 + Use log4j if extra is present.
 + XML entity resolution uses URLs not Resources

jetty-5.0.alpha1 - 12 August 2003
 + Implemented locale encoding mapping.
 + Improve combinations of Security Constraints
 + Server javadoc from war
 + Switched to mx4j
 + Synced with 4.2.12
 + Updated to Jasper 5.0.7

jetty-5.0.alpha0 - 16 July 2003
 + Compiled against 2.4 servlet spec.
 + Implemented Dispatcher forward attributes.
 + Implemented filter-mapping <dispatcher> element
 + Implemented remote/local addr/port methods
 + Implemented setCharaterEncoding
 + Updated authentication so that a normal Principal is used.
 + updated to jasper 5.0.3

jetty-4.2.12 - 12 August 2003
 + Added missing S to some OPTIONS strings
 + Added open method to threaded server.
 + Fixed MIME types for chemicals
 + Fixed parameter ordering for a forward request.
 + Fixed up HTAccessHandler
 + FORMAuthenticator does 403 with empty error page.
 + Improved error messages from ProxyHandler
 + Padding for IE in RootNotFoundHandler
 + Removed protection of org.mortbay.http attributes
 + Restore max inactive interval for session manager

jetty-4.2.11 - 12 July 2003
 + Branched for Jetty 5 development.
 + Cookie params all in lower case.
 + Fixed race in servlet initialization code.
 + Prevent AJP13 from reordering query.
 + Simplified AJP13 connection handling.
 + Support separate Monitor class for start

jetty-4.2.10 - 07 July 2003
 + Updates to JettyPlus documentation
 + Updates to Jetty tutorial for start.jar, jmx etc

jetty-4.2.10pre2 - 04 July 2003
 + Addition of mail service for JettyPlus
 + Allow multiple security-role-ref elements per servlet.
 + Cleaned up alias handling.
 + Confidential redirection includes query
 + Fixed cookie handling for old cookies and safari
 + handle multiple security role references
 + Handle Proxy-Connection better
 + Improvement to JettyPlus config of datasources and connection pools
 + Many improvements in JettyPlus java:comp handling
 + Move to Service-based architecture for JettyPlus features
 + Re-implementation of JNDI
 + Restricted ports in ProxyHandler.
 + Session statistics
 + URI always encodes %
 + XmlConfiguration can get/set fields.

jetty-4.2.10pre1 - 02 June 2003
 + Added SSO implementation for FORM authentication.
 + Added stop.jar
 + Deprecated forced chunking.
 + Fixed AJP13 protocol so that request/response header enums are correct.
 + Fixed form auth success redirect after retry, introduced in 4.2.9rc1
 + Fixed JSP code visibility problem introduced in Jetty-4.2.10pre0
 + Fixed problem with shared session for inter context dispatching.
 + Form authentication remembers URL over 403
 + ProxyHandler has improved test for request content
 + Removed support of org.mortbay.http.User role.
 + Trace support is now optional (in AbstractHttpHandler).
 + WebApplicationContext does not reassign defaults descriptor value.

jetty-4.2.10pre0 - 05 May 2003
 + Added ability to override jetty startup class by using -Djetty.server on
   runline
 + Allow params in form auth URLs
 + Allow query params in error page URL.
 + Apply the append flag of RolloverFileOutputStream constructor.
 + Fixed CRLF bug in MultiPartRequest
 + Fixed table refs in JDBCUserRealm.
 + FORM Authentication is serializable for session distribution.
 + getAuthType maps the HttpServletRequest final strings.
 + getAuthType returns CLIENT_CERT instead of CLIENT-CERT.
 + Incorporate jetty extra and plus into build
 + Incorporate JettyPlus jotm etc into build.
 + Integrate with JAAS
 + Massive reorg of the CVS tree.
 + Merge multivalued parameters in dispatcher.
 + Moved Log4JLogSink into JettyPlus
 + New look and feel for www site.
 + ProxyHandler checks black and white lists for Connect.
 + RolloverFileOutputStream manages Rollover thread.
 + Updated to jasper jars from tomcat 4.1.24
 + Warn if max form content size is reached.

jetty-4.2.9 - 19 March 2003
 + Conditional headers check after /dir to /dir/ redirection.

jetty-4.2.9rc2 - 16 March 2003
 + Added X-Forwarded-For header in ProxyHandler
 + Allow dispatch to j_security_check
 + Defaults descriptor has context classloader set.
 + Fixed build.xml for source release
 + Made rfc2068 PUT/POST Continues support optional.
 + Updated included jmx jars

jetty-4.2.9rc1 - 06 March 2003
 + Added requestlog to HttpContext.
 + Added support for client certs to AJP13.
 + Added trust manager support to SunJsseListener.
 + Allow delegated creation of WebApplication derivations.
 + Check Data contraints before Auth constraints
 + Cleaned up includes
 + Dump servlet can load resources for testing now.
 + Optional 2.4 behaviour for sessionDestroyed notification.
 + ProxyHandler has black and white host list.
 + Reduced default context cache sizes (Total 1MB file 100KB).
 + Removed checking for single valued headers.
 + Stop proxy url from doing user interaction.
 + Turn request log buffering off by default.
 + Work around URLClassloader not handling leading /

jetty-4.2.8_01 - 18 February 2003
 + Added a SetResponseHeadersHandler, can set P3P headers etc.
 + Added MBeans for Servlets and Filters
 + Added option to resolve remote hostnames.  Defaults to off.
 + Default servlet can have own resourceBase.
 + Fixed AdminServlet to handle changed getServletPath better.
 + Fixed CGI servlet to handle multiple headers.
 + Moved ProxyHandler to the src1.4 tree
 + Patched first release of 4.2.8 with correct version number
 + ProxyHandler can handle multiple cookies.
 + Rolled back SocketChannelListener to 4.2.5 version

jetty-4.2.7 - 04 February 2003
 + Changed PathMap to conform to / getServletPath handling.
 + Fixed proxy tunnel for non persistent connections.
 + Relative sendRedirect handles trailing / correctly.
 + Upgraded to JSSE 1.0.3_01 to fix security problem.

jetty-4.2.6 - 24 January 2003
 + Added HttpContext.setHosts to restrict context by real interface.
 + Added MBeans for session managers
 + Added version to HttpServerMBean.
 + Allow AJP13 buffers to be resized.
 + ClientCertAuthentication updates request.
 + Fixed LineInput problem with expanded buffers.
 + Fixed rel sendRedirects for root context.
 + Improved SocketChannelListener contributed.
 + Improved synchronization on AbstractSessionManager.

jetty-4.2.5 - 14 January 2003
 + Added Log4jSink in the contrib directory.
 + Don't process conditional headers and ranges for includes
 + Fixed pathParam bug for ;jsessionid
 + Fixed requestedSessionId null bug.

jetty-4.2.4 - 04 January 2003
 + Added MBeans for handlers
 + Clear context attributes after stop.
 + Clear context listeners after stop.
 + Fixed stop/start handling of servlet context
 + HTAccessHandler checks realm as well as htpassword.
 + Reuse empty LogSink slots.
 + Upgraded jasper to 4.1.18
 + Use requestedSessionId as default session ID.

jetty-4.2.4rc0 - 12 December 2002
 + Added gzip content encoding support to Default and ResourceHandler
 + Added HttpContext.flushCache
 + Allow empty host header.
 + Avoid optional 100 continues.
 + Better access to session manager.
 + Character encoding handling for GET requests.
 + Cheap clear for HttpFields
 + Cleaned up some unused listener throws.
 + Code logs objects rather than strings.
 + Configurable root context.
 + Dir listings in UTF8
 + Fixed dir listing from jars.
 + Fixed isSecure and getScheme for SSL over AJP13
 + Fixed setBufferSize NPE.
 + Handle = in param values.
 + Handle chunked form data.
 + Implemented RFC2817 CONNECT in ProxyHandler
 + Improved ProxyHandler to the point is works well for non SSL.
 + Improved setBufferSize handling
 + Limit form content size.
 + Removed container transfer encoding handling.
 + RootNotFoundHandler to help when no context found.
 + Simplified ThreadedServer
 + Update jasper to 4.1.16beta
 + Use ThreadLocals for ByteArrayPool to avoid synchronization.
 + Use Version to reset HttpFields

jetty-4.2.3 - 02 December 2002
 + Added links to Jetty Powered page
 + added main() to org.mortbay.http.Version
 + Added PKCS12Import class to import PKCS12 key directly
 + Check form authentication config for leading /
 + Cleaner servlet stop to avoid extra synchronization on handle
 + Clean up of ThreadedServer.stop()
 + Fixed some typos
 + org.mortbay.http.HttpContext.FileClassPathAttribute
 + Removed aggressive threadpool shrinkage to avoid deadlock on SMP machines.
 + removed old HttpContext.setDirAllowed()
 + Updated bat scripts

jetty-4.2.2 - 20 November 2002
 + Added EOFException to reduce log verbosity on closed connections.
 + Avoided bad buffer status after closed connection.
 + Fixed handling of empty headers
 + Fixed sendRedirect for non http URLS
 + Fixed URI query recycling for persistent connections

jetty-4.2.1 - 18 November 2002
 + Fixed bad optimization in UrlEncoding
 + Re-enabled UrlEncoding test harnesses

jetty-4.2.0 - 16 November 2002
 + Added definitions for RFC2518 WebDav response codes.
 + Added upload demo to dump servlet.
 + Fixed AJP13 buffer size.
 + Fixed include of Invoker servlet.
 + Fixed remove listener bug.
 + Lowercase jsessionid for URLs only.
 + Made NCSARequestLog easier to extend.
 + Many more optimizations.
 + Removed jasper source and just include jars from 4.1.12
 + Removed remaining non portable getBytes() calls
 + Restrict 304 responses to seconds time resolution.
 + Use IE date formatting for speed.
 + Worked around JVM1.3 bug for JSPs

jetty-4.1.4 - 16 November 2002
 + Fixed ContextLoader parent delegation bug
 + Fixed Invoker servlet for RD.include
 + Fixed remove SocketListener bug.
 + Last modified handling uses second resolution.
 + Made NCSARequestLog simpler to extend.
 + Use IE date formatting for last-modified efficiency

jetty-4.2.0rc1 - 02 November 2002
 + Fixed ContextLoader parent delegation bug.
 + Fixed directory resource bug in JarFileResource.
 + Fixed firstWrite after commit.
 + Fixed problem setting the size of chunked buffers.
 + Fixed servletpath on invoker for named servlets.
 + Improved handling of 2 byte encoded characters within forms.
 + Recycling of HttpFields class.
 + Removed unused Servlet and Servlet-Engine headers.
 + Renamed Filter application methods.
 + Support default mime mapping defined by *

jetty-4.2.0rc0 - 24 October 2002
 + Added authenticator to admin.xml
 + Added embedded iso8859 writer to HttpOutputStream.
 + Fixed RolloverFileOutputStream without date.
 + Fixed SessionManager initialization
 + Fixed Session timeout NPE.
 + Greg's birthday release!
 + Removed duplicate classes from jar

jetty-4.1.3 - 24 October 2002
 + Added authenticator to admin.xml
 + Fixed RolloverFileOutputStream without date.
 + Fixed SessionManager initialization
 + Fixed Session timeout NPE.

jetty-4.0.6 - 24 October 2002
 + Clear interrupted status in ThreadPool
 + fixed forward attribute handling for jsp-file servlets
 + Fixed forward query string handling
 + Fixed handling of relative sendRedirect after forward.
 + Fixed setCharacterEncoding to work with getReader
 + Fixed virtual hosts temp directories.

jetty-4.2.0beta0 - 13 October 2002
 + 404 instead of 403 for WEB-INF requests
 + Allow %3B encoded ; in URLs
 + Allow anonymous realm
 + Build without jmx
 + Fixed bad log dir detection
 + Fixed caching of directories to avoid shared buffers.
 + Fix Session invalidation bug
 + FORM authentication sets 403 error page
 + getNamedDispatcher(null) returns containers default servlet.
 + New AJP13 implementation.
 + New Buffering implementation.
 + New ThreadPool implementation.
 + Removed Dispatcher dependancy on ServletHttpContext
 + Stop/Start filters in declaration order.
 + unquote charset in content type
 + Update jasper to 4.1.12 tag
 + Use "standard" names for default,jsp & invoker servlets.

jetty-4.1.2 - 13 October 2002
 + 404 instead of 403 for WEB-INF requests
 + Allow %3B encoded ; in URLs
 + Allow anonymous realm
 + Build without jmx
 + Fixed bad log dir detection
 + Fixed caching of directories to avoid shared buffers.
 + Fix Session invalidation bug
 + FORM authentication sets 403 error page
 + getNamedDispatcher(null) returns containers default servlet.
 + Some AJP13 optimizations.
 + Stop/Start filters in declaration order.
 + unquote charset in content type
 + Update jasper to 4.1.12 tag
 + Use "standard" names for default,jsp & invoker servlets.

jetty-4.1.1 - 30 September 2002
 + Avoid setting sotimeout for optimization.
 + Cache directory listings.
 + Deprecated maxReadTime.
 + Fixed client scripting vulnerability with jasper2.
 + Fixed infinite recursion in JDBCUserRealm
 + Fixed space in resource name handling for jdk1.4
 + Merged LimitedNCSARequestLog into NCSARequestLog
 + Moved launcher/src to src/org/mortbay/start
 + String comparison of If-Modified-Since headers.
 + Touch files when expanding jars

jetty-4.1.0 - 22 September 2002
 + Added LimitedNCSARequestLog
 + ClientCertAuthenticator protected from null subjectDN
 + Context Initparams to control session cookie domain, path and age.
 + Fixed AJP13 handling of mod_jk loadbalancing.
 + Fixed CGI+windows security hole.
 + Handle unremovable tempdir.
 + NCSARequest log buffered default
 + Sorted directory listings.
 + Stop servlets in opposite order to start.
 + Use javac -target 1.2 for normal classes
 + WEB-INF/classes before WEB-INF/lib

jetty-4.1.0RC6 - 14 September 2002
 + Added logon.jsp for no cookie form authentication.
 + Added redirect to welcome file option.
 + Cleaned up old debug.
 + Don't URL encode FileURLS.
 + Encode URLs of Authentication redirections.
 + Extended Session API to pass request for jvmRoute handling
 + Fixed problem with AJP 304 responses.
 + FormAuthenticator uses normal redirections now.
 + Improved HashUserRealm doco
 + Improved look and feel of demo

jetty-4.1.0RC5 - 08 September 2002
 + Added commandPrefix init param to CGI
 + AJP13Listener caught up with HttpConnection changes.
 + Implemented security-role-ref for isUserInRole.
 + Improved errors for misconfigured realms.
 + More cleanup in ThreadPool for idle death.

jetty-4.1.0RC4 - 30 August 2002
 + Created statsLock sync objects to avoid deadlock when stopping.
 + Included IbmJsseListener in the contrib directory.
 + Reverted to 302 for all redirections as all clients do not understand 303
 + Updated jasper2 to 4.1.10 tag.

jetty-4.1.0RC3 - 28 August 2002
 + Added buffering to request log
 + Added defaults descriptor to addWebApplications.
 + addWebApplications encodes paths to allow for spaces in file names.
 + Allow FORM auth pages to be within security constraint.
 + Allow WebApplicationHandler to be used with other handlers.
 + Created and integrated the Jetty Launcher
 + Fixed security problem for suffix matching with trailing "/"
 + Improved handling of path encoding in Resources for bad JVMs
 + Improved handling of PUT,DELETE & MOVE.
 + Made Resource canonicalize it's base path for directories

jetty-4.1.0RC2 - 20 August 2002
 + Added HttpListener.bufferReserve
 + Build ant, src and zip versions with the release
 + Clear interrupted status in ThreadPool
 + Conveninace setClassLoaderJava2Compliant method.
 + Fixed HttpFields cache overflow
 + Improved ByteArrayPool to handle multiple sizes.
 + Updated to Jasper2 (4_1_9 tag)
 + Use system line separator for log files.

jetty-4.1.0RC1 - 11 August 2002
 + Fixed forward query string handling
 + Fixed forward to jsp-file servlet
 + Fixed getContext to use canonical contextPathSpec
 + Fixed handling of relative sendRedirect after forward.
 + Fixed setCharacterEncoding to work with getReader
 + Improved the return codes for PUT
 + Made HttpServer serializable
 + Updated international URI doco
 + Updated jasper to CVS snapshot 200208011920

jetty-4.1.0RC0 - 31 July 2002
 + Added DigestAuthenticator
 + Added ExpiryHandler which can set a default Expires header.
 + Added link to a Jetty page in Korean.
 + Changed URI default charset back to ISO_8859_1
 + Fixed getRealPath for packed war files.
 + Restructured Password into Password and Credentials

jetty-4.0.5 - 31 July 2002
 + Fixed getRealPath for packed war files.
 + Fixed getRequestURI for RD.forward to return new URI.
 + Reversed order of ServletContextListener.contextDestroyed calls

jetty-4.1.B1 - 19 July 2002
 + Added 2.4 Filter dispatching support.
 + Added PUT,DELETE,MOVE support to webapps.
 + CGI Servlet, catch and report program invocation failure status.
 + CGI Servlet, fixed suffix mapping problem.
 + CGI Servlet, pass all HTTP headers through.
 + CGI Servlet, set working directory for exec
 + Moved dynamic servlet handling to Invoker servlet.
 + Moved webapp resource handling to Default servlet.
 + Reversed order of ServletContextListener.contextDestroyed calls
 + Sessions create attribute map lazily.
 + Support HTTP/0.9 requests again
 + Updated mini.http.jar target

jetty-3.1.9 - 15 July 2002
 + Allow doHead requests to be forwarded.
 + Fixed race in ThreadPool for minThreads <= CPUs

jetty-4.1.B0 - 13 July 2002
 + Added work around of JDK1.4 bug with NIO listener
 + Allow filter init to access servlet context methods.
 + close rather than disable stream after forward
 + Fixed close problem with load balancer.
 + Fixed ThreadPool bug when minThreads <= CPUs
 + Keep notFoundContext out of context mapping lists.
 + mod_jk FAQ
 + Moved 3rd party jars to $JETTY_HOME/ext
 + NCSARequestLog can log to stderr
 + RD.forward changes getRequestURI.
 + Stopped RD.includes closing response.

jetty-4.1.D2 - 24 June 2002
 + Added AJP13 listener for apache integration.
 + Allow comma separated cookies and headers
 + Back out Don't chunk 30x empty responses.
 + Better recycling of HttpRequests.
 + Conditional header tested against welcome file not directory.
 + Fixed ChunkableOutputStream close propagation
 + Improved ThreadedServer stopping on bad networks
 + Moved jmx classes from JettyExtra to here.
 + Protect session.getAttributeNames from concurrent modifications.
 + Set contextloader during webapplicationcontext.start
 + Support trusted external authenticators.
 + Use ThreadLocals to avoid unwrapping in Dispatcher.

jetty-4.0.4 - 23 June 2002
 + Back out change: Don't chunk 30x empty responses.
 + Conditional header tested against welcome file not directory.
 + Improved ThreadedServer stopping on bad networks

jetty-4.0.3 - 20 June 2002
 + Allow comma separated cookies and headers
 + Allow session manager to be initialized when set.
 + Better recycling of HttpRequests.
 + Fixed close propagation of on-chunked output streams
 + Fixed japanese locale
 + Force security disassociation.
 + Protect session.getAttributeNames from concurrent modifications.
 + WebapplicationContext.start sets context loader

jetty-4.1.D1 - 08 June 2002
 + Added simple buffer pool.
 + Don't chunk 30x empty responses.
 + Fixed /foo/../bar// bug in canonical path.
 + Fixed "" contextPaths in Dispatcher.
 + Merged ResourceBase and SecurityBase into HttpContext
 + Recycle servlet requests and responses
 + Removed race for the starting of session scavaging
 + Reworked output buffering to keep constant sized buffers.

jetty-4.0.2 - 06 June 2002
 + Added OptimizeIt plug
 + Don't chunk 30x empty responses.
 + Fixed /foo/../bar// bug in canonical path.
 + Fixed "" contextPaths in Dispatcher.
 + Fixed handler/context start order.
 + Fixed web.dtd references.
 + Removed race for the starting of session scavaging

jetty-3.1.8 - 06 June 2002
 + Fixed /foo/../bar// bug in canonical path.
 + Fixed no slash context redirection.
 + Fixed singled threaded dynamic servlets
 + Made SecurityConstraint.addRole() require authentication.

jetty-4.1.D0 - 05 June 2002
 + Added OptimizeIt plug.
 + Added TypeUtil to reduce Integer creation.
 + BRAND NEW WebApplicationHandler & WebApplicationContext
 + Experimental CLIENT-CERT Authenticator
 + Fixed handler/context start order.
 + Fixed web.dtd references.
 + General clean up of the API for for MBean getters/setters.
 + Removed the HttpMessage facade mechanism
 + Restructured ResourceHandler into ResourceBase
 + The 4.1 Series started looking for even more performance within the 2.3
   specification.

jetty-4.0.1 - 22 May 2002
 + Fixed "null" return from getRealPath
 + Fixed contextclassloader on ServletContextEvents.
 + OutputStreamLogSink config improvements
 + Support graceful stopping of context and server.
 + Updated jasper to 16 May snapshot

jetty-4.0.1RC2 - 14 May 2002
 + 3DES Keylength was being reported as 0. Now reports 168 bits.
 + Added confidential and integral redirections to HttpListener
 + Better error for jre1.3 with 1.4 classes
 + Cleaned up RD query string regeneration.
 + Fixed ServletResponse.reset() to resetBuffer.
 + Implemented the run-as servlet tag.

jetty-4.0.1RC1 - 29 April 2002
 + Avoid flushes during RequestDispatcher.includes
 + Better handling if no realm configured.
 + Expand ByteBuffer full limit with capacity.
 + Fixed double filtering of welcome files.
 + Fixed FORM authentication auth of login page bug.
 + Fixed setTempDirectory creation bug
 + Improved flushing of chunked responses

jetty-4.0.1RC0 - 18 April 2002
 + AbstractSessionManager sets contextClassLoader for scavanging
 + Added extract arg to addWebApplications
 + DTD allows static "Get" and "Set" methods to be invoked.
 + Extended facade interfaces to HttpResponse.sendError
 + Fixed delayed response bug: Stopped HttpConnection consuming input from
   timedout connection.
 + Moved basic auth handling to HttpRequest
 + Pass pathParams via welcome file forward for jsessionid
 + Set thread context classloader for webapp load-on-startup inits
 + Updated Jasper to CVS snapshot from Apr 18 18:50:59 BST 2002

jetty-4.0.0 - 22 March 2002
 + Added IPAddressHandler for IP restrictions
 + Jetty.sh cygwin support
 + Minor documentation updates.
 + Updated contributors.
 + Updated tutorial configure version

jetty-4.0.RC3 - 20 March 2002
 + Changed html attribute order for mozilla quirk.
 + ContextInitialized notified before load-on-startup servlets.
 + Fixed ZZZ offset format to +/-HHMM
 + JDBCUserRealm instantiates JDBC driver
 + Suppress WriterOutputStream warning.
 + Updated history

jetty-4.0.RC2 - 12 March 2002
 + Added experimental nio SocketChannelListener
 + Added skeleton load balancer
 + Disabled the Password EXEC mechanism by default
 + Dont try to extract directories
 + Fixed column name in JDBCUserRealm
 + Fixed empty referrer in NCSA log.
 + Fixed security constraint problem with //
 + Fixed version for String XmlConfigurations
 + Removed redundant sessionID check.
 + Remove last of the Class.forName calls.
 + Security FAQ

jetty-3.1.7 - 12 March 2002
 + Fixed security problem with constraints being bypassed with // in URLs

jetty-4.0.RC1 - 06 March 2002
 + Added ContentEncodingHandler for compression.
 + Call response.flushBuffer after service to flush wrappers.
 + contextDestroyed event sent before destruction.
 + Contributors list as an image to prevent SPAM!
 + Empty suffix for temp directory.
 + FileResource depends less on FilePermissions.
 + Fixed filter vs forward bug.
 + Fixed recursive DEBUG loop in Logging.
 + Improved efficiency of quality list handling
 + Minor changes to make HttpServer work on J2ME CVM
 + Simplified filter API to chunkable streams
 + Updated jetty.sh to always respect arguments.
 + Warn if jdk 1.4 classes used on JVM <1.4
 + WebApplication will use ContextLoader even without WEB-INF directory.
 + XmlParser is validating by default. use o.m.x.XmlParser.NotValidating
   property to change.

jetty-3.1.6 - 28 February 2002
 + Dispatcher.forward dispatches directly to ServletHolder to avoid premature
   exception handling.
 + Empty suffix for temp directory.
 + Fixed HttpFields remove bug
 + HttpResponse.sendError makes a better attempt at finding an error page.
 + Implemented 2.3 clarifications to security constraint semantics PLEASE
   REVIEW YOUR SECURITY CONSTRAINTS (see README).
 + LineInput can handle any sized marks
 + Set Listeners default scheme

jetty-4.0.B2 - 25 February 2002
 + Accept jetty-web.xml or web-jetty.xml in WEB-INF
 + Added LoggerLogSink to direct Jetty Logs to JDK1.4 Log.
 + Added optional JDK 1.4 src tree
 + Added org.mortbay.http.JDBCUserRealm
 + Added String constructor to XmlConfiguration.
 + Adjust servlet facades for welcome redirection
 + Improved default jetty.xml
 + Improve handling of unknown URL protocols.
 + Init classloader for JspServlet
 + Minor Jasper updates
 + o.m.u.Frame uses JDK1.4 stack frame handling
 + Simplified addWebApplication
 + Slightly more agressive eating unused input from non persistent connection.
 + Start ServletHandler as part of the FilterHandler start.
 + User / mapping rather than /* for servlet requests to static content

jetty-4.0.B1 - 13 February 2002
 + Added setClassLoader and moved getFileClassPath to HttpContext
 + getRequestURI returns encoded path
 + HttpConnection always eats unused bodies
 + LineInput waits for LF after CF if seen CRLF before.
 + Merged HttpMessage and Message
 + Servlet request destined for static content returns paths as default servlet
 + Suppress error only for IOExceptions not derivitives.
 + Updated examples webapp from tomcat
 + WriterOutputStream so JSPs can include static resources.

jetty-4.0.B0 - 04 February 2002
 + Added AbstractSessionManager
 + Added Array element to XMLConfiguration
 + Added hack for compat tests in watchdog for old tomcat stuff
 + Added index links to tutorial
 + Allow listener schemes to be set.
 + Common handling of TRACE
 + Factor out RolloverFileOutputStream from OutputStreamLogSink
 + Fixed HttpFields remove bug
 + Handle special characters in resource file names better.
 + HttpContext destroy
 + Implemented 2.3 security constraint semantics PLEASE REVIEW YOUR SECURITY
   CONSTRAINTS (see README).
 + Reduce object count and add hash width to StringMap
 + Release process builds JettyExtra
 + Removed triggers from Code.
 + Remove request logSink and replace with RequestLog using
   RolloverFileOutputStream
 + Renamed getHttpServers and added setAnonymous
 + Stop and remove NotFound context for HttpServer
 + Support Random Session IDs in HashSessionManager.
 + Updated crimson to 1.1.3
 + Updated tutorial and FAQ
 + Welcome file dispatch sets requestURI.
 + Welcome files may be relative

jetty-4.0.D4 - 14 January 2002
 + Added BlueRibbon campaign.
 + Added isAuthenticated to UserPrincipal
 + Extract WAR files to standard temp directory
 + Fixed noaccess auth demo.
 + FORM auth caches UserPrincipal
 + Handle ServletRequestWrappers for Generic Servlets
 + Improved handling of UnavailableException
 + Improved HttpResponsse.sendError error page matching.
 + Prevent output after forward
 + RequestDispatcher uses cached resources for include
 + URI uses UTF8 for % encodings.

jetty-4.0.D3 - 31 December 2001
 + cookies with maxAge==0 expire on 1 jan 1970
 + Corrected name to HTTP_REFERER in CGI Servlet.
 + DateCache handles misses better.
 + Fixed cached filter wrapping.
 + Fixed ContextLoader lib handling.
 + Fixed getLocale again
 + Fixed UrlEncoding for % + combination.
 + Generalized temp file handling
 + HttpFields uses DateCache more.
 + Made Frame members private and fixed test harness
 + Moved admin port to 8081 to avoid JBuilder
 + Patch jasper to 20011229101000
 + Removed limits on mark in LineInput.
 + setCookie always has equals

jetty-3.1.5 - 11 December 2001
 + Allow POSTs to static resources.
 + Branched at Jetty_3_1
 + cookies with maxage==0 expired 1 jan 1970
 + Fixed ChunableInputStream.resetStream bug.
 + Fixed formatting of redirectURLs for NS4.08
 + Ignore IO errors when trying to persist connections.
 + setCookie always has equals for cookie value
 + stopJob/killStop in ThreadPool to improve stopping ThreadedServer on some
   platforms.

jetty-4.0.D2 - 02 December 2001
 + added addWebApplications auto discovery
 + Allow POSTs to static resources.
 + Better handling of charset in form encoding.
 + Disabled last forwarding by setPath()
 + Fixed ChunableInputStream.resetStream bug.
 + Fixed formatting of redirect URLs.
 + Ignore IO errors when trying to persist connections.
 + Made the root context a webapplication.
 + Moved demo docroot/servlets to demo directory
 + New event model to decouple from beans container.
 + Removed Demo.java (until updated).
 + Removed ForwardHandler.
 + Removed most of the old doco, which needs to be rewritten and added again.
 + Removed Request set methods (will be replaced)
 + Restructured for demo and test hierarchies
 + stopJob/killStop in ThreadPool to improve stopping ThreadedServer on some
   platforms.

jetty-4.0.D1 - 14 November 2001
 + Added Context and Session Event Handling
 + Added FilterHandler
 + Added FilterHolder
 + Changed HandlerContext to HttpContext
 + Fixed bug with request dispatcher parameters
 + Fixed ServletHandler with no servlets
 + New ContextLoader implementation.
 + New Dispatcher implementation
 + Removed destroy methods
 + Simplified MultiMap
 + Simplified ServletHandler

jetty-4.0.D0 - 06 November 2001
 + 1.2 JSP API
 + 2.3 Servlet API
 + Added examples webapp from tomcat4
 + Branched at Jetty_3_1
 + Branched from Jetty_3_1 == Jetty_3_1_4
 + Jasper from tomcat4
 + Start SessionManager abstraction.

jetty-3.1.4 - 06 November 2001
 + Added RequestLogFormat to allow extensible request logs.
 + Default PathMap separator changed to ":,"
 + Generate session unbind events on a context.stop()
 + getRealPath accepts \ URI separator on platforms using \ file separator.
 + HTAccessHandler made stricter on misconfiguration
 + PathMap now ignores paths after ; or ? characters.
 + Remove old stuff from contrib that had been moved to extra
 + Support the ZZZ timezone offset format in DateCache

jetty-3.1.3 - 26 October 2001
 + Allow a per context UserRealm instance.
 + Correct dispatch to error pages with javax attributes set.
 + Fixed binary files in CVS
 + Fixed several problems with external role authentication. Role
   authentication in JBoss was not working correctly and there were possible
   object leaks. The fix required an API change to UserPrinciple and UserRealm.
 + Fixed Virtual hosts to case insensitive.
 + Fix security problem with trailing special characters. Trailing %00 enabled
   JSP source to be viewed or other servlets to be bypassed.
 + Improved FORM auth handling of role failure.
 + Improved Jasper debug output.
 + Improved ThreadedServer timeout defaults
 + PathMap spec separator changed from ',' to ':'. May be set with
   org.mortbay.http.PathMap.separators system property.
 + Upgraded JSSE to 1.0.2

jetty-3.1.2 - 13 October 2001
 + Added run target to ant
 + Added ServletHandler.sessionCount()
 + Added short delay to shutdown hook for JVM bug.
 + Changed 304 responses for Opera browser.
 + Changed JSESSIONID to jsessionid
 + Changed unsatisfiable range warnings to debug.
 + Fixed attr handling in XmlParser.toString
 + Fixed authentication role handling in FORM auth.
 + Fixed double entry on PathMap.getMatches
 + Fixed FORM Authentication username.
 + Fixed NotFoundHandler handling of unknown methods
 + Fixed request log date formatting
 + Fixed servlet handling of non session url params.
 + FORM authentication passes query params.
 + Further improvements in handling of shutdown.
 + Log OK state after thread low warnings.

jetty-3.1.1 - 27 September 2001
 + Correctly ignore auth-constraint descriptions.
 + Fixed jar manifest format - patched 28 Sep 2001
 + Fixed ServletRequest.getLocale().
 + Handle requestdispatcher during init.
 + Reduced verbosity of bad URL errors from IIS virus attacks
 + Removed incorrect warning for WEB-INF/lib jar files.
 + Removed JDK 1.3 dependancy
 + Use lowercase tags in html package to be XHTML-like.

jetty-3.1.0 - 21 September 2001
 + Added HandlerContext.registerHost
 + Added long overdue Tutorial documentation.
 + Fix .. handling in URI
 + Fix flush on stop bug in logs.
 + Fix FORM authentication on exact patterns
 + Fix Jetty.bat for spaces.
 + Fix param reading on CGI servlet
 + Fix REFFERER in CGI
 + Fix ResourceHandler cache invalidate.
 + Fix reuse of Resource
 + Fix ServletResponse.setLocale()
 + Improved closing of listeners.
 + Improved some other documentation.
 + New simplified jetty.bat
 + Optimized List creation
 + Removed win32 service.exe

jetty-3.1.rc9 - 02 September 2001
 + Added bin/orgPackage.sh script to change package names.
 + Added handlerContext.setClassPaths
 + Added lowResourcePersistTimeMs for more graceful degradation when we run out
   of threads.
 + Added support for Nonblocking listener.
 + Changed to org.mortbay domain names.
 + Fixed bug with non cookie sessions.
 + Fixed handling of rel form authentication URLs
 + Format cookies in HttpFields.
 + Form auth login and error pages relative to context path.
 + Patched Jasper to 3.2.3.

jetty-3.1.rc8 - 22 August 2001
 + Added HttpServer statistics
 + Allow contextpaths without leading /
 + Allow per context log files.
 + Buffer allocation
 + Don't add notfound context.
 + Fixed handling of default mime types
 + ISO8859 conversion
 + Many major and minor optimizations:
 + OutputStreamLogSink replaces WriterLogSink
 + Removed race from dynamic servlet initialization.
 + Separation of URL params in HttpHandler API.
 + StringMap
 + Support WEB-INF/web-jetty.xml configuration extension for webapps
 + Updated sponsors page
 + URI canonicalPath
 + URI pathAdd

jetty-3.1.rc7 - 09 August 2001
 + Added doco for Linux port redirection.
 + Added FORM authentication.
 + Added method handling to HTAccessHandler.
 + Added shutdown hooks to Jetty.Server to trap Ctl-C
 + Added UML diagrams to Jetty architecture documentation.
 + Added utility methods to ServletHandler for wrapping req/res pairs.
 + Don't persist connections if low on threads.
 + Dump Servlet displays cert chains
 + Fix bug in sendRedirect for HTTP/1.1
 + Fixed bug with session ID generation.
 + Fixed redirect handling by the CGI Servlet.
 + Fixed request.getPort for redirections from 80
 + Optimized HttpField handling to reduce object creatiyon.
 + Remove old context path specs
 + ServletRequest SSL attributes in line with 2.2 and 2.3 specs.
 + ServletResponse.sendRedirect puts URLs into absolute format.
 + Use Enumerations to reduce conversions for servlet API.

jetty-3.1.rc6 - 10 July 2001
 + Added Client authentication to the JsseListener
 + Added debug and logging config example to demo.xml
 + Added Get element to the XmlConfiguration class.
 + Added getResource to HandleContext.
 + Added Static calls to the XmlConfiguration class.
 + Avoid script vulnerability in error pages.
 + Cleaned up destroy handling of listeners and contexts.
 + Cleaned up Win32 Service server creation.
 + Close persistent HTTP/1.0 connections on missing Content-Length
 + Fixed a problem with Netscape and the acrobat plugin.
 + Fixed bug in B64Code. Optimised B64Code.
 + Fixed XmlParser to handle xerces1.3 OK
 + Improved debug output for IOExceptions.
 + Improved SSL debugging information.
 + KeyPairTool can now load cert chains.
 + KeyPairTool is more robust to provider setup.
 + Moved gimp image files to Jetty3Extra
 + Moved mime types and encodings to property bundles.
 + Removed getConfiguration from LifeCycleThread to avoid JMX clash.
 + RequestDispatch.forward() uses normal HandlerContext.handle() path if
   possible.
 + Updated to JSSE-1.0.2, giving full strength crypto.
 + Use exec for jetty.sh run
 + WebApps initialize resourceBase before start.
 + Win32 Service uses Jetty.Server instead of HttpServer.

jetty-3.1.rc5 - 01 May 2001
 + Added build target for mini.jetty.jar - see README.
 + Added HTaccessHandler to authenitcate against apache .htaccess files.
 + Added query param handling to ForwardHandler
 + Added ServletHandler().setUsingCookies().
 + Added UnixCrypt support to c.m.U.Password
 + Fixed EOF handling in MultiPartRequest.
 + Fixed forwarding to null pathInfo requests.
 + Fixed handling of empty responses at header commit.
 + Fixed handling of multiple cookies.
 + Fixed jetty.bat classpath problems.
 + Fixed ResourceHandler handling of ;JSESSIONID
 + Fixed sync of ThreadPool idleSet.
 + Major restructing of packages to separate servlet dependancies. c.m.XML  -
   moved XML dependant classes from c.m.Util c.m.HTTP - No servlet or XML
   dependant classes: c.m.Jetty.Servlet - moved from c.m.HTTP.Handler.Servlet
   c.m.Servlet - received some servlet dependant classes from HTTP.
 + Optimized canonical path calculations.
 + Request log contains bytes actually returned.
 + Warn and close connections if content-length is incorrectly set.

jetty-3.0.6 - 26 April 2001
 + Fixed EOF handlding in MultiPartRequest.
 + Fixed forwarding to null pathInfo requests.
 + Fixed handling of empty responses at header commit.
 + Fixed ResourceHandler handling of ;JSESSIONID
 + Fixed sync of ThreadPool idleSet.
 + Load-on-startup the JspServlet so that precompiled servlets work.

jetty-3.1.rc4 - 14 April 2001
 + Added idle thread getter to ThreadPool.
 + Include full versions of JAXP and Crimson
 + Load-on-startup the JspServlet so that precompiled servlets work.
 + Removed stray debug println from the Frame class.

jetty-3.0.5 - 14 April 2001
 + Branched from 3.1 trunk to fix major errors
 + Created better random session ID
 + Don't chunk if content length is known.
 + fixed getLocales handling of quality params
 + Fixed LineInput bug EOF
 + Fixed session invalidation unbind notification to conform with spec
 + Improved flush ordering for forwarded requests.
 + Load-on-startup the JspServlet so that precompiled servlets work.
 + Resource handler strips URL params like JSESSION.
 + Turned off range handling by default until bugs resolved

jetty-3.1.rc3 - 09 April 2001
 + Added ContentHandler Observer to XmlParser.
 + Allow webapp XmlParser to be observed for ejb-ref tags etc.
 + Cleaned up handling of exceptions thrown by servlets.
 + Created better random session ID
 + Frame handles more JIT stacks.
 + Handle zero length POSTs
 + Implemented multi-part ranges so that acrobat is happy.
 + Improved flush ordering for forwarded requests.
 + Improved ThreadPool stop handling
 + Simplified multipart response class.
 + Start session scavenger if needed.

jetty-3.1.rc2 - 30 March 2001
 + Added MultiException to throw multiple nested exceptions.
 + added options to turn off ranges and chunking to support acrobat requests.
 + fixed getLocales handling of quality params
 + fixed getParameter(name) handling for multiple values.
 + Improved handling of Primitive classes in XmlConfig
 + Improved logging of nested exceptions.
 + Lifecycle.start() may throw Exception
 + Only one instance of default MIME map.
 + Renamed getConnection to getHttpConnection
 + Use reference JAXP1.1 for XML parsing.y
 + Version 1.1 of configuration dtd supports New objects.

jetty-3.1.rc1 - 18 March 2001
 + Added Jetty documentation pages from JettyWiki
 + Cleaned up build.xml script
 + Fixed problem with ServletContext.getContext(uri)
 + Minimal handling of Servlet.log before initialization.
 + Moved JMX and SASL handling to Jetty3Extra release
 + Resource handler strips URL params like JSESSION.
 + Various SSL cleanups

jetty-3.1.rc0 - 23 February 2001
 + Added JMX management framework.
 + Changed getter and setter methods that did not conform to beans API.
 + Dynamic servlets may be restricted to Context classloader.
 + Fixed init order for unnamed servlets.
 + Fixed session invalidation unbind notification to conform with spec
 + Improved handling of primitives in utilities.
 + Improved InetAddrPort and ThreadedServer to reduce DNS lookups.
 + Reoganized packages to allowed sealed Jars
 + Socket made available via HttpConnection.
 + Use Thread context classloader as default context loader parent.

jetty-3.0.4 - 23 February 2001
 + Fixed LineInput bug with split CRLF.

jetty-3.0.3 - 03 February 2001
 + Allow Log to be disabled before initialization.
 + Fixed handling of directories without trailing /
 + Fixed pipelined request buffer bug.
 + Handle empty form content without exception.
 + Implemented web.xml servlet mapping to a JSP
 + Included new Jetty Logo

jetty-3.0.2 - 13 January 2001
 + Added etc/jetty.policy as example policy file.
 + Allow '+' in path portion of a URL.
 + Context specific security permissions.
 + Greatly improved buffering in ChunkableOutputStream
 + Handle unknown status reasons in HttpResponse
 + Ignore included response updates rather than IllegalStateException
 + Improved HTML.Block efficiency
 + Improved jetty.bat
 + Improved jetty.sh
 + Padded error bodies for IE bug.
 + Removed classloading stats which were causing circular class loading
   problems.
 + Replaced ResourceHandler FIFO cache with LRU cache.
 + Restructured demo site pages.
 + Try ISO8859_1 encoding if can't find ISO-8859-1

jetty-3.0.1 - 20 December 2000
 + Fixed value unbind notification for session invalidation.
 + Removed double null check possibility from ServletHolder

jetty-3.0.0 - 17 December 2000
 + Fixed rel path handling in default configurations.
 + Fixed rollover bug in WriterLogSink
 + Fixed taglib parsing
 + Fixed WriterLogSink init bug
 + Improved dtd resolution in XML parser.
 + Improved jetty.sh logging
 + Optional extract war files.
 + Use inner class to avoid double null check sync problems

jetty-3.0.0.rc8 - 13 December 2000
 + Added ForwardHandler
 + Change PathMap handling of /* to give precedence over suffix mapping.
 + Default log options changed if in debug mode.
 + Forward to welcome pages rather than redirect.
 + getSecurityHandler creates handler at position 0.
 + Improved exit admin handling
 + Jetty.Server catches init exceptions per server
 + Mapped *.jsp,*.jsP,*.jSp,*.jSP,*.Jsp,*.JsP,*.JSp,*.JSP
 + Optional alias checking added to FileResource.  Turned on by default on all
   platforms without the "/" file separator.
 + Patched jasper to tomcat 3.2.1
 + Protected META-INF as well as WEB-INF in web applications.
 + Removed security constraint on demo admin server.
 + Removed some unused variables.
 + Removed special characters from source.
 + SysV unix init script
 + Tidied handling of ".", ".." and "//" in resource paths

jetty-3.0.0.rc7 - 02 December 2000
 + Added Com.mortbay.HTTP.Handler.Servlet.Context.LogSink attribute to Servlet
   Context. If set, it is used in preference to the system log.
 + Added NotFoundServlet
 + Added range handling to ResourceHandler.
 + Allow dynamic servlets to be served from /
 + Auto add a NotFoundHandler if needed.
 + CGI servlet handles not found better.
 + Changed log options to less verbose defaults.
 + Conditionals apply to puts, dels and moves in ResourceHandler.
 + Depreciated RollOverLogSink and moved functionality to an improved
   WriterLogSink.
 + Don't set MIME-Version in response.
 + Double null lock checks use ThreadPool.__nullLockChecks.
 + Extended security constraints (see README and WebApp Demo).
 + Fixed security problem with lowercase WEB-INF uris on windows.
 + Handle multiple inits of same servlet class.
 + PUT, MOVE disabled in WebApplication unless defaults file is passed.
 + Set the AcceptRanges header.
 + Set thread context classloader during handler start/stop calls.
 + Split Debug servlet out of Admin Servlet.
 + ThreadedServer.forceStop() now makes a connection to itself to handle
   non-premptive close.
 + URIs accept all characters < 0xff.
 + WEB-INF protected by NotFoundServlet rather than security constraint.

jetty-3.0.0.rc6 - 20 November 2000
 + Added ServletWriter that can be disabled.
 + Added Win32 service support
 + Admin servlet uses unique links for IE.
 + Allow HttpMessage state to be manipulated.
 + Allow load-on-startup with no content.
 + Allow multiple set cookies.
 + Corrected a few of the many spelling mistakes.
 + don't include classes in release.
 + Don't set connection:close for normal HTTP/1.0 responses.
 + Don't start HttpServer log sink on add.
 + Fixed RollOverFileLogSink bug with extra log files.
 + Implemented customizable error pages.
 + Implemented resource aliases in HandlerContext - used by Servlet Context
 + Improved Log defaults
 + Javadoc improvements.
 + Map tablib configuration to resource aliases.
 + Prevent reloading dynamic servlets at different paths.
 + Put extra server and servlet info in header.
 + Reduced risk of double null check sync problem.
 + RequestDispatcher.forward() only resets buffer, not headers.
 + RequestDispatcher new queries params replace old.
 + Resource gets systemresources from it's own classloader.
 + Servlet init order may be negative.
 + Session cookies are given context path
 + Sessions try version 1 cookies in set-cookie2 header.
 + Simple stats in ContextLoader.
 + Version details in header can be suppressed with System property
   java.com.mortbay.HTTP.Version.paranoid
 + Warn for missing WEB-INF or web.xml
 + Webapps serve dynamics servlets by default.

jetty-3.0.0.rc5 - 12 November 2000
 + Added debug form to Admin servlet.
 + Allow null cookie values
 + Avoid jprobe race warnings in DateCache
 + Default writer encoding set by mime type if not explicitly set.
 + Implemented servlet load ordering.
 + Many javadoc cleanups.
 + Merged DynamicHandler into ServletHandler.
 + Moved JSP classpath hack to ServletHolder
 + Pass flush through ServletOut
 + Relax webapp rules, accept no web.xml or no WEB-INF
 + Removed Makefile build system.
 + RequestDispatcher can dispatch static resources.
 + Servlet exceptions cause 503 unavailable rather than 500 server error

jetty-2.4.9 - 12 November 2000
 + HtmlFilter handles non default encodings
 + HttpListener default max idle time = 20s
 + HttpListener ignore InterruptedIOExceptions
 + HttpRequest.write uses ISO8859_1 encoding.
 + Writing HttpRequests encodes path

jetty-3.0.0.rc4 - 06 November 2000
 + Fixed mime type mapping bug introduced in RC3
 + Fixed mis-synchronization in ThreadPool.stop()
 + Ignore more IOExceptions (still visible with debug).
 + Provide default JettyIndex.properties

jetty-3.0.0.rc3 - 05 November 2000
 + Added bin/jetty.sh run script.
 + Added context class path dynamic servlet demo
 + Added gz tgz tar.gz .z mime mappings.
 + Added HandlerContext.setHttpServerAccess for trusted contexts.
 + Changed ThreadPool.stop for IBM 1.3 JVM
 + Fixed default mimemap initialization bug
 + Further clean up of the connection close actions
 + Handle mime suffixes containing dots.
 + Implemented mime mapping in webapplications.
 + Moved unused classes from com.mortbay.Util to com.mortbay.Tools in new
   distribution package.
 + Optimized persistent connections by recycling objects
 + Prevent servlet setAttribute calls to protected context attributes.
 + Removed redundant context attributes.
 + Set MaxReadTimeMs in all examples
 + Set the thread context class loader in HandlerContext.handle
 + Strip ./ from relative resources.
 + upgraded build.xml to ant v1.2

jetty-3.0.0.rc2 - 29 October 2000
 + Accept HTTP/1. as HTTP/1.0 (for netscape bug).
 + Accept public DTD for XmlConfiguration (old style still supported).
 + Cleaned up non persistent connection close.
 + ErlEncoding treats params without values as empty rather than null.
 + Fixed thread name problem in ThreadPool
 + Pass file based classpath to JspServlet (see README).
 + Prevented multiple init of ServletHolder
 + Replaced ISO-8859-1 literals with StringUtil static

jetty-3.0.0.rc1 - 22 October 2000
 + Added CGI to demo
 + Added HashUserRealm and cleaned up security constraints
 + Added Multipart request and response classes from Jetty2
 + Added simple admin servlet.
 + All attributes in javax. java. and com.mortbay. name spaces to be set.
 + Cleaned up exception handling.
 + Initialize JSP with classloader.
 + Moved and simplified ServletLoader to ContextLoader.
 + Partial handling of 0.9 requests.
 + removed Thread.destroy() calls.

jetty-2.4.8 - 23 October 2000
 + Fixed bug with 304 replies with bodies.
 + Fixed closing socket problem
 + Improved win32 make files.

jetty-3.0.B05 - 18 October 2000
 + Added default webapp servlet mapping /servlet/name/*
 + Cleaned up response committing and flushing
 + Fixed JarFileResource to handle jar files without directories.
 + Handler RFC2109 cookies (like any browser handles them!)
 + Implemented security-role-ref for servlets
 + Implemented war file support
 + improved ant documentation.
 + Improved default log format for clarity.
 + Improved null returns to get almost clean watchdog test.
 + Improved path spec interpretation by looking at 2.3 spec
 + Java2 style classloading
 + Made test harnesses work with ant.
 + Protected servletConfig from downcast security problems
 + Removed most deprecation warnings
 + Separated context attributes and initParams.

jetty-3.0.B04 - 12 October 2000
 + Added modified version of JasperB3.2 for JSP
 + Added webdefault.xml for web applications.
 + Do not try multiple servlets for a request.
 + Filthy hack to teach jasper JspServer Jetty classpath
 + Fixed problem with session ID in paths
 + Implemented Context.getContext(uri)
 + Merged and renamed third party jars.
 + Moved FileBase to docroot
 + Redirect to index files, so index.jsp works.
 + Restricted context mapping to simple model for servlets.

jetty-3.0.B03 - 09 October 2000
 + Added append mode in RolloverFileLogSink
 + Added release script
 + Catch stop and destroy exceptions in HttpServer.stop()
 + Expanded import package.*; lines
 + Expanded leading tabs to spaces
 + Handle ignorable spaces in WebApplication
 + Handle ignorable spaces in XmlConfiguration
 + Implemented request dispatching.
 + Improved Context to Handler contract.
 + Improved handler toString
 + Improved Log rollover.
 + Made LogSink a Lifecycle interface
 + Parse but not handler startup ordering in web applications.
 + Pass object to LogSink
 + Redirect context only paths.
 + Redo dynamic servlets handling
 + Remove 411 checks as IE breaks this rule after redirect.
 + Removed last remnants JDK 1.1 support
 + Send request log via a LogSink
 + Simplified path translation and real path calculation.
 + Warn about explicit sets of WebApplication

jetty-2.4.7 - 06 October 2000
 + Added encode methods to URI
 + Allow Objects to be passed to LogSink
 + fixes to SSL doco
 + Improved win32 build
 + Set content length on errors for keep alive.
 + Support key and keystore passwords
 + Various improvements to  ServletDispatch, PropertyTree and associated
   classes.

jetty-3.0.B02 - 24 August 2000
 + Added CGI servlet
 + Fixed bug in TestRFC2616
 + Fixed HTTP/1.0 input close bug
 + Fixed LineInput bug with SSL giving CR pause LF.
 + Improved ThreadedServer stop and destroy
 + Use resources in WebApplication

jetty-3.0.B01 - 21 August 2000
 + Implemented more webapp configuration
 + Partial implementation of webapp securitycontraints
 + SSL implemented with JsseListener
 + Switched to the aelfred XML parser from microstar, which is only partially
   validating, but small and lightweight

jetty-2.4.6 - 16 August 2000
 + Added passive mode methods to FTP
 + com.mortbay.Util.KeyPairTool added to handle openSSL SSL keys.
 + JsseListener & SunJsseListener added and documented
 + Minor changes to compile with jikes.
 + Turn Linger off before closing sockets, to allow restart.

jetty-3.0.A99 - 10 August 2000
 + Added Resource abstraction
 + Added Xmlconfiguration utility
 + Implemented jetty.xml configuration
 + Make it compile cleanly with jikes.
 + Re-added commented out imports for JDK-1.1 compile
 + Removed FileBase. Now use ResourceBase instead
 + Replaced FileHandler with ResourceHandler
 + ServletLoader simplied and uses ResourcePath
 + Use SAX XML parsing instead of DOM for space saving.

jetty-3.0.A98 - 20 July 2000
 + Allow HttpRequest.toString() handles bad requests.
 + Fixed constructor to RolloverFileLogSink
 + Implemented Jetty demos and Site as Web Application.
 + Implemented WebApplicationContext
 + Improved synchronization on LogSink
 + ServletRequest.getServerPort() returns 80 rather than 0
 + Switched to JDK1.2 only

jetty-3.0.A97 - 13 July 2000
 + Added error handling to LifeCycleThread
 + Added WML mappings
 + Better tuned SocketListener parameters
 + Fixed makefiles for BSD ls
 + Fixed persistent commits with no content (eg redirect+keep-alive).
 + Formatted version in server info string.
 + implemented removeAttribute on requests
 + Implemented servlet getLocale(s).
 + Implemented servlet isSecure().
 + Less verbose debug
 + Protect setContentLength from a late set in default servlet HEAD handling.
 + Started RequestDispatcher implementation.
 + Tempory request log implementation

jetty-2.4.5 - 09 July 2000
 + Added HtmlExpireFilter and removed response cache revention from HtmlFilter.
 + Don't mark a session invalid until after values unbound.
 + Fixed transaction handling in JDBC wrappers
 + Formatted version in server info.

jetty-3.0.A96 - 27 June 2000
 + Fixed bug with HTTP/1.1 Head reqests to servlets.
 + Supressed un-needed chunking EOF indicators.

jetty-3.0.A95 - 24 June 2000
 + Fixed getServletPath for default "/"
 + Handle spaces in file names in FileHandler.

jetty-3.0.A94 - 19 June 2000
 + Added HandlerContext to allow grouping of handlers into units with the same
   file, resource and class configurations.
 + Cleaned up commit() and added complete() to HttpResponse
 + Implemented Sessions.
 + PathMap exact matches can terminate with ; or # for URL sessions and
   targets.
 + Updated license to clarify that commercial usage IS OK!

jetty-3.0.A93 - 14 June 2000
 + Lots of changes and probably unstable
 + Major rethink! Moved to 2.2 servlet API

jetty-3.0.A92 - 07 June 2000
 + Added HTML classes to jar
 + Fixed redirection bug in FileHandler

jetty-2.4.4 - 03 June 2000
 + Added build-win32.mak
 + Added HTML.Composite.replace
 + Added RolloverFileLogSink
 + Added uk.org.gosnell.Servlets.CgiServlet to contrib
 + BasicAuthHandler uses getResourcePath so it can be used behind request
   dispatching
 + FileHandler implements IfModifiedSince on index files.
 + HttpRequest.setRequestPath does not null pathInfo.
 + Improved LogSink configuration
 + Many debug call optimizations
 + Support System.property expansions in PropertyTrees.

jetty-3.0.A91 - 03 June 2000
 + Abstracted ServletHandler
 + Added HTML classes from Jetty2
 + Implemented realPath and getResource methods for servlets.
 + Improved LogSink mechanism
 + Simplified class loading
 + Simplified HttpServer configuration methods and arguments

jetty-3.0.A9 - 07 May 2000
 + File handler checks modified headers on directory indexes.
 + Fixed double chunking bug in SocketListener.
 + Improvided finally handling of output end game.
 + ServletLoader tries unix then platform separator for zip separator.

jetty-3.0.A8 - 04 May 2000
 + addCookie takes an int maxAge rather than a expires date.
 + Added LogSink extensible log architecture.
 + Added Tenlet class for reverse telnet.
 + Code.ignore only outputs when debug is verbose.
 + Moved Sevlet2_1 handler to com.mortbay.Servlet2_1
 + Servlet2_1 class loading re-acrchitected. See README.

jetty-2.4.3 - 04 May 2000
 + Allow CRLF in UrlEncoded
 + Pass Cookies with 0 max age to browser.

jetty-2.4.2 - 23 April 2000
 + Added GNUJSP to JettyServer.prp file.
 + Added LogSink and FileLogSink classes to allow extensible Log handling.
 + Handle nested RequestDispatcher includes.
 + Modified GNUJSP to prevent close in nested requests.

jetty-3.0.A7 - 15 April 2000
 + Added InetGateway to help debug IE5 problems
 + added removeValue method to MultiMap
 + fixed flush problem with chunked output for IE5
 + Include java 1.2 source hierarchy
 + removed excess ';' from source

jetty-2.4.1 - 09 April 2000
 + Fixed bug in HtmlFilter for tags split between writes.
 + Removed debug println from ServletHolder.
 + Set encoding before exception in FileHandler.

jetty-3.0.A6 - 09 April 2000
 + added bin/useJava2Collections to convert to JDK1.2
 + Dates forced to use US locale
 + Improved portability of Frame and Debug.
 + Integrated skeleton 2.1 Servlet container
 + Removed Converter utilities and InetGateway.

jetty-2.4.0 - 24 March 2000
 + Absolute URIs are returned by getRequestURI (if sent by browser).
 + Added doc directory with a small start
 + Added per servlet resourceBase configuration.
 + Added VirtualHostHandler for virtual host handling
 + Fixed bug with RequestDispatcher.include()
 + Fixed caste problem in UrlEncoded
 + Fixed null pointer in ThreadedServer with stopAll
 + Form parameters only decoded for POSTs
 + Implemented full handling of cookie max age.
 + Improved parsing of stack trace in debug mode.
 + Moved SetUID native code to contrib hierarchy
 + RequestDispatcher handles URI parameters
 + Upgraded to gnujsp 1.0.0

jetty-2.3.5 - 25 January 2000
 + Added configuration option to turn off Keep-Alive in HTTP/1.0
 + Added contrib/com/kiwiconsulting/jetty JSSE SSL adaptor to release.
 + Allow configured servlets to be auto reloaded.
 + Allow properties to be configured for dynamic servlets.
 + Fixed expires bug in Cookies
 + Fixed nasty bug with HTTP/1.1 redirects.
 + Force locale of date formats to US.
 + ProxyHandler sends content for POSTs etc.

jetty-2.3.4 - 18 January 2000
 + Cookie map keyed on domain as well as name and path.
 + DictionaryConverter handles null values.
 + Fixed IllegalStateException handling in DefaultExceptionHandler
 + Fixed interaction with resourcePaths and proxy demo.
 + Improved HtmlFilter.activate header modifications.
 + include from linux rather than genunix for native builds
 + MethodTag.invoke() is now public.
 + Servlet properties allow objects to be stored.
 + URI decodes applies URL decoding to the path.

jetty-3.0.A5 - 19 October 1999
 + Do our own URL string encoding with 8859-1
 + Replaced LF wait in LineInput with state boolean.
 + Use char array in UrlEncoded.decode
 + Use ISO8859_1 instead of UTF8 for headers etc.

jetty-2.3.3 - 19 October 1999
 + Do our own URL encoding with ISO-8859-1
 + HTTP.HTML.EmbedUrl uses contents encoding.
 + Replaced UTF8 encoding with ISO-8859-1 for headers.
 + Use UrlEncoded for form parameters.

jetty-2.3.2 - 17 October 1999
 + Fixed getReader bug with HttpRequest.
 + Updated UrlEncoded with Jetty3 version.

jetty-3.0.A4 - 16 October 1999
 + Added LF wait after CR to LineInput.
 + Basic Authentication Handler.
 + Request attributes
 + UTF8 in UrlDecoded.decodeString.

jetty-2.3.1 - 14 October 1999
 + Added assert with no message to Code
 + Added Oracle DB adapter
 + Changed demo servlets to use writers in preference to outputstreams
 + Fixed GNUJSP 1.0 resource bug.
 + Force UTF8 for FTP commands
 + Force UTF8 for HTML
 + HTTP/1.0 Keep-Alive (about time!).
 + NullHandler/Server default name.name.PROPERTIES to load
   prefix/name.name.properties
 + Prevented thread churn on idle server.
 + ThreadedServer calls setSoTimeout(_maxThreadIdleMs) on accepted sockets.
   Idle reads will timeout.
 + Use UTF8 in HTTP headers

jetty-3.0.A3 - 14 October 1999
 + Added LifeCycle interface to Utils implemented by ThreadPool,
   ThreadedServer, HttpListener & HttpHandler
 + Added service method to HttpConnection for specialization.
 + MaxReadTimeMs added to ThreadedServer.
 + StartAll, stopAll and destroyAll methods added to HttpServer.

jetty-3.0.A2 - 13 October 1999
 + Added cookie support and demo.
 + Cleaned up Util TestHarness.
 + Fixed LineInput problem with repeated CRs
 + HEAD handling.
 + HTTP/1.0 Keep-alive (about time!)
 + NotFound Handler
 + OPTION * Handling.
 + Prevent entity content for responses 100-199,203,304
 + Reduced flushing on writing response.
 + TRACE handling.
 + UTF8 handling on raw output stream.
 + Virtual Hosts.

jetty-3.0.A1 - 12 October 1999
 + Added HttpHandler interface with start/stop/destroy lifecycle
 + Added MultiMap for common handling of multiple valued parameters.
 + Added parameters to HttpRequest
 + Added PathMap implementing mapping as defined in the 2.2 API specification
   (ie. /exact, /prefix/*, *.extention & default ).
 + Implemented simple extension architecture in HttpServer.
 + LineInput uses own buffering and uses character encodings.
 + Quick port of FileHandler
 + Setup demo pages.
 + Updated HttpListener is start/stop/destroy lifecycle.

jetty-3.0.A0 - 09 October 1999
 + Added generalized HTTP Connection.
 + Added support for servlet 2.2 outbut buffer control.
 + Added support for transfer and content encoding filters.
 + Cleaned up chunking code to use LineInput and reduce buffering.
 + Cleanup and abstraction of ThreadPool.
 + Cleanup of HttpRequest and decoupled from Servlet API
 + Cleanup of HttpResponse and decoupled from Servlet API
 + Cleanup of LineInput, using 1.2 Collections.
 + Cleanup of URI, using 1.2 Collections.
 + Cleanup of UrlEncoded, using 1.2 Collections.
 + Created RFC2616 test harness.
 + Extended URI to handle absolute URLs
 + Generalized notification of outputStream events.
 + gzip and deflate request transfer encodings
 + HttpExceptions now produce error pages with specific detail of the
   exception.
 + HttpMessage supports chunked trailers.
 + HttpMessage supports message states.
 + Moved com.mortbay.Base classes to com.mortbay.Util
 + Moved HttpInput/OutputStream to ChunkableInput/OutputStream.
 + Split HttpHeader into HttpFields and HttpMessage.
 + Started fresh repository in CVS
 + TE field coding and trailer handler
 + ThreadedServer based on ThreadPool.

jetty-2.3.0 - 05 October 1999
 + Added SetUID class with native Unix call to set the effective User ID.
 + FTP closes files after put/get.
 + FTP uses InetAddress of command socket for data socket.

jetty-2.3.0A - 22 September 1999
 + Added "Powered by Jetty" button.
 + Added BuildJetty.java file.
 + Added GNUJSP 1.0 for the JSP 1.0 API.
 + Expanded tabs to spaces in source.
 + Made session IDs less predictable and removed race.
 + ServerContext available to HtmlFilters via context param
 + Use javax.servlet classes from JWSDK1.0

jetty-2.2.8 - 15 September 1999
 + Added disableLog() to turn off logging.
 + Allow default table attributes to be overriden.
 + Fixed bug in Element.attribute with empty string values.
 + Improved quoting in HTML element values
 + Made translation of getRequestURI() optional.
 + Removed recursion from TranslationHandler

jetty-2.2.7 - 09 September 1999
 + Added default row, head and cell elements to Table.
 + Added GzipFilter for content encoding.
 + FileHandler passes POST request through if the file does not exist.
 + Reverted semantics of getRequestURI() to return untranslated URI.

jetty-2.2.6 - 05 September 1999
 + Added destroy() method on all HttpHandlers.
 + Added ServletRunnerHandler to the contrib directories.
 + Allow the handling of getPathTranslated to be configured in ServletHandler.
 + class StyleLink added.
 + Cookies always available from getCookies.
 + Cookies parameter renamed to CookiesAsParameters
 + cssClass, cssID and style methods added to element.
 + FileHandler does not server files ending in '/'
 + Fixed Cookie max age order of magnitude bug.
 + HttpRequest.getSession() always returns a session as per the latest API
   spec.
 + Ignore duplicate single valued headers, rather than reply with bad request,
   as IE4 breaks the rules.
 + media added to Style
 + New implementation of ThreadPool, avoids a thread leak problem.
 + Removed JRUN options from ServletHandler configuration.
 + ServletHandler.destroy destroys all servlets.
 + SPAN added to Block
 + Updated HTML package to better support CSS:

jetty-2.2.5 - 19 August 1999
 + Always close connection after a bad request.
 + Better default handling of ServletExceptions
 + Close loaded class files so Win32 can overwrite them before GC (what a silly
   file system!).
 + Don't override the cookie as parameter option.
 + Fixed bug with closing connections in ThreadedServer
 + Improved error messages from Jetty.Server.
 + Limited growth in MultiPartResponse boundary.
 + Made start and stop non final in ThreadedServer
 + Set Expires header in HtmlFilter.

jetty-2.2.4 - 02 August 1999
 + Better help on Jetty.Server
 + Fixed bugs in HtmlFilter parser and added TestHarness.
 + HtmlFilter blanks IfModifiedSince headers on construction
 + HttpRequests may be passed to HttpFilter constructors.
 + Improved cfg RCS script.
 + ThreadedServer can use subclasses of Thread.

jetty-2.2.3 - 27 July 1999
 + Added stop call to HttpServer, used by Exit Servlet.
 + FileHandler defaults to allowing directory access.
 + Fixed parser bug in HtmlFilter
 + Improved performance of com.mortbay.HTML.Heading
 + JDBC tests modified to use cloudscape as DB.
 + Made setInitialize public in ServletHolder
 + Simplified JDBC connection handling so that it works with Java1.2 - albeit
   less efficiently.

jetty-2.2.2 - 22 July 1999
 + File handler passes through not allowed options for non existant files.
 + Fixed bug in com.mortbay.Util.IO with thread routines.
 + Fixed bug in HtmlFilter that prevented single char buffers from being
   written.
 + Fixed bug with CLASSPATH in FileJarServletLoader after attempt to load from
   a jar.
 + Implemented getResourceAsStream in FileJarServletLoader
 + Improved com.mortbay.Base.Log handling of different JVMs
 + Minor fixes to README
 + Moved more test harnesses out of classes.
 + NotFoundHandler can repond with SC_METHOD_NOT_ALLOWED.

jetty-2.2.1 - 18 July 1999
 + Added optional resourceBase property to HttpConfiguration. This is used as a
   URL prefix in the getResource API and was suggested by the JSERV and Tomcat
   implementors.
 + Added TerseExceptionHandler
 + Comma separate header fields.
 + Decoupled ExceptionHandler configuration from Handler stacks. Old config
   style will produce warning and Default behavior. See new config file format
   for changes.
 + Handle continuation lines in HttpHeader.
 + HtmlFilter resets last-modified and content-length headers.
 + Ignore IOException in ThreadedServer.run() when closing.
 + Implemented com.mortbay.Util.IO as a ThreadPool
 + Less verbose debug in PropertyTree
 + Limit maximum line length in HttpInputStream.
 + Protect against duplicate single valued headers.
 + Response with SC_BAD_REQUEST rather than close in more circumstances

jetty-2.2.0 - 01 July 1999
 + Added Protekt SSL HttpListener
 + Exit servlet improved (a little).
 + Fixed some of the javadoc formatting.
 + Improved feature description page.
 + Moved GNUJSP and Protekt listener to a contrib hierarchy.
 + ThreadedServer.stop() closes socket before interrupting threads.

jetty-2.2.Beta4 - 29 June 1999
 + Added comments to configuration files.
 + Added getGlobalProperty to Jetty.Server and used this to configure default
   page type.
 + Added JettyMinimalDemo.prp as an example of an abbreviated configuration.
 + Added property handling to ServletHandler to read JRUN servlet configuration
   files.
 + Altered meaning of * in PropertyTree to assist in abbreviated configuration
   files.
 + Expanded Mime.prp file
 + FileHandler flushes files from cache in DELETE method.
 + Made ServerSocket and accept call generic in ThreadedServer for SSL
   listeners.
 + Options "allowDir" added to FileHandler.
 + Restructured com.mortbay.Jetty.Server for better clarity and documentation.
 + ThreadedServer.stop() now waits until all threads are stopped.
 + Updated README.txt

jetty-2.2.Beta3 - 22 June 1999
 + Added alternate constructors to HTML.Include for InputStream.
 + Added file cache to FileHandler
 + Applied contributed patch of spelling and typo corrections
 + Fixed bug in HttpResponse flush.
 + Fixed file and socket leaks in Include and Embed tags.
 + Implemented efficient version of ServletContext.getResourceAsStream() that
   does not open a new socket connection (as does getResource()).
 + Improved Block.write.
 + LookAndFeelServlet uses getResourceAsStream to get the file to wrap. This
   allows it to benefit from any caching done and to wrap arbitrary content
   (not just files).
 + Ran dos2unix on all text files
 + Re-implemented ThreadedServer to improve and balance performance.
 + Restructure demo so that LookAndFeel content comes from simple handler
   stack.
 + Server.shutdown() clears configuration so that server may be restarted in
   same virtual machine.

jetty-2.2.Beta2 - 12 June 1999
 + Added all write methods to HttpOutputStream$SwitchOutputStream
 + Added com.mortbay.Jetty.Server.shutdown() for gentler shutdown of server.
   Called from Exit servlet
 + Handle  path info of a dynamic loaded servlets and correctly set the servlet
   path.
 + HttpRequest.getParameterNames() no longer alters the order returned by
   getQueryString().
 + Standardized date format in persistent cookies.

jetty-2.2.Beta1 - 07 June 1999
 + Allow configuration of MinListenerThreads, MaxListenerThreads,
   MaxListenerThreadIdleMs
 + Close files after use to avoid "file leak" under heavy load.
 + Defined abstract ServletLoader, derivations of which can be specified in
   HttpConfiguration properties.
 + Destroy requests and responses to help garbage collector.
 + Don't warn about IOExceptions unless Debug is on.
 + Fixed cache in FileJarServletLoader
 + Fixed incorrect version numbers in a few places.
 + Fixed missing copyright messages from some contributions
 + HtmlFilter optimized for being called by a buffered writer.
 + Implemented all HttpServer attribute methods by mapping to the
   HttpConfiguration properties.  Dynamic reconfiguration is NOT supported by
   these methods (but we are thinking about it).
 + Improved ThreadPool synchronization and added minThreads.
 + Included GNUJSP 0.9.9
 + Limit the job queue only grow to the max number of threads.
 + Optional use of DateCache in log file format
 + Restructure ThreadedServer to reduce object creation.

jetty-2.2.Beta0 - 31 May 1999
 + Added "Initialize" attribute to servlet configuration to allow servlet to be
   initialized when loaded.
 + Added HttpResponse.requestHandled() method to avoid bug with servlet doHead
   method.
 + Added Page.rewind() method to allow a page to be written multiple times
 + Handle malformed % characters in URLs.
 + HttpRequest.getCookies returns empty array rather than null for no cookies.
 + Included and improved version of ThreadPool for significant performance
   improvement under high load.
 + Included contributed com.mortbay.Jetty.StressTester class
 + LogHandler changed to support only a single outfile and optional append.
 + Removed support for STF
 + Servlet loader handles jar files with different files separator.
 + ThreadedServer gently shuts down.
 + Token effort to keep test files out of the jar

jetty-2.2.Alpha1 - 07 May 1999
 + Call destroy on old servlets when reloading.
 + Dynamic servlets can have autoReload configured
 + Fixed bug in SessionDump
 + Made capitalization of config file more consistent(ish)
 + ServletHolder can auto reload servlets
 + Wait for requests to complete before reloading.

jetty-2.2.Alpha0 - 06 May 1999
 + Added reload method to ServletHolder, but no way to call it yet.
 + Added ServletLoader implementation if ClassLoader.
 + Changed options for FileServer
 + Dynamic loading of servlets.
 + Fixed date overflow in Cookies
 + HttpHandlers given setProperties method to configure via Properties.
 + HttpListener class can be configured
 + HttpResponse.sendError avoids IllegalStateException
 + Implemented ServletServer
 + Improved PropertyTree implementation
 + Improved SessionDump servlet
 + Mime suffix mapping can be configured.
 + New Server class using PropertyTree for configuration
 + Old Jetty.Server class renamed to Jetty.Server21
 + Removed historic API from sessions
 + Removed SimpleServletServer

jetty-2.1.7 - 22 April 1999
 + Fixed showstopper bug with getReader and getWriter in requests and
   responses.
 + HttpFilter uses package interface to get HttpOutputStream

jetty-2.1.6 - 21 April 1999
 + Added additional date formats for HttpHeader.getDateHeader
 + New simpler version of PropertyTree
 + Reduced initial size of most hashtables to reduce default memory overheads.
 + Return EOF from HttpInputStream that has a content length.
 + Throw IllegalStateException as required from gets of
   input/output/reader/writer in requests/responses.
 + Updated PropertyTreeEditor

jetty-2.1.5 - 15 April 1999
 + Added setType methods to com.mortbay.FTP.Ftp
 + Fixed alignment bug in TableForm
 + Fixed bug in ServletDispatch for null pathInfo
 + Fixed bugs with invalid sessions
 + Form parameters protected against multiple decodes when redirected.
 + HtmlFilter now expands <!=SESSION> to the URL encoded session if required.
 + Implemented HttpRequest.getReader()
 + Instrumented most of the demo to support URL session encoding.
 + Moved SessionHandler to front of stacks
 + Page factory requires response for session encoding
 + Reduced session memory overhead of sessions
 + Removed RFCs from package
 + Servlet log has been diverted to com.mortbay.Base.Log.event() Thus debug
   does not need to be turned on to see servlet logs.
 + Session URL encoding fixed for relative URLs.

jetty-2.1.4 - 26 March 1999
 + fixed bug in getRealPath
 + Fixed problem compiling PathMap under some JDKs.
 + getPathTranslated now call getRealPath with pathInfo (as per spec).
 + HttpRequest attributes implemented.
 + pathInfo returns null for zero length pathInfo (as per spec). Sorry if this
   breaks your servlets - it is a pain!
 + Reduced HTML dependence in HTTP package to allow minimal configuration
 + Session max idle time implemented.
 + Tightened license agreement so that binary distributions are required to
   include the license file.

jetty-2.1.3 - 19 March 1999
 + Added support for suffixes to PathMap
 + Included GNUJSP implementation of Java Server Pages
 + Use Java2 javadoc

jetty-2.1.2 - 09 March 1999
 + API documentation for JSDK 2.1.1
 + Cascading style sheet HTML element added.
 + Converted most servlets to HttpServlets using do Methods.
 + Fixed trailing / bug in FileHandler (again!).
 + JSDK 2.1.1

jetty-2.1.1 - 05 March 1999
 + com.mortbay.Base.DateCache class added and used to speed date handling.
 + Fast char buffer handling in HttpInputStream
 + Faster version of HttpHeader.read()
 + Faster version of HttpInputStream.readLine().
 + Faster version of HttpRequest
 + Handle '.' in configured paths (temp fix until PropertyTrees)
 + Reduced number of calls to getRemoteHost for optimization
 + Size all StringBuffers

jetty-2.1.0 - 22 February 1999
 + Deprecated com.mortbay.Util.STF
 + getServlet methods return null.
 + image/jpg -> image/jpeg
 + PropertyTrees (see new Demo page)
 + ServletDispatch (see new Demo page)
 + Session URL Encoding

jetty-2.1.B1 - 13 February 1999
 + Added video/quicktime to default MIME types.
 + Fixed bug with if-modified-since in FileHandler
 + Fixed bug with MultipartRequest.
 + Implemented getResource and getResourceAsStream (NOT Tested!).
 + Implemented Handler translations and getRealPath.
 + Implemented RequestDispatcher (NOT Tested!).
 + Improved handling of File.separator in FileHandler.
 + Replace package com.mortbay.Util.Gateway with class
   com.mortbay.Util.InetGateway
 + Updated DefaultExceptionHandler.
 + Updated InetAddrPort.
 + Updated URI.

jetty-2.1.B0 - 30 January 1999
 + Added plug gateway classes com.mortbay.Util.Gateway
 + Added support for PUT, MOVE, DELETE in FileHandler
 + FileHandler now sets content length.
 + Fixed command line bug with SimpleServletConfig
 + Minor changes to support MS J++ and its non standard language extensions -
   MMMmmm should have left it unchanged!
 + Uses JSDK2.1 API, but not all methods implemented.

jetty-2.0.5 - 15 December 1998
 + added getHeaderNoParams
 + Temp fix to getCharacterEncoding

jetty-2.0.4 - 10 December 1998
 + Implement getCharacterEncoding
 + Improved default Makefile behaviour
 + Improved error code returns
 + Portability issues solved for Apple's
 + Removed MORTBAY_HOME support from Makefiles
 + Use real release of JSDK2.0 (rather than beta).

jetty-2.0.3 - 13 November 1998
 + Fix bug with index files for Jetty.Server. Previously servers configured
   with com.mortbay.Jetty.Server would not handle index.html files.  Need to
   make this configurable in the prp file.
 + Fixed errors in README file: com.mortbay.Jetty.Server was called
   com.mortbay.HTTP.Server
 + Limit threads in ThreadedServer and low priority listener option greatly
   improve performance under worse case loads.

jetty-2.0.2 - 01 November 1998
 + Add thread pool to threaded server for significant performance improvement.
 + Buffer files during configuration
 + Buffer HTTP Response headers.
 + Use JETTY_HOME rather than MORTBAY_HOME for build environment

jetty-2.0.1 - 27 October 1998
 + Released under an Open Source license.

jetty-2.0.0 - 25 October 1998
 + Added multipart/form-data demo.
 + Fixed Code.formatObject handling of null objects.
 + Removed Chat demo (too many netscape dependencies).
 + Removed exceptional case from FileHandler redirect.

jetty-2.0.Beta3 - 29 September 1998
 + Added com.mortbay.HTTP.MultiPartRequest to handle file uploads
 + Added com.mortbay.Jetty.Server (see README.Jetty)
 + Demo converted to an instance of com.mortbay.Jetty.Server
 + Fixed Log Handler again.
 + Ignore exception from HttpListener
 + Properly implemented multiple listening addresses
 + Send 301 for directories without trailing / in FileHandler

jetty-2.0Beta2 - 01 July 1998
 + Fixed Log Handler for HTTP/1.1
 + Slight improvement in READMEEs

jetty-2.0Beta1 - 01 June 1998
 + Fixed bug with calls to service during initialization of servlet
 + Handle full URLs in HTTP requests (to some extent)
 + Improved performance of Code.debug() calls, significantly in the case of non
   matching debug patterns.
 + Improved performance with special asciiToLowerCase
 + Provided addSection on com.mortbay.HTML.Page
 + Provided reset on com.mortbay.HTML.Composite.
 + Proxy demo in different server instance
 + Warn if MSIE used for multi part MIME.

jetty-2.0Alpha2 - 01 May 1998
 + Added date format to Log
 + Added timezone to Log
 + Handle params in getIntHeader and getDateHeader
 + Handle Single Threaded servlets with servlet pool
 + JDK1.2 javax.servlet API
 + Removed HttpRequest.getByteContent
 + Use javax.servlet.http.Cookie
 + Use javax.servlet.http.HttpSession
 + Use javax.servlet.http.HttpUtils.parsePostData

jetty-1.3.5 - 01 May 1998
 + Added date format to Log
 + Correct handling of multiple parameters
 + Debug triggers added to com.mortbay.Base.Code
 + Fixed socket inet bug in FTP

jetty-2.0Alpha1 - 08 April 1998
 + accept chunked data
 + Add HTTP/1.1 Date: header
 + Correct formatting of Date HTTP headers
 + Debug triggers added to com.mortbay.Base.Code
 + Fixed forward bug with no port number
 + handle extra spaces in HTTP headers
 + Handle file requests with If-Modified-Since: or If-Unmodified-Since:
 + Handle HEAD properly
 + Handle HTTP/1.1 Host: header
 + HttpTests test harness
 + persistent connections
 + Really fixed handling of multiple parameters
 + Removed HttpRequestHeader class
 + Requires Host: header for 1.1 requests
 + Send 100 Continue for HTTP/1.1 requests (concerned about push???)
 + Send Connection: close
 + Sends chunked data for 1.1 responses of unknown length.

jetty-1.3.4 - 15 March 1998
 + Dump servlet enhanced to exercise these changes.
 + Fixed handling of multiple parameters in query and form content.
   "?A=1%2C2&A=C%2CD" now returns two values ("1,2" & "C,D") rather than 4.
 + ServletHandler now takes an optional file base directory name which is used
   to set the translated path for pathInfo in servlet requests.

jetty-1.3.3
 + Closed exception window in HttpListener.java
 + Fixed TableForm.addButtonArea bug.
 + TableForm.extendRow() uses existing cell

jetty-1.3.2
 + Added per Table cell composite factories
 + Fixed proxy bug with no port number

jetty-1.3.1
 + Better handling of InvocationTargetException in debug
 + ForwardHandler only forwards as http/1.0 (from Tobias.Miller)
 + Improved parsing of stack traces
 + Minor fixes in SmtpMail
 + Minor release adjustments for Tracker

jetty-1.3.0
 + Added DbAdaptor to JDBC wrappers
 + Beta release of Tracker

jetty-1.2.0
 + Alternate look and feel for Jetty
 + Better Debug configuration
 + DebugServlet
 + Fixed install bug for nested classes
 + Reintroduced STF

jetty-1.1.1
 + Improved documentation

jetty-1.1
 + Improved connection caching in java.mortbay.JDBC
 + Moved HttpCode to com.mortbay.Util

jetty-1.0.1
 + Bug fixes

jetty-1.0
 + First release in com.mortbay package structure
 + Included Util, JDBC, HTML, HTTP, Jetty
<|MERGE_RESOLUTION|>--- conflicted
+++ resolved
@@ -1,7 +1,4 @@
-<<<<<<< HEAD
 jetty-9.3.0-SNAPSHOT
-=======
-jetty-9.2.11-SNAPSHOT
 
 jetty-9.2.11.M0 - 25 March 2015
  + 454934 WebSocketClient / connectToServer can block indefinitely during
@@ -12,7 +9,6 @@
  + 461941 JMX Remote host:port set from start properties
  + 462546 ShutdownMonitor should bind to jetty.host
  + 462616 Race between finishing a connect and timing it out.
->>>>>>> 07d29fb1
 
 jetty-9.2.10.v20150310 - 10 March 2015
  + 445518 Provide different error callbacks to ProxyServlet.
