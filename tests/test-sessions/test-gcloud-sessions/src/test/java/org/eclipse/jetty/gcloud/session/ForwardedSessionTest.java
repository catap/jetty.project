//
//  ========================================================================
//  Copyright (c) 1995-2016 Mort Bay Consulting Pty. Ltd.
//  ------------------------------------------------------------------------
//  All rights reserved. This program and the accompanying materials
//  are made available under the terms of the Eclipse Public License v1.0
//  and Apache License v2.0 which accompanies this distribution.
//
//      The Eclipse Public License is available at
//      http://www.eclipse.org/legal/epl-v10.html
//
//      The Apache License v2.0 is available at
//      http://www.opensource.org/licenses/apache2.0.php
//
//  You may elect to redistribute this code under either of these licenses.
//  ========================================================================
//


package org.eclipse.jetty.gcloud.session;

import org.eclipse.jetty.server.session.AbstractForwardedSessionTest;
import org.eclipse.jetty.server.session.AbstractTestServer;
import org.junit.AfterClass;
import org.junit.BeforeClass;

/**
 * ForwardedSessionTest
 *
 *
 */
public class ForwardedSessionTest extends AbstractForwardedSessionTest
{

    
    @AfterClass
    public static void teardown () throws Exception
    {
        GCloudTestSuite.__testSupport.deleteSessions();
    }
    

    @Override
    public AbstractTestServer createServer(int port, int maxInactiveMs, int scavengeMs,int evictionPolicy)
    {
<<<<<<< HEAD
       return new GCloudTestServer(port, maxInactiveMs, scavengeMs, evictionPolicy, _testSupport.getConfiguration());
=======
       return new GCloudTestServer(port, GCloudTestSuite.__testSupport.getConfiguration());
>>>>>>> 67f8a96e
    }
}<|MERGE_RESOLUTION|>--- conflicted
+++ resolved
@@ -43,10 +43,6 @@
     @Override
     public AbstractTestServer createServer(int port, int maxInactiveMs, int scavengeMs,int evictionPolicy)
     {
-<<<<<<< HEAD
-       return new GCloudTestServer(port, maxInactiveMs, scavengeMs, evictionPolicy, _testSupport.getConfiguration());
-=======
-       return new GCloudTestServer(port, GCloudTestSuite.__testSupport.getConfiguration());
->>>>>>> 67f8a96e
+       return new GCloudTestServer(port, maxInactiveMs, scavengeMs, evictionPolicy, GCloudTestSuite.__testSupport.getConfiguration());
     }
 }